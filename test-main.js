/*****************************************************************************
 * Open MCT Web, Copyright (c) 2014-2015, United States Government
 * as represented by the Administrator of the National Aeronautics and Space
 * Administration. All rights reserved.
 *
 * Open MCT Web is licensed under the Apache License, Version 2.0 (the
 * "License"); you may not use this file except in compliance with the License.
 * You may obtain a copy of the License at
 * http://www.apache.org/licenses/LICENSE-2.0.
 *
 * Unless required by applicable law or agreed to in writing, software
 * distributed under the License is distributed on an "AS IS" BASIS, WITHOUT
 * WARRANTIES OR CONDITIONS OF ANY KIND, either express or implied. See the
 * License for the specific language governing permissions and limitations
 * under the License.
 *
 * Open MCT Web includes source code licensed under additional open source
 * licenses. See the Open Source Licenses file (LICENSES.md) included with
 * this source code distribution or the Licensing information page available
 * at runtime from the About dialog for additional information.
 *****************************************************************************/

/*global require,window*/
var allTestFiles = [];
var TEST_REGEXP = /(Spec)\.js$/;

var pathToModule = function(path) {
    return path.replace(/^\/base\//, '').replace(/\.js$/, '');
};

Object.keys(window.__karma__.files).forEach(function(file) {
    if (TEST_REGEXP.test(file)) {
        // Normalize paths to RequireJS module names.
        allTestFiles.push(pathToModule(file));
    }
});

// Force es6-promise to load.
allTestFiles.unshift('es6-promise');

requirejs.config({
    // Karma serves files from the basePath defined in karma.conf.js
    baseUrl: '/base',

    "paths": {
        "legacyRegistry": "src/legacyRegistry",
        "angular": "bower_components/angular/angular.min",
        "angular-route": "bower_components/angular-route/angular-route.min",
        "csv": "bower_components/comma-separated-values/csv.min",
        "es6-promise": "bower_components/es6-promise/promise.min",
        "moment": "bower_components/moment/moment",
        "moment-duration-format": "bower_components/moment-duration-format/lib/moment-duration-format",
        "saveAs": "bower_components/FileSaver.js/FileSaver.min",
        "screenfull": "bower_components/screenfull/dist/screenfull.min",
        "text": "bower_components/text/text",
        "uuid": "bower_components/node-uuid/uuid",
        "zepto": "bower_components/zepto/zepto.min"
    },

    "shim": {
        "angular": {
            "exports": "angular"
        },
        "angular-route": {
            "deps": [ "angular" ]
        },
        "moment-duration-format": {
            "deps": [ "moment" ]
        },
<<<<<<< HEAD
        "screenfull": {
            "exports": "screenfull"
=======
        "zepto": {
            "exports": "Zepto"
>>>>>>> c591ade4
        }
    },

    // dynamically load all test files
    deps: allTestFiles,

    // we have to kickoff jasmine, as it is asynchronous
    callback: function () {
        var args = [].slice.apply(arguments);
        require(['es6-promise'], function (es6Promise) {
            if (!window.Promise) {
                window.Promise = es6Promise.Promise;
            }
            window.__karma__.start.apply(window.__karma__, args);
        });
    }
});<|MERGE_RESOLUTION|>--- conflicted
+++ resolved
@@ -67,13 +67,11 @@
         "moment-duration-format": {
             "deps": [ "moment" ]
         },
-<<<<<<< HEAD
         "screenfull": {
             "exports": "screenfull"
-=======
+        },
         "zepto": {
             "exports": "Zepto"
->>>>>>> c591ade4
         }
     },
 
