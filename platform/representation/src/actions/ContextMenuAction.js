--- conflicted
+++ resolved
@@ -47,13 +47,8 @@
          * @param actionContexr the context in which the action
          *                      should be performed
          */
-<<<<<<< HEAD
         function ContextMenuAction($compile, $document, $window, $rootScope, agentService, actionContext) {
             
-=======
-        function ContextMenuAction($compile, $document, $window, $rootScope, actionContext) {
-
->>>>>>> 9c578c53
             function perform() {
                 var winDim = [$window.innerWidth, $window.innerHeight],
                     eventCoors = [actionContext.event.pageX, actionContext.event.pageY],
@@ -99,7 +94,6 @@
                 body.append(menu);
 
                 // Stop propagation so that clicks on the menu do not close the menu
-<<<<<<< HEAD
                 // Stop propagation so that touches on the menu do not close the menu
                 if (!agentService.isMobile(navigator.userAgent)) {
                     menu.on('mousedown', function (event) {
@@ -120,16 +114,6 @@
                     body.on('touchstart', dismiss);
                 }
                 
-=======
-                menu.on('mousedown', function (event) {
-                    event.stopPropagation();
-                });
-
-                // Dismiss the menu when body is clicked elsewhere
-                // ('mousedown' because 'click' breaks left-click context menus)
-                body.on('mousedown', dismiss);
-                menu.on('click', dismiss);
->>>>>>> 9c578c53
 
                 // Don't launch browser's context menu
                 actionContext.event.preventDefault();
