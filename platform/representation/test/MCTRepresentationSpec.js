--- conflicted
+++ resolved
@@ -232,7 +232,6 @@
                 expect(mockScope.testCapability).toBeUndefined();
             });
 
-<<<<<<< HEAD
             it("watches for changes on both ng-model and mct-model", function () {
                 expect(mockScope.$parent.$watch).toHaveBeenCalledWith(
                     testAttrs.ngModel,
@@ -244,7 +243,8 @@
                     jasmine.any(Function),
                     false
                 );
-=======
+            });
+
             it("detects changes among linked instances", function () {
                 var mockContext = jasmine.createSpyObj('context', ['getPath']),
                     mockContext2 = jasmine.createSpyObj('context', ['getPath']),
@@ -291,7 +291,6 @@
 
                 expect(mockChangeTemplate.calls.length)
                     .toEqual(callCount + 1);
->>>>>>> ff5f37df
             });
         });
     }
