--- conflicted
+++ resolved
@@ -58,15 +58,7 @@
             $scope.rows = [];
 
             // Subscribe to telemetry when a domain object becomes available
-<<<<<<< HEAD
-            this.$scope.$watch('domainObject', function(domainObject){
-                if (!domainObject) {
-                    return;
-                }
-
-=======
             this.$scope.$watch('domainObject', function(){
->>>>>>> d6aa31e4
                 self.subscribe();
                 self.registerChangeListeners();
             });
