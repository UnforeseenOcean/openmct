--- conflicted
+++ resolved
@@ -54,13 +54,7 @@
                         // Cache that timespan
                         timespans[id] = timespan;
                         // And its mutation capability
-<<<<<<< HEAD
-                        mutations[id] = domainObject.getCapability('mutation');
-=======
                         mutations[id] = object.getCapability('mutation');
-                        // Also cache the persistence capability for later
-                        persists[id] = object.getCapability('persistence');
->>>>>>> 25a23215
                         // And the composition, for bulk moves
                         compositions[id] = object.getModel().composition || [];
                     });
