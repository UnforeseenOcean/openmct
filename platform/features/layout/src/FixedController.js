--- conflicted
+++ resolved
@@ -1,16 +1,12 @@
 /*global define*/
 
 define(
-<<<<<<< HEAD
-    ['./LayoutDrag', './FixedProxy', './elements/ElementProxies'],
-    function (LayoutDrag, FixedProxy, ElementProxies) {
-=======
-    ['./LayoutSelection', './FixedProxy', './elements/ElementProxies', './FixedDragHandle'],
-    function (LayoutSelection, FixedProxy, ElementProxies, FixedDragHandle) {
->>>>>>> 93debb4a
+    ['./FixedProxy', './elements/ElementProxies', './FixedDragHandle'],
+    function (FixedProxy, ElementProxies, FixedDragHandle) {
         "use strict";
 
-        var DEFAULT_GRID_SIZE = [64, 16],
+        var DEFAULT_DIMENSIONS = [ 2, 1 ],
+            DEFAULT_GRID_SIZE = [64, 16],
             DEFAULT_GRID_EXTENT = [4, 4];
 
         /**
@@ -33,7 +29,6 @@
                 elementProxiesById = {},
                 handles = [],
                 moveHandle,
-                viewProxy,
                 selection;
 
             // Refresh cell styles (e.g. because grid extent changed)
@@ -201,6 +196,14 @@
                 // Make a new subscription
                 subscription = domainObject &&
                     telemetrySubscriber.subscribe(domainObject, updateValues);
+            }
+
+            // Handle changes in the object's composition
+            function updateComposition(ids) {
+                // Populate panel positions
+                // TODO: Ensure defaults here
+                // Resubscribe - objects in view have changed
+                subscribe($scope.domainObject);
             }
 
             // Add an element to this view
@@ -223,101 +226,28 @@
                 }
             }
 
-            // Add a telemetry element to this view
-            function addTelemetryElement(id, x, y) {
-                viewProxy.add("fixed.telemetry", { id: id, x: x, y: y });
-            }
-
-            // Ensure that all telemetry elements have elements in view
-            function ensureElements(ids) {
-                var contained = {},
-                    found = {};
-
-                // Track that a telemetry element is in the view
-                function track(element) {
-                    if (element.type === 'fixed.telemetry') {
-                        found[element.id] = true;
-                    }
-                }
-
-                // Used to filter down to elements not yet present
-                function notFound(id) {
-                    return !found[id];
-                }
-
-                // Add a telemetry element
-                function add(id, index) {
-                    addTelemetryElement(id, 0, index);
-                }
-
-                // Build list of all found elements
-                (($scope.configuration || {}).elements || []).forEach(track);
-
-                // Add in telemetry elements where needed
-                (ids || []).filter(notFound).forEach(add);
-            }
-
-            // Remove telemetry elements which don't match set of contained ids
-            function removeOtherElements(ids) {
-                // Set of ids, to simplify lookup
-                var contained = {},
-                    elements = ($scope.configuration || {}).elements;
-
-                // Track that an id is present; used to build set
-                function track(id) {
-                    contained[id] = true;
-                }
-
-                // Check if an element is still valid
-                function valid(element) {
-                    return (element.type !== "fixed.telemetry") ||
-                            contained[element.id];
-                }
-
-                // Only need to remove elements if any have been defined
-                if (Array.isArray(elements)) {
-                    // Build set of contained ids
-                    ids.forEach(track);
-                    // Filter out removed telemetry elements
-                    $scope.configuration.elements = elements.filter(valid);
-                    // Refresh elements exposed to template
-                    refreshElements();
-                }
-            }
-
-            // Handle changes in the object's composition
-            function updateComposition(ids) {
-                // Remove any obsolete telemetry elements
-                removeOtherElements(ids);
-                // Populate panel positions
-                ensureElements(ids);
-                // Resubscribe - objects in view have changed
-                subscribe($scope.domainObject);
-            }
-
             // Position a panel after a drop event
             function handleDrop(e, id, position) {
                 // Store the position of this element.
-                addTelemetryElement(
-                    id,
-                    Math.floor(position.x / gridSize[0]),
-                    Math.floor(position.y / gridSize[1])
-                );
+                addElement({
+                    type: "fixed.telemetry",
+                    x: Math.floor(position.x / gridSize[0]),
+                    y: Math.floor(position.y / gridSize[1]),
+                    id: id,
+                    stroke: "transparent",
+                    color: "#cccccc",
+                    titled: true,
+                    width: DEFAULT_DIMENSIONS[0],
+                    height: DEFAULT_DIMENSIONS[1]
+                });
             }
 
             // Track current selection state
             selection = $scope.selection;
 
-<<<<<<< HEAD
             // Expose the view's selection proxy
             if (selection) {
                 selection.proxy(new FixedProxy(addElement, $q, dialogService));
-=======
-            //  Track current selection state
-            viewProxy = new FixedProxy(addElement, $q, dialogService);
-            if (Array.isArray($scope.selection)) {
-                selection = new LayoutSelection($scope.selection, viewProxy);
->>>>>>> 93debb4a
             }
 
             // Refresh list of elements whenever model changes
