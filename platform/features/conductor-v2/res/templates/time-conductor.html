--- conflicted
+++ resolved
@@ -1,23 +1,13 @@
-
 <!-- Parent holder for time conductor. follow-mode | fixed-mode -->
-<<<<<<< HEAD
 <div ng-controller="TimeConductorController as tcController"
      class="holder grows flex-elem l-flex-row l-time-conductor {{modeModel.selected}}-mode">
 
     <div class="flex-elem holder time-conductor-icon">
         <div class="hand-little"></div>
         <div class="hand-big"></div>
-=======
-<style>
-    .start-delta {
-        left: 180px;
-    }
-    .end-delta {
-        right: 0;
-    }
-</style>
-<div ng-controller="TimeConductorController as tcController"
-     class="l-time-conductor l-flex-col {{modeModel.selected}}-mode">
+    </div>
+
+    <div class="flex-elem holder grows l-flex-col l-time-conductor-inner">
     <!-- Holds inputs and ticks -->
     <div class="l-time-conductor-ticks l-row-elem l-flex-row flex-elem no-margin">
         <form class="abs l-time-conductor-inputs-holder"
@@ -80,82 +70,7 @@
         <input type="submit" class="hidden">
         </form>
         <mct-conductor-axis></mct-conductor-axis>
->>>>>>> 14463d39
     </div>
-
-    <div class="flex-elem holder grows l-flex-col l-time-conductor-inner">
-    <!-- Holds inputs and ticks -->
-        <div class="l-time-conductor-ticks l-row-elem l-flex-row flex-elem no-margin">
-            <form class="abs l-time-conductor-inputs-holder"
-                  ng-submit="tcController.updateBoundsFromForm(formModel)">
-                <span class="l-time-range-w start-w">
-                    <span class="l-time-range-input-w start-date">
-                        <mct-control key="'datetime-field'"
-                                     structure="{
-                         format: 'utc',
-                         validate: tcController.validateStart
-                        }"
-                                     ng-model="formModel"
-                                     ng-mouseup="tcController.changing['start'] = true"
-                                     ng-blur="tcController.changing['start'] = false; tcController.updateBoundsFromForm(formModel)"
-                                     field="'start'"
-                                     class="time-range-input">
-                        </mct-control>
-                    </span>
-                    <span class="l-time-range-input-w time-delta start-delta"
-                          ng-class="{'hide':(modeModel.selected === 'fixed')}">
-                        -
-                        <mct-control key="'datetime-field'"
-                                     structure="{
-                        format: 'duration',
-                        validate: tcController.validateStartDelta
-                        }"
-                                     ng-model="formModel"
-                                     ng-mouseup="tcController.changing['startDelta'] = true"
-                                     ng-blur="tcController.changing['startDelta'] = false; tcController.updateDeltasFromForm(formModel)"
-                                     field="'startDelta'"
-                                     class="hrs-min-input">
-                        </mct-control>
-                    </span>
-                </span>
-
-
-                <span class="l-time-range-w end-w">
-                    <span class="l-time-range-input-w time-delta end-delta"
-                          ng-class="{'hide':(modeModel.selected === 'fixed')}">
-                        +
-                        <mct-control key="'datetime-field'"
-                                     structure="{
-                                    format: 'duration',
-                                    validate: tcController.validateEndDelta
-                                 }"
-                                     ng-model="formModel"
-                                     ng-mouseup="tcController.changing['endDelta'] = true"
-                                     ng-blur="tcController.changing['endDelta'] = false; tcController.updateDeltasFromForm(formModel)"
-                                     field="'endDelta'"
-                                     class="hrs-min-input">
-                        </mct-control>
-                    </span>
-                    <span class="l-time-range-input-w end-date"
-                          ng-controller="ToggleController as t2">
-                        <mct-control key="'datetime-field'"
-                                     structure="{
-                                     format: 'utc',
-                                     validate: tcController.validateEnd
-                                 }"
-                                     ng-model="formModel"
-                                     ng-mouseup="tcController.changing['end'] = true"
-                                     ng-blur="tcController.changing['end'] = false; tcController.updateBoundsFromForm(formModel)"
-                                     field="'end'"
-                                     class="time-range-input">
-                        </mct-control>
-                    </span>
-                </span>
-
-                <input type="submit" class="hidden">
-            </form>
-            <mct-conductor-axis></mct-conductor-axis>
-        </div>
 
         <!-- Holds data availability, time of interest -->
         <div class="l-data-visualization l-row-elem l-flex-row flex-elem"></div>
