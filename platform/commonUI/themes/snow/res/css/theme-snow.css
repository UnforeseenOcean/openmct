@charset "UTF-8";
/*****************************************************************************
 * Open MCT Web, Copyright (c) 2014-2015, United States Government
 * as represented by the Administrator of the National Aeronautics and Space
 * Administration. All rights reserved.
 *
 * Open MCT Web is licensed under the Apache License, Version 2.0 (the
 * "License"); you may not use this file except in compliance with the License.
 * You may obtain a copy of the License at
 * http://www.apache.org/licenses/LICENSE-2.0.
 *
 * Unless required by applicable law or agreed to in writing, software
 * distributed under the License is distributed on an "AS IS" BASIS, WITHOUT
 * WARRANTIES OR CONDITIONS OF ANY KIND, either express or implied. See the
 * License for the specific language governing permissions and limitations
 * under the License.
 *
 * Open MCT Web includes source code licensed under additional open source
 * licenses. See the Open Source Licenses file (LICENSES.md) included with
 * this source code distribution or the Licensing information page available
 * at runtime from the About dialog for additional information.
 *****************************************************************************/
/* line 5, ../../../../../../../../../../../Library/Ruby/Gems/2.0.0/gems/compass-core-1.0.3/stylesheets/compass/reset/_utilities.scss */
html, body, div, span, applet, object, iframe,
h1, h2, h3, h4, h5, h6, p, blockquote, pre,
a, abbr, acronym, address, big, cite, code,
del, dfn, em, img, ins, kbd, q, s, samp,
small, strike, strong, sub, sup, tt, var,
b, u, i, center,
dl, dt, dd, ol, ul, li,
fieldset, form, label, legend,
table, caption, tbody, tfoot, thead, tr, th, td,
article, aside, canvas, details, embed,
figure, figcaption, footer, header, hgroup,
menu, nav, output, ruby, section, summary,
time, mark, audio, video {
  margin: 0;
  padding: 0;
  border: 0;
  font: inherit;
  font-size: 100%;
  vertical-align: baseline; }

/* line 22, ../../../../../../../../../../../Library/Ruby/Gems/2.0.0/gems/compass-core-1.0.3/stylesheets/compass/reset/_utilities.scss */
html {
  line-height: 1; }

/* line 24, ../../../../../../../../../../../Library/Ruby/Gems/2.0.0/gems/compass-core-1.0.3/stylesheets/compass/reset/_utilities.scss */
ol, ul {
  list-style: none; }

/* line 26, ../../../../../../../../../../../Library/Ruby/Gems/2.0.0/gems/compass-core-1.0.3/stylesheets/compass/reset/_utilities.scss */
table {
  border-collapse: collapse;
  border-spacing: 0; }

/* line 28, ../../../../../../../../../../../Library/Ruby/Gems/2.0.0/gems/compass-core-1.0.3/stylesheets/compass/reset/_utilities.scss */
caption, th, td {
  text-align: left;
  font-weight: normal;
  vertical-align: middle; }

/* line 30, ../../../../../../../../../../../Library/Ruby/Gems/2.0.0/gems/compass-core-1.0.3/stylesheets/compass/reset/_utilities.scss */
q, blockquote {
  quotes: none; }
  /* line 103, ../../../../../../../../../../../Library/Ruby/Gems/2.0.0/gems/compass-core-1.0.3/stylesheets/compass/reset/_utilities.scss */
  q:before, q:after, blockquote:before, blockquote:after {
    content: "";
    content: none; }

/* line 32, ../../../../../../../../../../../Library/Ruby/Gems/2.0.0/gems/compass-core-1.0.3/stylesheets/compass/reset/_utilities.scss */
a img {
  border: none; }

/* line 116, ../../../../../../../../../../../Library/Ruby/Gems/2.0.0/gems/compass-core-1.0.3/stylesheets/compass/reset/_utilities.scss */
article, aside, details, figcaption, figure, footer, header, hgroup, main, menu, nav, section, summary {
  display: block; }

/*****************************************************************************
 * Open MCT Web, Copyright (c) 2014-2015, United States Government
 * as represented by the Administrator of the National Aeronautics and Space
 * Administration. All rights reserved.
 *
 * Open MCT Web is licensed under the Apache License, Version 2.0 (the
 * "License"); you may not use this file except in compliance with the License.
 * You may obtain a copy of the License at
 * http://www.apache.org/licenses/LICENSE-2.0.
 *
 * Unless required by applicable law or agreed to in writing, software
 * distributed under the License is distributed on an "AS IS" BASIS, WITHOUT
 * WARRANTIES OR CONDITIONS OF ANY KIND, either express or implied. See the
 * License for the specific language governing permissions and limitations
 * under the License.
 *
 * Open MCT Web includes source code licensed under additional open source
 * licenses. See the Open Source Licenses file (LICENSES.md) included with
 * this source code distribution or the Licensing information page available
 * at runtime from the About dialog for additional information.
 *****************************************************************************/
/*********************************************** CONTROLS, FORM ELEMENTS */
/*****************************************************************************
 * Open MCT Web, Copyright (c) 2014-2015, United States Government
 * as represented by the Administrator of the National Aeronautics and Space
 * Administration. All rights reserved.
 *
 * Open MCT Web is licensed under the Apache License, Version 2.0 (the
 * "License"); you may not use this file except in compliance with the License.
 * You may obtain a copy of the License at
 * http://www.apache.org/licenses/LICENSE-2.0.
 *
 * Unless required by applicable law or agreed to in writing, software
 * distributed under the License is distributed on an "AS IS" BASIS, WITHOUT
 * WARRANTIES OR CONDITIONS OF ANY KIND, either express or implied. See the
 * License for the specific language governing permissions and limitations
 * under the License.
 *
 * Open MCT Web includes source code licensed under additional open source
 * licenses. See the Open Source Licenses file (LICENSES.md) included with
 * this source code distribution or the Licensing information page available
 * at runtime from the About dialog for additional information.
 *****************************************************************************/
/*****************************************************************************
 * Open MCT Web, Copyright (c) 2014-2015, United States Government
 * as represented by the Administrator of the National Aeronautics and Space
 * Administration. All rights reserved.
 *
 * Open MCT Web is licensed under the Apache License, Version 2.0 (the
 * "License"); you may not use this file except in compliance with the License.
 * You may obtain a copy of the License at
 * http://www.apache.org/licenses/LICENSE-2.0.
 *
 * Unless required by applicable law or agreed to in writing, software
 * distributed under the License is distributed on an "AS IS" BASIS, WITHOUT
 * WARRANTIES OR CONDITIONS OF ANY KIND, either express or implied. See the
 * License for the specific language governing permissions and limitations
 * under the License.
 *
 * Open MCT Web includes source code licensed under additional open source
 * licenses. See the Open Source Licenses file (LICENSES.md) included with
 * this source code distribution or the Licensing information page available
 * at runtime from the About dialog for additional information.
 *****************************************************************************/
/************************** FEATURES */
/************************** VERY INFLUENTIAL GLOBAL DIMENSIONS */
/************************** RATIOS */
/************************** LAYOUT */
/************************** CONTROLS */
/************************** PATHS */
/************************** TIMINGS */
/*****************************************************************************
 * Open MCT Web, Copyright (c) 2014-2015, United States Government
 * as represented by the Administrator of the National Aeronautics and Space
 * Administration. All rights reserved.
 *
 * Open MCT Web is licensed under the Apache License, Version 2.0 (the
 * "License"); you may not use this file except in compliance with the License.
 * You may obtain a copy of the License at
 * http://www.apache.org/licenses/LICENSE-2.0.
 *
 * Unless required by applicable law or agreed to in writing, software
 * distributed under the License is distributed on an "AS IS" BASIS, WITHOUT
 * WARRANTIES OR CONDITIONS OF ANY KIND, either express or implied. See the
 * License for the specific language governing permissions and limitations
 * under the License.
 *
 * Open MCT Web includes source code licensed under additional open source
 * licenses. See the Open Source Licenses file (LICENSES.md) included with
 * this source code distribution or the Licensing information page available
 * at runtime from the About dialog for additional information.
 *****************************************************************************/
/************************** MOBILE REPRESENTATION ITEMS DIMENSIONS */
/************************** MOBILE TREE MENU DIMENSIONS */
/************************** WINDOW DIMENSIONS FOR RWD */
/************************** MEDIA QUERIES: WINDOW CHECKS FOR SPECIFIC ORIENTATIONS FOR EACH DEVICE */
/************************** MEDIA QUERIES: WINDOWS FOR SPECIFIC ORIENTATIONS FOR EACH DEVICE */
/************************** DEVICE PARAMETERS FOR MENUS/REPRESENTATIONS */
/*****************************************************************************
 * Open MCT Web, Copyright (c) 2014-2015, United States Government
 * as represented by the Administrator of the National Aeronautics and Space
 * Administration. All rights reserved.
 *
 * Open MCT Web is licensed under the Apache License, Version 2.0 (the
 * "License"); you may not use this file except in compliance with the License.
 * You may obtain a copy of the License at
 * http://www.apache.org/licenses/LICENSE-2.0.
 *
 * Unless required by applicable law or agreed to in writing, software
 * distributed under the License is distributed on an "AS IS" BASIS, WITHOUT
 * WARRANTIES OR CONDITIONS OF ANY KIND, either express or implied. See the
 * License for the specific language governing permissions and limitations
 * under the License.
 *
 * Open MCT Web includes source code licensed under additional open source
 * licenses. See the Open Source Licenses file (LICENSES.md) included with
 * this source code distribution or the Licensing information page available
 * at runtime from the About dialog for additional information.
 *****************************************************************************/
/*****************************************************************************
 * Open MCT Web, Copyright (c) 2014-2015, United States Government
 * as represented by the Administrator of the National Aeronautics and Space
 * Administration. All rights reserved.
 *
 * Open MCT Web is licensed under the Apache License, Version 2.0 (the
 * "License"); you may not use this file except in compliance with the License.
 * You may obtain a copy of the License at
 * http://www.apache.org/licenses/LICENSE-2.0.
 *
 * Unless required by applicable law or agreed to in writing, software
 * distributed under the License is distributed on an "AS IS" BASIS, WITHOUT
 * WARRANTIES OR CONDITIONS OF ANY KIND, either express or implied. See the
 * License for the specific language governing permissions and limitations
 * under the License.
 *
 * Open MCT Web includes source code licensed under additional open source
 * licenses. See the Open Source Licenses file (LICENSES.md) included with
 * this source code distribution or the Licensing information page available
 * at runtime from the About dialog for additional information.
 *****************************************************************************/
/* line 22, ../../../../general/res/sass/_effects.scss */
.disabled,
a.disabled {
  filter: progid:DXImageTransform.Microsoft.Alpha(Opacity=30);
  opacity: 0.3;
  pointer-events: none !important;
  cursor: default !important; }

/* line 29, ../../../../general/res/sass/_effects.scss */
.incised {
  -moz-box-shadow: inset rgba(0, 0, 0, 0.8) 0 1px 5px;
  -webkit-box-shadow: inset rgba(0, 0, 0, 0.8) 0 1px 5px;
  box-shadow: inset rgba(0, 0, 0, 0.8) 0 1px 5px;
  border-bottom: 1px solid rgba(255, 255, 255, 0.3); }

/* line 34, ../../../../general/res/sass/_effects.scss */
.outline {
  border: 1px solid white; }

/* line 38, ../../../../general/res/sass/_effects.scss */
.test-stripes {
  background-image: url('data:image/svg+xml;base64,PD94bWwgdmVyc2lvbj0iMS4wIiBlbmNvZGluZz0idXRmLTgiPz4gPHN2ZyB2ZXJzaW9uPSIxLjEiIHhtbG5zPSJodHRwOi8vd3d3LnczLm9yZy8yMDAwL3N2ZyI+PGRlZnM+PGxpbmVhckdyYWRpZW50IGlkPSJncmFkIiBncmFkaWVudFVuaXRzPSJvYmplY3RCb3VuZGluZ0JveCIgeDE9IjEuMCIgeTE9IjEuMCIgeDI9IjAuMCIgeTI9IjAuMCI+PHN0b3Agb2Zmc2V0PSIyNSUiIHN0b3AtY29sb3I9IiNmZmZmMDAiIHN0b3Atb3BhY2l0eT0iMC4xIi8+PHN0b3Agb2Zmc2V0PSIyNSUiIHN0b3AtY29sb3I9IiMwMDAwMDAiIHN0b3Atb3BhY2l0eT0iMC4wIi8+PHN0b3Agb2Zmc2V0PSI1MCUiIHN0b3AtY29sb3I9IiMwMDAwMDAiIHN0b3Atb3BhY2l0eT0iMC4wIi8+PHN0b3Agb2Zmc2V0PSI1MCUiIHN0b3AtY29sb3I9IiNmZmZmMDAiIHN0b3Atb3BhY2l0eT0iMC4xIi8+PHN0b3Agb2Zmc2V0PSI3NSUiIHN0b3AtY29sb3I9IiNmZmZmMDAiIHN0b3Atb3BhY2l0eT0iMC4xIi8+PHN0b3Agb2Zmc2V0PSI3NSUiIHN0b3AtY29sb3I9IiMwMDAwMDAiIHN0b3Atb3BhY2l0eT0iMC4wIi8+PHN0b3Agb2Zmc2V0PSIxMDAlIiBzdG9wLWNvbG9yPSIjMDAwMDAwIiBzdG9wLW9wYWNpdHk9IjAuMCIvPjwvbGluZWFyR3JhZGllbnQ+PC9kZWZzPjxyZWN0IHg9IjAiIHk9IjAiIHdpZHRoPSIxMDAlIiBoZWlnaHQ9IjEwMCUiIGZpbGw9InVybCgjZ3JhZCkiIC8+PC9zdmc+IA==');
  background-size: 100%;
  background-image: -moz-linear-gradient(135deg, rgba(255, 255, 0, 0.1) 25%, rgba(0, 0, 0, 0) 25%, rgba(0, 0, 0, 0) 50%, rgba(255, 255, 0, 0.1) 50%, rgba(255, 255, 0, 0.1) 75%, rgba(0, 0, 0, 0) 75%, rgba(0, 0, 0, 0) 100%);
  background-image: -webkit-linear-gradient(135deg, rgba(255, 255, 0, 0.1) 25%, rgba(0, 0, 0, 0) 25%, rgba(0, 0, 0, 0) 50%, rgba(255, 255, 0, 0.1) 50%, rgba(255, 255, 0, 0.1) 75%, rgba(0, 0, 0, 0) 75%, rgba(0, 0, 0, 0) 100%);
  background-image: linear-gradient(-45deg, rgba(255, 255, 0, 0.1) 25%, rgba(0, 0, 0, 0) 25%, rgba(0, 0, 0, 0) 50%, rgba(255, 255, 0, 0.1) 50%, rgba(255, 255, 0, 0.1) 75%, rgba(0, 0, 0, 0) 75%, rgba(0, 0, 0, 0) 100%);
  background-repeat: repeat;
  background-size: 40px 40px; }

/* line 42, ../../../../general/res/sass/_effects.scss */
.test {
  background-color: rgba(255, 204, 0, 0.2) !important; }

@-moz-keyframes pulse {
  0% {
    opacity: 0.5; }
  100% {
    opacity: 1; } }
@-webkit-keyframes pulse {
  0% {
    opacity: 0.5; }
  100% {
    opacity: 1; } }
@keyframes pulse {
  0% {
    opacity: 0.5; }
  100% {
    opacity: 1; } }
/* line 69, ../../../../general/res/sass/_effects.scss */
.pulse {
  -moz-animation-name: pulse;
  -webkit-animation-name: pulse;
  animation-name: pulse;
  -moz-animation-duration: 750ms;
  -webkit-animation-duration: 750ms;
  animation-duration: 750ms;
  -moz-animation-direction: alternate;
  -webkit-animation-direction: alternate;
  animation-direction: alternate;
  -moz-animation-iteration-count: infinite;
  -webkit-animation-iteration-count: infinite;
  animation-iteration-count: infinite;
  -moz-animation-timing-function: ease-in-out;
  -webkit-animation-timing-function: ease-in-out;
  animation-timing-function: ease-in-out; }

/*****************************************************************************
 * Open MCT Web, Copyright (c) 2014-2015, United States Government
 * as represented by the Administrator of the National Aeronautics and Space
 * Administration. All rights reserved.
 *
 * Open MCT Web is licensed under the Apache License, Version 2.0 (the
 * "License"); you may not use this file except in compliance with the License.
 * You may obtain a copy of the License at
 * http://www.apache.org/licenses/LICENSE-2.0.
 *
 * Unless required by applicable law or agreed to in writing, software
 * distributed under the License is distributed on an "AS IS" BASIS, WITHOUT
 * WARRANTIES OR CONDITIONS OF ANY KIND, either express or implied. See the
 * License for the specific language governing permissions and limitations
 * under the License.
 *
 * Open MCT Web includes source code licensed under additional open source
 * licenses. See the Open Source Licenses file (LICENSES.md) included with
 * this source code distribution or the Licensing information page available
 * at runtime from the About dialog for additional information.
 *****************************************************************************/
/************************** FONTS */
@font-face {
  	/*
      * Use https://icomoon.io/app with /platform/commonUI/general/res/fonts/symbols/icomoon.io-WTD-symbols-project.json
      */
  font-family: 'symbolsfont';
  src: url("../../../../general/res/fonts/symbols/wtdsymbols.eot");
  src: url("../../../../general/res/fonts/symbols/wtdsymbols.eot?#iefix") format("embedded-opentype"), url("../../../../general/res/fonts/symbols/wtdsymbols.woff") format("woff"), url("../../../../general/res/fonts/symbols/wtdsymbols.ttf") format("truetype"), url("../../../../general/res/fonts/symbols/wtdsymbols.svg#armataregular") format("svg");
  font-weight: normal;
  font-style: normal; }
/* line 37, ../../../../general/res/sass/_global.scss */
.ui-symbol, .l-datetime-picker .l-month-year-pager .pager {
  font-family: 'symbolsfont'; }

/************************** HTML ENTITIES */
/* line 42, ../../../../general/res/sass/_global.scss */
a {
  color: #999;
  cursor: pointer;
  text-decoration: none; }
  /* line 46, ../../../../general/res/sass/_global.scss */
  a:hover {
    color: #0099cc; }

/* line 51, ../../../../general/res/sass/_global.scss */
body, html {
  -webkit-font-smoothing: subpixel-antialiased;
  -moz-osx-font-smoothing: grayscale;
  background-color: #fcfcfc;
  color: #666;
  font-family: "Helvetica Neue", Helvetica, Arial, sans-serif;
  font-size: 100%;
  height: 100%;
  width: 100%;
  overflow: hidden; }

/* line 64, ../../../../general/res/sass/_global.scss */
em {
  font-style: normal; }

/* line 68, ../../../../general/res/sass/_global.scss */
input, textarea {
  font-family: Helvetica, Arial, sans-serif; }

/* line 72, ../../../../general/res/sass/_global.scss */
input[type="text"] {
  vertical-align: baseline;
  padding: 3px 5px !important; }

/* line 77, ../../../../general/res/sass/_global.scss */
h1, h2, h3 {
  margin: 0; }

/* line 81, ../../../../general/res/sass/_global.scss */
h1 {
  font-size: 1.7em;
  font-weight: normal !important;
  line-height: 120%;
  margin-bottom: 20px;
  margin-top: 0; }

/* line 89, ../../../../general/res/sass/_global.scss */
p {
  margin-bottom: 10px; }

/* line 93, ../../../../general/res/sass/_global.scss */
mct-container {
  display: block; }

/* line 97, ../../../../general/res/sass/_global.scss */
.abs, .l-datetime-picker .l-month-year-pager .pager,
.l-datetime-picker .l-month-year-pager .val, .s-menu-btn span.l-click-area {
  position: absolute;
  top: 0;
  right: 0;
  bottom: 0;
  left: 0;
  height: auto;
  width: auto; }

/* line 107, ../../../../general/res/sass/_global.scss */
.code, .codehilite {
  font-family: "Lucida Console", monospace;
  font-size: 0.7em;
  line-height: 150%;
  white-space: pre; }

/* line 114, ../../../../general/res/sass/_global.scss */
.codehilite {
  background-color: rgba(102, 102, 102, 0.1);
  padding: 1em; }

/* line 120, ../../../../general/res/sass/_global.scss */
.align-right {
  text-align: right; }

/* line 124, ../../../../general/res/sass/_global.scss */
.centered {
  text-align: center; }

/* line 128, ../../../../general/res/sass/_global.scss */
.scrolling {
  overflow: auto; }

/* line 132, ../../../../general/res/sass/_global.scss */
.vscroll {
  overflow-y: auto; }

/* line 136, ../../../../general/res/sass/_global.scss */
.no-margin {
  margin: 0; }

/* line 140, ../../../../general/res/sass/_global.scss */
.ds {
  -moz-box-shadow: rgba(0, 0, 0, 0.7) 0 4px 10px 2px;
  -webkit-box-shadow: rgba(0, 0, 0, 0.7) 0 4px 10px 2px;
  box-shadow: rgba(0, 0, 0, 0.7) 0 4px 10px 2px; }

/* line 144, ../../../../general/res/sass/_global.scss */
.hide,
.hidden {
  display: none !important; }

/* line 149, ../../../../general/res/sass/_global.scss */
.sep {
  color: rgba(255, 255, 255, 0.2); }

/*****************************************************************************
 * Open MCT Web, Copyright (c) 2014-2015, United States Government
 * as represented by the Administrator of the National Aeronautics and Space
 * Administration. All rights reserved.
 *
 * Open MCT Web is licensed under the Apache License, Version 2.0 (the
 * "License"); you may not use this file except in compliance with the License.
 * You may obtain a copy of the License at
 * http://www.apache.org/licenses/LICENSE-2.0.
 *
 * Unless required by applicable law or agreed to in writing, software
 * distributed under the License is distributed on an "AS IS" BASIS, WITHOUT
 * WARRANTIES OR CONDITIONS OF ANY KIND, either express or implied. See the
 * License for the specific language governing permissions and limitations
 * under the License.
 *
 * Open MCT Web includes source code licensed under additional open source
 * licenses. See the Open Source Licenses file (LICENSES.md) included with
 * this source code distribution or the Licensing information page available
 * at runtime from the About dialog for additional information.
 *****************************************************************************/
/* line 26, ../../../../general/res/sass/_about.scss */
.l-about.abs, .l-datetime-picker .l-month-year-pager .l-about.pager,
.l-datetime-picker .l-month-year-pager .l-about.val, .s-menu-btn span.l-about.l-click-area {
  overflow: auto; }
/* line 31, ../../../../general/res/sass/_about.scss */
.l-about .l-logo-holder {
  position: relative;
  height: 45%; }
  /* line 34, ../../../../general/res/sass/_about.scss */
  .l-about .l-logo-holder .l-logo {
    position: absolute; }
    /* line 37, ../../../../general/res/sass/_about.scss */
    .l-about .l-logo-holder .l-logo.l-logo-app {
      top: 0;
      right: 15%;
      bottom: 0;
      left: 15%; }
    /* line 41, ../../../../general/res/sass/_about.scss */
    .l-about .l-logo-holder .l-logo.s-logo-nasa {
      background-image: url("../../../../general/res/images/logo-nasa.svg");
      top: 10px;
      right: auto;
      bottom: auto;
      left: 10px;
      width: 10%;
      height: auto;
      padding-bottom: 5%;
      padding-top: 5%; }
/* line 50, ../../../../general/res/sass/_about.scss */
.l-about .l-content {
  position: relative;
  margin-top: 10px; }

/* line 57, ../../../../general/res/sass/_about.scss */
.s-about {
  line-height: 120%; }
  /* line 61, ../../../../general/res/sass/_about.scss */
  .s-about a {
    color: #84b3ff; }
  /* line 68, ../../../../general/res/sass/_about.scss */
  .s-about .s-logo-holder {
    background: url("../../../../general/res/images/bg-about-openmctweb.jpg") no-repeat center;
    background-size: cover; }
  /* line 72, ../../../../general/res/sass/_about.scss */
  .s-about .s-logo {
    background-position: center;
    background-repeat: no-repeat;
    background-size: contain; }
  /* line 78, ../../../../general/res/sass/_about.scss */
  .s-about .s-logo-openmctweb {
    background-image: url("../../../../general/res/images/logo-openmctweb-shdw.svg"); }
  /* line 81, ../../../../general/res/sass/_about.scss */
  .s-about .s-btn, .s-about .s-menu-btn {
    line-height: 2em; }
  /* line 85, ../../../../general/res/sass/_about.scss */
  .s-about .l-licenses-software .l-license-software {
    border-top: 1px solid rgba(102, 102, 102, 0.2);
    padding: 0.5em 0; }
    /* line 88, ../../../../general/res/sass/_about.scss */
    .s-about .l-licenses-software .l-license-software:first-child {
      border-top: none; }
    /* line 91, ../../../../general/res/sass/_about.scss */
    .s-about .l-licenses-software .l-license-software em {
      color: #999999; }
    /* line 98, ../../../../general/res/sass/_about.scss */
    .s-about .l-licenses-software .l-license-software h3 {
      font-size: 1.25em; }
    /* line 101, ../../../../general/res/sass/_about.scss */
    .s-about .l-licenses-software .l-license-software .s-license-text {
      font-size: 0.9em; }

/*****************************************************************************
 * Open MCT Web, Copyright (c) 2014-2015, United States Government
 * as represented by the Administrator of the National Aeronautics and Space
 * Administration. All rights reserved.
 *
 * Open MCT Web is licensed under the Apache License, Version 2.0 (the
 * "License"); you may not use this file except in compliance with the License.
 * You may obtain a copy of the License at
 * http://www.apache.org/licenses/LICENSE-2.0.
 *
 * Unless required by applicable law or agreed to in writing, software
 * distributed under the License is distributed on an "AS IS" BASIS, WITHOUT
 * WARRANTIES OR CONDITIONS OF ANY KIND, either express or implied. See the
 * License for the specific language governing permissions and limitations
 * under the License.
 *
 * Open MCT Web includes source code licensed under additional open source
 * licenses. See the Open Source Licenses file (LICENSES.md) included with
 * this source code distribution or the Licensing information page available
 * at runtime from the About dialog for additional information.
 *****************************************************************************/
/* line 24, ../../../../general/res/sass/_text.scss */
.abs.l-standalone, .l-datetime-picker .l-month-year-pager .l-standalone.pager,
.l-datetime-picker .l-month-year-pager .l-standalone.val, .s-menu-btn span.l-standalone.l-click-area {
  padding: 5% 20%; }

/* line 29, ../../../../general/res/sass/_text.scss */
.s-text {
  font-size: 0.8em; }
  /* line 31, ../../../../general/res/sass/_text.scss */
  .s-text ol, .s-text ul {
    list-style: square;
    margin-left: 1.5em; }
  /* line 39, ../../../../general/res/sass/_text.scss */
  .s-text h1, .s-text h2, .s-text h3 {
    color: #333333;
    font-weight: normal !important;
    margin-bottom: 1em; }
  /* line 45, ../../../../general/res/sass/_text.scss */
  .s-text h2 {
    border-top: 1px solid rgba(102, 102, 102, 0.2);
    font-size: 1.5em;
    margin-top: 2em;
    padding-top: 1em; }
  /* line 52, ../../../../general/res/sass/_text.scss */
  .s-text h3 {
    margin-top: 2em; }

/*****************************************************************************
 * Open MCT Web, Copyright (c) 2014-2015, United States Government
 * as represented by the Administrator of the National Aeronautics and Space
 * Administration. All rights reserved.
 *
 * Open MCT Web is licensed under the Apache License, Version 2.0 (the
 * "License"); you may not use this file except in compliance with the License.
 * You may obtain a copy of the License at
 * http://www.apache.org/licenses/LICENSE-2.0.
 *
 * Unless required by applicable law or agreed to in writing, software
 * distributed under the License is distributed on an "AS IS" BASIS, WITHOUT
 * WARRANTIES OR CONDITIONS OF ANY KIND, either express or implied. See the
 * License for the specific language governing permissions and limitations
 * under the License.
 *
 * Open MCT Web includes source code licensed under additional open source
 * licenses. See the Open Source Licenses file (LICENSES.md) included with
 * this source code distribution or the Licensing information page available
 * at runtime from the About dialog for additional information.
 *****************************************************************************/
/* line 22, ../../../../general/res/sass/_icons.scss */
.triangle {
  width: 0;
  height: 0;
  border-top: 5px solid transparent;
  border-left: 5px solid #0099cc;
  border-bottom: 5px solid transparent; }
  /* line 26, ../../../../general/res/sass/_icons.scss */
  .triangle.triangle-down {
    width: 0;
    height: 0;
    border-left: 5px solid transparent;
    border-top: 5px solid #0099cc;
    border-right: 5px solid transparent; }

/* line 32, ../../../../general/res/sass/_icons.scss */
.ui-symbol.type-icon, .l-datetime-picker .l-month-year-pager .type-icon.pager {
  color: #b3b3b3; }
/* line 35, ../../../../general/res/sass/_icons.scss */
.ui-symbol.icon, .l-datetime-picker .l-month-year-pager .icon.pager {
  color: #0099cc; }
  /* line 37, ../../../../general/res/sass/_icons.scss */
  .ui-symbol.icon.alert, .l-datetime-picker .l-month-year-pager .icon.alert.pager {
    color: #ff3c00; }
    /* line 39, ../../../../general/res/sass/_icons.scss */
    .ui-symbol.icon.alert:hover, .l-datetime-picker .l-month-year-pager .icon.alert.pager:hover {
      color: #ff8a66; }
  /* line 43, ../../../../general/res/sass/_icons.scss */
  .ui-symbol.icon.major, .l-datetime-picker .l-month-year-pager .icon.major.pager {
    font-size: 1.65em; }
/* line 47, ../../../../general/res/sass/_icons.scss */
.ui-symbol.icon-calendar:after, .l-datetime-picker .l-month-year-pager .icon-calendar.pager:after {
  content: "\e605"; }

/* line 52, ../../../../general/res/sass/_icons.scss */
.bar .ui-symbol, .bar .l-datetime-picker .l-month-year-pager .pager, .l-datetime-picker .l-month-year-pager .bar .pager {
  display: inline-block; }

/* line 56, ../../../../general/res/sass/_icons.scss */
.invoke-menu {
  text-shadow: none;
  display: inline-block; }

/* line 61, ../../../../general/res/sass/_icons.scss */
.s-menu-btn .invoke-menu,
.icon.major .invoke-menu {
  margin-left: 3px; }

/* line 66, ../../../../general/res/sass/_icons.scss */
.menu .type-icon,
.tree-item .type-icon,
.super-menu.menu .type-icon {
  position: absolute; }

/* line 76, ../../../../general/res/sass/_icons.scss */
.l-icon-link:before {
  content: "\f4"; }

/* line 80, ../../../../general/res/sass/_icons.scss */
.l-icon-alert {
  display: none !important; }
  /* line 82, ../../../../general/res/sass/_icons.scss */
  .l-icon-alert:before {
    color: #ff3c00;
    content: "!"; }

/* line 13, ../../../../general/res/sass/_limits.scss */
[class*="s-limit"]:before {
  display: inline-block;
  font-family: symbolsfont;
  font-size: 0.75em;
  font-style: normal !important;
  margin-right: 3px;
  vertical-align: middle; }

/* line 23, ../../../../general/res/sass/_limits.scss */
.s-limit-upr-red {
  background: rgba(255, 0, 0, 0.3) !important; }
  /* line 4, ../../../../general/res/sass/_limits.scss */
  .s-limit-upr-red:before {
    color: red;
    content: "ë"; }

/* line 24, ../../../../general/res/sass/_limits.scss */
.s-limit-upr-yellow {
  background: rgba(255, 170, 0, 0.3) !important; }
  /* line 4, ../../../../general/res/sass/_limits.scss */
  .s-limit-upr-yellow:before {
    color: #ffaa00;
    content: "í"; }

/* line 25, ../../../../general/res/sass/_limits.scss */
.s-limit-lwr-yellow {
  background: rgba(255, 170, 0, 0.3) !important; }
  /* line 4, ../../../../general/res/sass/_limits.scss */
  .s-limit-lwr-yellow:before {
    color: #ffaa00;
    content: "ì"; }

/* line 26, ../../../../general/res/sass/_limits.scss */
.s-limit-lwr-red {
  background: rgba(255, 0, 0, 0.3) !important; }
  /* line 4, ../../../../general/res/sass/_limits.scss */
  .s-limit-lwr-red:before {
    color: red;
    content: "î"; }

/* line 1, ../../../../general/res/sass/_data-status.scss */
.s-stale {
  color: rgba(51, 51, 51, 0.5) !important;
  font-style: italic; }
  /* line 3, ../../../../general/res/sass/_data-status.scss */
  .s-stale .td {
    color: rgba(51, 51, 51, 0.5) !important;
    font-style: italic; }

/*****************************************************************************
 * Open MCT Web, Copyright (c) 2014-2015, United States Government
 * as represented by the Administrator of the National Aeronautics and Space
 * Administration. All rights reserved.
 *
 * Open MCT Web is licensed under the Apache License, Version 2.0 (the
 * "License"); you may not use this file except in compliance with the License.
 * You may obtain a copy of the License at
 * http://www.apache.org/licenses/LICENSE-2.0.
 *
 * Unless required by applicable law or agreed to in writing, software
 * distributed under the License is distributed on an "AS IS" BASIS, WITHOUT
 * WARRANTIES OR CONDITIONS OF ANY KIND, either express or implied. See the
 * License for the specific language governing permissions and limitations
 * under the License.
 *
 * Open MCT Web includes source code licensed under additional open source
 * licenses. See the Open Source Licenses file (LICENSES.md) included with
 * this source code distribution or the Licensing information page available
 * at runtime from the About dialog for additional information.
 *****************************************************************************/
/* line 24, ../../../../general/res/sass/helpers/_bubbles.scss */
.bubble-container {
  pointer-events: none; }

/* line 31, ../../../../general/res/sass/helpers/_bubbles.scss */
.l-infobubble-wrapper {
  -moz-box-shadow: rgba(0, 0, 0, 0.4) 0 1px 5px;
  -webkit-box-shadow: rgba(0, 0, 0, 0.4) 0 1px 5px;
  box-shadow: rgba(0, 0, 0, 0.4) 0 1px 5px;
  position: relative;
  z-index: 50; }
  /* line 36, ../../../../general/res/sass/helpers/_bubbles.scss */
  .l-infobubble-wrapper .l-infobubble {
    display: inline-block;
    min-width: 100px;
    max-width: 300px;
    padding: 5px 10px; }
    /* line 41, ../../../../general/res/sass/helpers/_bubbles.scss */
    .l-infobubble-wrapper .l-infobubble:before {
      content: "";
      position: absolute;
      width: 0;
      height: 0; }
    /* line 47, ../../../../general/res/sass/helpers/_bubbles.scss */
    .l-infobubble-wrapper .l-infobubble table {
      width: 100%; }
      /* line 50, ../../../../general/res/sass/helpers/_bubbles.scss */
      .l-infobubble-wrapper .l-infobubble table tr td {
        padding: 2px 0;
        vertical-align: top; }
        /* line 53, ../../../../general/res/sass/helpers/_bubbles.scss */
        .l-infobubble-wrapper .l-infobubble table tr td.label {
          padding-right: 10px;
          white-space: nowrap; }
        /* line 57, ../../../../general/res/sass/helpers/_bubbles.scss */
        .l-infobubble-wrapper .l-infobubble table tr td.value {
          word-break: break-all; }
        /* line 61, ../../../../general/res/sass/helpers/_bubbles.scss */
        .l-infobubble-wrapper .l-infobubble table tr td.align-wrap {
          white-space: normal; }
    /* line 67, ../../../../general/res/sass/helpers/_bubbles.scss */
    .l-infobubble-wrapper .l-infobubble .title {
      overflow: hidden;
      text-overflow: ellipsis;
      white-space: nowrap;
      margin-bottom: 5px; }
  /* line 74, ../../../../general/res/sass/helpers/_bubbles.scss */
  .l-infobubble-wrapper.arw-left {
    margin-left: 20px; }
    /* line 76, ../../../../general/res/sass/helpers/_bubbles.scss */
    .l-infobubble-wrapper.arw-left .l-infobubble::before {
      right: 100%; }
      @media screen and (orientation: portrait) and (min-width: 515px) and (max-width: 799px) and (min-height: 741px) and (max-height: 1024px) and (max-device-width: 799px) and (max-device-height: 1024px), screen and (orientation: landscape) and (min-height: 515px) and (max-height: 799px) and (min-width: 741px) and (max-width: 1024px) and (max-device-width: 799px) and (max-device-height: 1024px), screen and (orientation: landscape) and (min-height: 515px) and (max-height: 799px) and (min-width: 741px) and (max-width: 1024px) and (max-device-width: 1024px) and (max-device-height: 799px), screen and (min-device-width: 800px) and (min-device-height: 1025px), screen and (min-device-width: 1025px) and (min-device-height: 800px) {
        /* line 76, ../../../../general/res/sass/helpers/_bubbles.scss */
        .l-infobubble-wrapper.arw-left .l-infobubble::before {
          width: 0;
          height: 0;
          border-top: 6.66667px solid transparent;
          border-bottom: 6.66667px solid transparent;
          border-right: 10px solid white; } }
  @media screen and (orientation: portrait) and (min-width: 515px) and (max-width: 799px) and (min-height: 741px) and (max-height: 1024px) and (max-device-width: 799px) and (max-device-height: 1024px), screen and (orientation: landscape) and (min-height: 515px) and (max-height: 799px) and (min-width: 741px) and (max-width: 1024px) and (max-device-width: 799px) and (max-device-height: 1024px), screen and (orientation: landscape) and (min-height: 515px) and (max-height: 799px) and (min-width: 741px) and (max-width: 1024px) and (max-device-width: 1024px) and (max-device-height: 799px), screen and (min-device-width: 800px) and (min-device-height: 1025px), screen and (min-device-width: 1025px) and (min-device-height: 800px) {
    /* line 88, ../../../../general/res/sass/helpers/_bubbles.scss */
    .l-infobubble-wrapper.arw-right {
      margin-right: 20px; } }
  /* line 95, ../../../../general/res/sass/helpers/_bubbles.scss */
  .l-infobubble-wrapper.arw-right .l-infobubble::before {
    left: 100%; }
    @media screen and (orientation: portrait) and (min-width: 515px) and (max-width: 799px) and (min-height: 741px) and (max-height: 1024px) and (max-device-width: 799px) and (max-device-height: 1024px), screen and (orientation: landscape) and (min-height: 515px) and (max-height: 799px) and (min-width: 741px) and (max-width: 1024px) and (max-device-width: 799px) and (max-device-height: 1024px), screen and (orientation: landscape) and (min-height: 515px) and (max-height: 799px) and (min-width: 741px) and (max-width: 1024px) and (max-device-width: 1024px) and (max-device-height: 799px), screen and (min-device-width: 800px) and (min-device-height: 1025px), screen and (min-device-width: 1025px) and (min-device-height: 800px) {
      /* line 95, ../../../../general/res/sass/helpers/_bubbles.scss */
      .l-infobubble-wrapper.arw-right .l-infobubble::before {
        width: 0;
        height: 0;
        border-top: 6.66667px solid transparent;
        border-bottom: 6.66667px solid transparent;
        border-left: 10px solid white; } }
  /* line 108, ../../../../general/res/sass/helpers/_bubbles.scss */
  .l-infobubble-wrapper.arw-top .l-infobubble::before {
    top: 20px; }
  /* line 114, ../../../../general/res/sass/helpers/_bubbles.scss */
  .l-infobubble-wrapper.arw-btm .l-infobubble::before {
    bottom: 20px; }
  /* line 119, ../../../../general/res/sass/helpers/_bubbles.scss */
  .l-infobubble-wrapper.arw-down {
    margin-bottom: 10px; }
    /* line 121, ../../../../general/res/sass/helpers/_bubbles.scss */
    .l-infobubble-wrapper.arw-down .l-infobubble::before {
      left: 50%;
      top: 100%;
      margin-left: -5px;
      border-left: 5px solid transparent;
      border-right: 5px solid transparent;
      border-top: 7.5px solid white; }
  /* line 130, ../../../../general/res/sass/helpers/_bubbles.scss */
  .l-infobubble-wrapper .arw {
    z-index: 2; }
  /* line 133, ../../../../general/res/sass/helpers/_bubbles.scss */
  .l-infobubble-wrapper.arw-up .arw.arw-down, .l-infobubble-wrapper.arw-down .arw.arw-up {
    display: none; }

/* line 142, ../../../../general/res/sass/helpers/_bubbles.scss */
.l-thumbsbubble-wrapper .arw-up {
  width: 0;
  height: 0;
  border-left: 6.66667px solid transparent;
  border-right: 6.66667px solid transparent;
  border-bottom: 10px solid #e3e3e3; }
/* line 145, ../../../../general/res/sass/helpers/_bubbles.scss */
.l-thumbsbubble-wrapper .arw-down {
  width: 0;
  height: 0;
  border-left: 6.66667px solid transparent;
  border-right: 6.66667px solid transparent;
  border-top: 10px solid #e3e3e3; }

/* line 150, ../../../../general/res/sass/helpers/_bubbles.scss */
.s-infobubble {
  -moz-border-radius: 4px;
  -webkit-border-radius: 4px;
  border-radius: 4px;
  -moz-box-shadow: rgba(0, 0, 0, 0.4) 0 1px 5px;
  -webkit-box-shadow: rgba(0, 0, 0, 0.4) 0 1px 5px;
  box-shadow: rgba(0, 0, 0, 0.4) 0 1px 5px;
  background: white;
  color: #666;
  font-size: 0.8rem; }
  /* line 157, ../../../../general/res/sass/helpers/_bubbles.scss */
  .s-infobubble .title {
    color: #333333;
    font-weight: bold; }
  /* line 163, ../../../../general/res/sass/helpers/_bubbles.scss */
  .s-infobubble table tr td {
    border: none;
    border-top: 1px solid #e6e6e6 !important;
    font-size: 0.9em; }
  /* line 169, ../../../../general/res/sass/helpers/_bubbles.scss */
  .s-infobubble table tr:first-child td {
    border-top: none !important; }
  /* line 174, ../../../../general/res/sass/helpers/_bubbles.scss */
  .s-infobubble:first-child td {
    border-top: none; }
  /* line 178, ../../../../general/res/sass/helpers/_bubbles.scss */
  .s-infobubble .label {
    color: gray; }
  /* line 182, ../../../../general/res/sass/helpers/_bubbles.scss */
  .s-infobubble .value {
    color: #333333; }

/* line 188, ../../../../general/res/sass/helpers/_bubbles.scss */
.s-thumbsbubble {
  background: #e3e3e3;
  color: #4d4d4d; }

/*****************************************************************************
 * Open MCT Web, Copyright (c) 2014-2015, United States Government
 * as represented by the Administrator of the National Aeronautics and Space
 * Administration. All rights reserved.
 *
 * Open MCT Web is licensed under the Apache License, Version 2.0 (the
 * "License"); you may not use this file except in compliance with the License.
 * You may obtain a copy of the License at
 * http://www.apache.org/licenses/LICENSE-2.0.
 *
 * Unless required by applicable law or agreed to in writing, software
 * distributed under the License is distributed on an "AS IS" BASIS, WITHOUT
 * WARRANTIES OR CONDITIONS OF ANY KIND, either express or implied. See the
 * License for the specific language governing permissions and limitations
 * under the License.
 *
 * Open MCT Web includes source code licensed under additional open source
 * licenses. See the Open Source Licenses file (LICENSES.md) included with
 * this source code distribution or the Licensing information page available
 * at runtime from the About dialog for additional information.
 *****************************************************************************/
/* line 25, ../../../../general/res/sass/helpers/_splitter.scss */
.split-layout .splitter {
  background-color: #969696;
  -moz-border-radius: 5px;
  -webkit-border-radius: 5px;
  border-radius: 5px;
  overflow: hidden;
  position: absolute;
  z-index: 1; }
  /* line 33, ../../../../general/res/sass/helpers/_splitter.scss */
  .split-layout .splitter:hover {
    background-color: #0099cc; }
/* line 38, ../../../../general/res/sass/helpers/_splitter.scss */
.split-layout.horizontal {
  overflow: hidden; }
  /* line 41, ../../../../general/res/sass/helpers/_splitter.scss */
  .split-layout.horizontal .pane {
    left: 0;
    right: 0; }
    /* line 44, ../../../../general/res/sass/helpers/_splitter.scss */
    .split-layout.horizontal .pane.top {
      bottom: auto; }
    /* line 47, ../../../../general/res/sass/helpers/_splitter.scss */
    .split-layout.horizontal .pane.bottom {
      top: auto; }
  /* line 51, ../../../../general/res/sass/helpers/_splitter.scss */
  .split-layout.horizontal > .splitter {
    cursor: row-resize;
    left: 0;
    right: 0;
    width: auto;
    height: 5px; }
    /* line 159, ../../../../general/res/sass/_mixins.scss */
    .split-layout.horizontal > .splitter:before {
      -moz-transition-property: "border-color";
      -o-transition-property: "border-color";
      -webkit-transition-property: "border-color";
      transition-property: "border-color";
      -moz-transition-duration: 0.75s;
      -o-transition-duration: 0.75s;
      -webkit-transition-duration: 0.75s;
      transition-duration: 0.75s;
      -moz-transition-timing-function: ease-in-out;
      -o-transition-timing-function: ease-in-out;
      -webkit-transition-timing-function: ease-in-out;
      transition-timing-function: ease-in-out;
      content: '';
      display: block;
      height: auto;
      pointer-events: none;
      position: absolute;
      z-index: 2;
      border-top: 1px dotted #d6d6d6;
      top: 2px;
      left: 5px;
      right: 5px; }
    /* line 181, ../../../../general/res/sass/_mixins.scss */
    .split-layout.horizontal > .splitter:not(.disabled):hover:before {
      -moz-transition-property: "border-color";
      -o-transition-property: "border-color";
      -webkit-transition-property: "border-color";
      transition-property: "border-color";
      -moz-transition-duration: 25ms;
      -o-transition-duration: 25ms;
      -webkit-transition-duration: 25ms;
      transition-duration: 25ms;
      -moz-transition-timing-function: ease-in-out;
      -o-transition-timing-function: ease-in-out;
      -webkit-transition-timing-function: ease-in-out;
      transition-timing-function: ease-in-out;
      border-color: #fcfcfc; }
/* line 61, ../../../../general/res/sass/helpers/_splitter.scss */
.split-layout.vertical .pane {
  top: 0;
  bottom: 0; }
  /* line 64, ../../../../general/res/sass/helpers/_splitter.scss */
  .split-layout.vertical .pane.left {
    right: auto; }
  /* line 67, ../../../../general/res/sass/helpers/_splitter.scss */
  .split-layout.vertical .pane.right {
    left: auto; }
/* line 71, ../../../../general/res/sass/helpers/_splitter.scss */
.split-layout.vertical > .splitter {
  bottom: 0;
  cursor: col-resize;
  width: 5px; }
  /* line 159, ../../../../general/res/sass/_mixins.scss */
  .split-layout.vertical > .splitter:before {
    -moz-transition-property: "border-color";
    -o-transition-property: "border-color";
    -webkit-transition-property: "border-color";
    transition-property: "border-color";
    -moz-transition-duration: 0.75s;
    -o-transition-duration: 0.75s;
    -webkit-transition-duration: 0.75s;
    transition-duration: 0.75s;
    -moz-transition-timing-function: ease-in-out;
    -o-transition-timing-function: ease-in-out;
    -webkit-transition-timing-function: ease-in-out;
    transition-timing-function: ease-in-out;
    content: '';
    display: block;
    height: auto;
    pointer-events: none;
    position: absolute;
    z-index: 2;
    border-left: 1px dotted #d6d6d6;
    left: 2px;
    bottom: 5px;
    top: 5px; }
  /* line 181, ../../../../general/res/sass/_mixins.scss */
  .split-layout.vertical > .splitter:not(.disabled):hover:before {
    -moz-transition-property: "border-color";
    -o-transition-property: "border-color";
    -webkit-transition-property: "border-color";
    transition-property: "border-color";
    -moz-transition-duration: 25ms;
    -o-transition-duration: 25ms;
    -webkit-transition-duration: 25ms;
    transition-duration: 25ms;
    -moz-transition-timing-function: ease-in-out;
    -o-transition-timing-function: ease-in-out;
    -webkit-transition-timing-function: ease-in-out;
    transition-timing-function: ease-in-out;
    border-color: #fcfcfc; }

/* line 80, ../../../../general/res/sass/helpers/_splitter.scss */
.browse-area .splitter {
  top: 34px; }

/* line 84, ../../../../general/res/sass/helpers/_splitter.scss */
.edit-area .splitter {
  top: 0; }

/*****************************************************************************
 * Open MCT Web, Copyright (c) 2014-2015, United States Government
 * as represented by the Administrator of the National Aeronautics and Space
 * Administration. All rights reserved.
 *
 * Open MCT Web is licensed under the Apache License, Version 2.0 (the
 * "License"); you may not use this file except in compliance with the License.
 * You may obtain a copy of the License at
 * http://www.apache.org/licenses/LICENSE-2.0.
 *
 * Unless required by applicable law or agreed to in writing, software
 * distributed under the License is distributed on an "AS IS" BASIS, WITHOUT
 * WARRANTIES OR CONDITIONS OF ANY KIND, either express or implied. See the
 * License for the specific language governing permissions and limitations
 * under the License.
 *
 * Open MCT Web includes source code licensed under additional open source
 * licenses. See the Open Source Licenses file (LICENSES.md) included with
 * this source code distribution or the Licensing information page available
 * at runtime from the About dialog for additional information.
 *****************************************************************************/
@-webkit-keyframes rotation {
  from {
    -webkit-transform: rotate(0deg); }
  to {
    -webkit-transform: rotate(359deg); } }
@-moz-keyframes rotation {
  from {
    -moz-transform: rotate(0deg); }
  to {
    -moz-transform: rotate(359deg); } }
@-o-keyframes rotation {
  from {
    -o-transform: rotate(0deg); }
  to {
    -o-transform: rotate(359deg); } }
@keyframes rotation {
  from {
    transform: rotate(0deg); }
  to {
    transform: rotate(359deg); } }
/* line 42, ../../../../general/res/sass/helpers/_wait-spinner.scss */
.t-wait-spinner,
.wait-spinner {
  display: block;
  position: absolute;
  -webkit-animation: rotation .6s infinite linear;
  -moz-animation: rotation .6s infinite linear;
  -o-animation: rotation .6s infinite linear;
  animation: rotation .6s infinite linear;
  border-color: rgba(0, 153, 204, 0.25);
  border-top-color: #0099cc;
  border-style: solid;
  border-width: 0.5em;
  border-radius: 100%;
  top: 50%;
  left: 50%;
  height: auto;
  width: auto;
  padding: 5%;
  pointer-events: none;
  margin-top: -5%;
  margin-left: -5%;
  z-index: 2; }
  /* line 53, ../../../../general/res/sass/helpers/_wait-spinner.scss */
  .t-wait-spinner.inline,
  .wait-spinner.inline {
    display: inline-block !important;
    margin-right: 5px;
    position: relative !important;
    vertical-align: middle; }

/* line 61, ../../../../general/res/sass/helpers/_wait-spinner.scss */
.l-wait-spinner-holder {
  pointer-events: none;
  position: absolute; }
  /* line 65, ../../../../general/res/sass/helpers/_wait-spinner.scss */
  .l-wait-spinner-holder.align-left .t-wait-spinner {
    left: 0;
    margin-left: 0; }
  /* line 70, ../../../../general/res/sass/helpers/_wait-spinner.scss */
  .l-wait-spinner-holder.full-size {
    display: inline-block;
    height: 100%;
    width: 100%; }
    /* line 73, ../../../../general/res/sass/helpers/_wait-spinner.scss */
    .l-wait-spinner-holder.full-size .t-wait-spinner {
      top: 0;
      margin-top: 0;
      padding: 30%; }

/* line 82, ../../../../general/res/sass/helpers/_wait-spinner.scss */
.treeview .wait-spinner {
  display: block;
  position: absolute;
  -webkit-animation: rotation .6s infinite linear;
  -moz-animation: rotation .6s infinite linear;
  -o-animation: rotation .6s infinite linear;
  animation: rotation .6s infinite linear;
  border-color: rgba(0, 153, 204, 0.25);
  border-top-color: #0099cc;
  border-style: solid;
  border-width: 0.25em;
  border-radius: 100%;
  height: 10px;
  width: 10px;
  margin: 0 !important;
  padding: 0 !important;
  top: 2px;
  left: 0; }

/* line 91, ../../../../general/res/sass/helpers/_wait-spinner.scss */
.wait-spinner.sm {
  display: block;
  position: absolute;
  -webkit-animation: rotation .6s infinite linear;
  -moz-animation: rotation .6s infinite linear;
  -o-animation: rotation .6s infinite linear;
  animation: rotation .6s infinite linear;
  border-color: rgba(0, 153, 204, 0.25);
  border-top-color: #0099cc;
  border-style: solid;
  border-width: 0.25em;
  border-radius: 100%;
  height: 13px;
  width: 13px;
  margin-left: 0 !important;
  margin-top: 0 !important;
  padding: 0 !important;
  top: 0;
  left: 0; }

/* Styles for messages */
/* line 4, ../../../../general/res/sass/_messages.scss */
.message.block {
  -moz-border-radius: 4px;
  -webkit-border-radius: 4px;
  border-radius: 4px;
  padding: 10px; }
/* line 8, ../../../../general/res/sass/_messages.scss */
.message.error {
  background-color: rgba(255, 60, 0, 0.3);
  color: #ff8a66; }

/*****************************************************************************
 * Open MCT Web, Copyright (c) 2014-2015, United States Government
 * as represented by the Administrator of the National Aeronautics and Space
 * Administration. All rights reserved.
 *
 * Open MCT Web is licensed under the Apache License, Version 2.0 (the
 * "License"); you may not use this file except in compliance with the License.
 * You may obtain a copy of the License at
 * http://www.apache.org/licenses/LICENSE-2.0.
 *
 * Unless required by applicable law or agreed to in writing, software
 * distributed under the License is distributed on an "AS IS" BASIS, WITHOUT
 * WARRANTIES OR CONDITIONS OF ANY KIND, either express or implied. See the
 * License for the specific language governing permissions and limitations
 * under the License.
 *
 * Open MCT Web includes source code licensed under additional open source
 * licenses. See the Open Source Licenses file (LICENSES.md) included with
 * this source code distribution or the Licensing information page available
 * at runtime from the About dialog for additional information.
 *****************************************************************************/
/* Classes to be used for lists of properties and values */
/* line 25, ../../../../general/res/sass/_properties.scss */
.properties .s-row {
  border-top: 1px solid rgba(102, 102, 102, 0.2);
  font-size: 0.8em; }
  /* line 28, ../../../../general/res/sass/_properties.scss */
  .properties .s-row:first-child {
    border: none; }
  /* line 31, ../../../../general/res/sass/_properties.scss */
  .properties .s-row .s-value {
    color: #fff; }

/********************************* CONTROLS */
/* line 1, ../../../../general/res/sass/controls/_breadcrumb.scss */
.l-breadcrumb {
  font-size: 0.7rem;
  line-height: 1em;
  margin-bottom: 5px;
  margin-left: -4px; }
  /* line 10, ../../../../general/res/sass/controls/_breadcrumb.scss */
  .l-breadcrumb .l-breadcrumb-item a {
    -moz-box-sizing: border-box;
    -webkit-box-sizing: border-box;
    box-sizing: border-box;
    -moz-border-radius: 3px;
    -webkit-border-radius: 3px;
    border-radius: 3px;
    -moz-transition: background-color 0.25s;
    -o-transition: background-color 0.25s;
    -webkit-transition: background-color 0.25s;
    transition: background-color 0.25s;
    color: #404040;
    display: inline-block;
    padding: 2px 4px; }
    /* line 18, ../../../../general/res/sass/controls/_breadcrumb.scss */
    .l-breadcrumb .l-breadcrumb-item a .icon {
      color: #0099cc;
      margin-right: 5px; }
    /* line 22, ../../../../general/res/sass/controls/_breadcrumb.scss */
    .l-breadcrumb .l-breadcrumb-item a:hover {
      background: white;
      color: gray; }
      /* line 25, ../../../../general/res/sass/controls/_breadcrumb.scss */
      .l-breadcrumb .l-breadcrumb-item a:hover .icon {
        color: #0099cc; }

/*****************************************************************************
 * Open MCT Web, Copyright (c) 2014-2015, United States Government
 * as represented by the Administrator of the National Aeronautics and Space
 * Administration. All rights reserved.
 *
 * Open MCT Web is licensed under the Apache License, Version 2.0 (the
 * "License"); you may not use this file except in compliance with the License.
 * You may obtain a copy of the License at
 * http://www.apache.org/licenses/LICENSE-2.0.
 *
 * Unless required by applicable law or agreed to in writing, software
 * distributed under the License is distributed on an "AS IS" BASIS, WITHOUT
 * WARRANTIES OR CONDITIONS OF ANY KIND, either express or implied. See the
 * License for the specific language governing permissions and limitations
 * under the License.
 *
 * Open MCT Web includes source code licensed under additional open source
 * licenses. See the Open Source Licenses file (LICENSES.md) included with
 * this source code distribution or the Licensing information page available
 * at runtime from the About dialog for additional information.
 *****************************************************************************/
/* line 25, ../../../../general/res/sass/controls/_buttons.scss */
.s-btn, .s-menu-btn {
  -moz-box-sizing: border-box;
  -webkit-box-sizing: border-box;
  box-sizing: border-box;
  -moz-user-select: -moz-none;
  -ms-user-select: none;
  -webkit-user-select: none;
  user-select: none;
  cursor: pointer;
  text-decoration: none;
  height: 25px;
  line-height: 25px;
  padding: 0 7.5px;
  font-size: 0.7rem; }
  /* line 35, ../../../../general/res/sass/controls/_buttons.scss */
  .s-btn .icon, .s-menu-btn .icon {
    font-size: 0.8rem;
    color: #0099cc; }
  /* line 40, ../../../../general/res/sass/controls/_buttons.scss */
  .s-btn .title-label, .s-menu-btn .title-label {
    vertical-align: top; }
  /* line 44, ../../../../general/res/sass/controls/_buttons.scss */
  .s-btn.lg, .lg.s-menu-btn {
    font-size: 1rem; }
  /* line 48, ../../../../general/res/sass/controls/_buttons.scss */
  .s-btn.sm, .sm.s-menu-btn {
    padding: 0 5px; }
  /* line 52, ../../../../general/res/sass/controls/_buttons.scss */
  .s-btn.vsm, .vsm.s-menu-btn {
    padding: 0 2.5px; }
  /* line 56, ../../../../general/res/sass/controls/_buttons.scss */
  .s-btn.major, .major.s-menu-btn {
    background-color: #0099cc;
    -moz-border-radius: 4px;
    -webkit-border-radius: 4px;
    border-radius: 4px;
    -moz-box-sizing: border-box;
    -webkit-box-sizing: border-box;
    box-sizing: border-box;
    color: #fff;
    display: inline-block;
    -moz-user-select: -moz-none;
    -ms-user-select: none;
    -webkit-user-select: none;
    user-select: none;
    -moz-transition: background, 0.25s;
    -o-transition: background, 0.25s;
    -webkit-transition: background, 0.25s;
    transition: background, 0.25s;
    text-shadow: none; }
    /* line 272, ../../../../general/res/sass/_mixins.scss */
    .s-btn.major .icon, .major.s-menu-btn .icon {
      color: #fff; }
    @media screen and (min-device-width: 800px) and (min-device-height: 1025px), screen and (min-device-width: 1025px) and (min-device-height: 800px) {
      /* line 277, ../../../../general/res/sass/_mixins.scss */
      .s-btn.major:not(.disabled):hover, .major.s-menu-btn:not(.disabled):hover {
        background: deepskyblue; }
        /* line 279, ../../../../general/res/sass/_mixins.scss */
        .s-btn.major:not(.disabled):hover > .icon, .major.s-menu-btn:not(.disabled):hover > .icon {
          color: white; } }
  /* line 62, ../../../../general/res/sass/controls/_buttons.scss */
  .s-btn:not(.major), .s-menu-btn:not(.major) {
    background-color: #969696;
    -moz-border-radius: 4px;
    -webkit-border-radius: 4px;
    border-radius: 4px;
    -moz-box-sizing: border-box;
    -webkit-box-sizing: border-box;
    box-sizing: border-box;
    color: #fff;
    display: inline-block;
    -moz-user-select: -moz-none;
    -ms-user-select: none;
    -webkit-user-select: none;
    user-select: none;
    -moz-transition: background, 0.25s;
    -o-transition: background, 0.25s;
    -webkit-transition: background, 0.25s;
    transition: background, 0.25s;
    text-shadow: none; }
    /* line 272, ../../../../general/res/sass/_mixins.scss */
    .s-btn:not(.major) .icon, .s-menu-btn:not(.major) .icon {
      color: #eee; }
    @media screen and (min-device-width: 800px) and (min-device-height: 1025px), screen and (min-device-width: 1025px) and (min-device-height: 800px) {
      /* line 277, ../../../../general/res/sass/_mixins.scss */
      .s-btn:not(.major):not(.disabled):hover, .s-menu-btn:not(.major):not(.disabled):hover {
        background: #0099cc; }
        /* line 279, ../../../../general/res/sass/_mixins.scss */
        .s-btn:not(.major):not(.disabled):hover > .icon, .s-menu-btn:not(.major):not(.disabled):hover > .icon {
          color: white; } }
  /* line 71, ../../../../general/res/sass/controls/_buttons.scss */
  .s-btn.pause-play .icon:before, .pause-play.s-menu-btn .icon:before {
    content: "\0000F1"; }
  /* line 74, ../../../../general/res/sass/controls/_buttons.scss */
  .s-btn.pause-play.paused, .pause-play.paused.s-menu-btn {
    background-color: #ff9900;
    -moz-border-radius: 4px;
    -webkit-border-radius: 4px;
    border-radius: 4px;
    -moz-box-sizing: border-box;
    -webkit-box-sizing: border-box;
    box-sizing: border-box;
    color: #fff;
    display: inline-block;
    -moz-user-select: -moz-none;
    -ms-user-select: none;
    -webkit-user-select: none;
    user-select: none;
    -moz-transition: background, 0.25s;
    -o-transition: background, 0.25s;
    -webkit-transition: background, 0.25s;
    transition: background, 0.25s;
    text-shadow: none; }
    /* line 272, ../../../../general/res/sass/_mixins.scss */
    .s-btn.pause-play.paused .icon, .pause-play.paused.s-menu-btn .icon {
      color: #fff; }
    @media screen and (min-device-width: 800px) and (min-device-height: 1025px), screen and (min-device-width: 1025px) and (min-device-height: 800px) {
      /* line 277, ../../../../general/res/sass/_mixins.scss */
      .s-btn.pause-play.paused:not(.disabled):hover, .pause-play.paused.s-menu-btn:not(.disabled):hover {
        background: #ffad33; }
        /* line 279, ../../../../general/res/sass/_mixins.scss */
        .s-btn.pause-play.paused:not(.disabled):hover > .icon, .pause-play.paused.s-menu-btn:not(.disabled):hover > .icon {
          color: white; } }
    /* line 76, ../../../../general/res/sass/controls/_buttons.scss */
    .s-btn.pause-play.paused .icon, .pause-play.paused.s-menu-btn .icon {
      -moz-animation-name: pulse;
      -webkit-animation-name: pulse;
      animation-name: pulse;
      -moz-animation-duration: 1000ms;
      -webkit-animation-duration: 1000ms;
      animation-duration: 1000ms;
      -moz-animation-direction: alternate;
      -webkit-animation-direction: alternate;
      animation-direction: alternate;
      -moz-animation-iteration-count: infinite;
      -webkit-animation-iteration-count: infinite;
      animation-iteration-count: infinite;
      -moz-animation-timing-function: ease-in-out;
      -webkit-animation-timing-function: ease-in-out;
      animation-timing-function: ease-in-out; }
      /* line 78, ../../../../general/res/sass/controls/_buttons.scss */
      .s-btn.pause-play.paused .icon :before, .pause-play.paused.s-menu-btn .icon :before {
        content: "\0000EF"; }
  /* line 86, ../../../../general/res/sass/controls/_buttons.scss */
  .s-btn.show-thumbs .icon:before, .show-thumbs.s-menu-btn .icon:before {
    content: "\000039"; }

/* line 92, ../../../../general/res/sass/controls/_buttons.scss */
.l-btn-set {
  font-size: 0; }
  /* line 98, ../../../../general/res/sass/controls/_buttons.scss */
  .l-btn-set .s-btn, .l-btn-set .s-menu-btn {
    -moz-border-radius: 0;
    -webkit-border-radius: 0;
    border-radius: 0;
    margin-left: 1px; }
  /* line 104, ../../../../general/res/sass/controls/_buttons.scss */
  .l-btn-set .first .s-btn, .l-btn-set .first .s-menu-btn {
    -moz-border-radius-topleft: 4px;
    -webkit-border-top-left-radius: 4px;
    border-top-left-radius: 4px;
    -moz-border-radius-bottomleft: 4px;
    -webkit-border-bottom-left-radius: 4px;
    border-bottom-left-radius: 4px;
    margin-left: 0; }
  /* line 111, ../../../../general/res/sass/controls/_buttons.scss */
  .l-btn-set .last .s-btn, .l-btn-set .last .s-menu-btn {
    -moz-border-radius-topright: 4px;
    -webkit-border-top-right-radius: 4px;
    border-top-right-radius: 4px;
    -moz-border-radius-bottomright: 4px;
    -webkit-border-bottom-right-radius: 4px;
    border-bottom-right-radius: 4px; }

/* line 118, ../../../../general/res/sass/controls/_buttons.scss */
.paused:not(.s-btn):not(.s-menu-btn) {
  border-color: #ff9900 !important;
  color: #ff9900 !important; }

/*****************************************************************************
 * Open MCT Web, Copyright (c) 2014-2015, United States Government
 * as represented by the Administrator of the National Aeronautics and Space
 * Administration. All rights reserved.
 *
 * Open MCT Web is licensed under the Apache License, Version 2.0 (the
 * "License"); you may not use this file except in compliance with the License.
 * You may obtain a copy of the License at
 * http://www.apache.org/licenses/LICENSE-2.0.
 *
 * Unless required by applicable law or agreed to in writing, software
 * distributed under the License is distributed on an "AS IS" BASIS, WITHOUT
 * WARRANTIES OR CONDITIONS OF ANY KIND, either express or implied. See the
 * License for the specific language governing permissions and limitations
 * under the License.
 *
 * Open MCT Web includes source code licensed under additional open source
 * licenses. See the Open Source Licenses file (LICENSES.md) included with
 * this source code distribution or the Licensing information page available
 * at runtime from the About dialog for additional information.
 *****************************************************************************/
/* line 22, ../../../../general/res/sass/controls/_color-palette.scss */
.l-color-palette {
  -moz-box-sizing: border-box;
  -webkit-box-sizing: border-box;
  box-sizing: border-box;
  padding: 5px !important; }
  /* line 31, ../../../../general/res/sass/controls/_color-palette.scss */
  .l-color-palette .l-palette-row {
    overflow: hidden;
    *zoom: 1;
    line-height: 16px;
    width: 170px; }
    /* line 36, ../../../../general/res/sass/controls/_color-palette.scss */
    .l-color-palette .l-palette-row .l-palette-item {
      -moz-box-sizing: border-box;
      -webkit-box-sizing: border-box;
      box-sizing: border-box;
      text-shadow: rgba(0, 0, 0, 0.8) 0 1px 2px;
      -moz-transition-property: visibility, opacity, background-color, border-color;
      -o-transition-property: visibility, opacity, background-color, border-color;
      -webkit-transition-property: visibility, opacity, background-color, border-color;
      transition-property: visibility, opacity, background-color, border-color;
      -moz-transition-duration: 0.25s;
      -o-transition-duration: 0.25s;
      -webkit-transition-duration: 0.25s;
      transition-duration: 0.25s;
      -moz-transition-timing-function: ease-in-out;
      -o-transition-timing-function: ease-in-out;
      -webkit-transition-timing-function: ease-in-out;
      transition-timing-function: ease-in-out;
      border: 1px solid transparent;
      color: #fff;
      display: block;
      font-family: 'symbolsfont';
      float: left;
      height: 16px;
      width: 16px;
      line-height: 16px;
      margin: 0 1px 1px 0;
      text-align: center;
      vertical-align: middle; }
    /* line 53, ../../../../general/res/sass/controls/_color-palette.scss */
    .l-color-palette .l-palette-row .s-palette-item:hover {
      -moz-transition-property: none;
      -o-transition-property: none;
      -webkit-transition-property: none;
      transition-property: none;
      border-color: #fff !important; }
    /* line 59, ../../../../general/res/sass/controls/_color-palette.scss */
    .l-color-palette .l-palette-row .l-palette-item-label {
      margin-left: 5px; }
    /* line 63, ../../../../general/res/sass/controls/_color-palette.scss */
    .l-color-palette .l-palette-row.l-option-row {
      margin-bottom: 5px; }
      /* line 65, ../../../../general/res/sass/controls/_color-palette.scss */
      .l-color-palette .l-palette-row.l-option-row .s-palette-item {
        border-color: #666; }

/*****************************************************************************
 * Open MCT Web, Copyright (c) 2014-2015, United States Government
 * as represented by the Administrator of the National Aeronautics and Space
 * Administration. All rights reserved.
 *
 * Open MCT Web is licensed under the Apache License, Version 2.0 (the
 * "License"); you may not use this file except in compliance with the License.
 * You may obtain a copy of the License at
 * http://www.apache.org/licenses/LICENSE-2.0.
 *
 * Unless required by applicable law or agreed to in writing, software
 * distributed under the License is distributed on an "AS IS" BASIS, WITHOUT
 * WARRANTIES OR CONDITIONS OF ANY KIND, either express or implied. See the
 * License for the specific language governing permissions and limitations
 * under the License.
 *
 * Open MCT Web includes source code licensed under additional open source
 * licenses. See the Open Source Licenses file (LICENSES.md) included with
 * this source code distribution or the Licensing information page available
 * at runtime from the About dialog for additional information.
 *****************************************************************************/
/*.control {
	// UNUSED?
	&.view-control {
		.icon {
			display: inline-block;
			margin: -1px 5px 1px 2px;
			vertical-align: middle;
			&.triangle-down {
				margin: 2px 2px -2px 0px;
			}
		}

		.label {
			display: inline-block;
			font-size: 11px;
			vertical-align: middle;
		}

		.toggle {
			@include border-radius(3px);
			display: inline-block;
			padding: 1px 6px 4px 4px;
			&:hover {
				background: rgba(white, 0.1);
			}
		}
	}
}*/
/* line 51, ../../../../general/res/sass/controls/_controls.scss */
.accordion {
  margin-top: 5px; }
  /* line 54, ../../../../general/res/sass/controls/_controls.scss */
  .accordion:first-child {
    margin-top: 0; }
  /* line 57, ../../../../general/res/sass/controls/_controls.scss */
  .accordion .accordion-head {
    -moz-border-radius: 3px;
    -webkit-border-radius: 3px;
    border-radius: 3px;
    -moz-box-sizing: border-box;
    -webkit-box-sizing: border-box;
    box-sizing: border-box;
    background: rgba(102, 102, 102, 0.2);
    cursor: pointer;
    font-size: 0.75em;
    line-height: 18px;
    margin-bottom: 5px;
    padding: 0 5px;
    position: absolute;
    top: 0;
    right: 0;
    bottom: auto;
    left: 0;
    width: auto;
    height: 18px;
    text-transform: uppercase; }
    /* line 75, ../../../../general/res/sass/controls/_controls.scss */
    .accordion .accordion-head:hover {
      background: rgba(102, 102, 102, 0.4); }
    /* line 78, ../../../../general/res/sass/controls/_controls.scss */
    .accordion .accordion-head:after {
      content: "^";
      display: block;
      font-family: 'symbolsfont';
      font-size: 0.9em;
      position: absolute;
      right: 5px;
      text-transform: none;
      top: 0; }
    /* line 88, ../../../../general/res/sass/controls/_controls.scss */
    .accordion .accordion-head:not(.expanded):after {
      content: "v"; }
  /* line 92, ../../../../general/res/sass/controls/_controls.scss */
  .accordion .accordion-contents {
    position: absolute;
    top: 23px;
    right: 0;
    bottom: 0;
    left: 0;
    overflow-y: auto;
    overflow-x: hidden; }

/* line 103, ../../../../general/res/sass/controls/_controls.scss */
.l-composite-control {
  vertical-align: middle; }
  /* line 106, ../../../../general/res/sass/controls/_controls.scss */
  .l-composite-control.l-checkbox .composite-control-label {
    line-height: 18px; }

/* line 112, ../../../../general/res/sass/controls/_controls.scss */
.l-control-group {
  -moz-box-sizing: border-box;
  -webkit-box-sizing: border-box;
  box-sizing: border-box;
  border-left: 1px solid rgba(102, 102, 102, 0.2);
  display: inline-block;
  padding: 0 5px;
  position: relative; }
  /* line 120, ../../../../general/res/sass/controls/_controls.scss */
  .l-control-group:first-child {
    border-left: none;
    padding-left: 0; }

/* line 126, ../../../../general/res/sass/controls/_controls.scss */
.l-local-controls {
  position: absolute;
  top: 5px;
  right: 5px;
  z-index: 5; }

/* line 136, ../../../../general/res/sass/controls/_controls.scss */
.s-local-controls {
  font-size: 0.7rem; }

/* line 140, ../../../../general/res/sass/controls/_controls.scss */
label.checkbox.custom {
  cursor: pointer;
  display: inline-block;
  line-height: 14px;
  margin-right: 20px;
  padding-left: 19px;
  position: relative;
  vertical-align: middle; }
  /* line 150, ../../../../general/res/sass/controls/_controls.scss */
  label.checkbox.custom em {
    color: #666;
    display: inline-block;
    height: 14px;
    min-width: 14px; }
    /* line 155, ../../../../general/res/sass/controls/_controls.scss */
    label.checkbox.custom em:before {
      -moz-border-radius: 3px;
      -webkit-border-radius: 3px;
      border-radius: 3px;
      background: #e3e3e3;
      -moz-box-shadow: inset rgba(0, 0, 0, 0.4) 0 1px 2px;
      -webkit-box-shadow: inset rgba(0, 0, 0, 0.4) 0 1px 2px;
      box-shadow: inset rgba(0, 0, 0, 0.4) 0 1px 2px;
      box-sizing: border-box;
      content: " ";
      font-family: 'symbolsfont';
      font-size: 0.8em;
      display: inline-block;
      margin-right: 5px;
      height: 14px;
      width: 14px;
      left: 0;
      top: 0;
      position: absolute;
      text-align: center; }
  /* line 174, ../../../../general/res/sass/controls/_controls.scss */
  label.checkbox.custom.no-text {
    overflow: hidden;
    margin-right: 0;
    padding-left: 0;
    height: 14px;
    width: 14px; }
    /* line 180, ../../../../general/res/sass/controls/_controls.scss */
    label.checkbox.custom.no-text em {
      overflow: hidden; }
  /* line 184, ../../../../general/res/sass/controls/_controls.scss */
  label.checkbox.custom input {
    display: none; }
    /* line 186, ../../../../general/res/sass/controls/_controls.scss */
    label.checkbox.custom input:checked ~ em:before {
      background: #0099cc;
      color: #ccf2ff;
      content: "2"; }

/* line 194, ../../../../general/res/sass/controls/_controls.scss */
.input-labeled {
  margin-left: 5px; }
  /* line 196, ../../../../general/res/sass/controls/_controls.scss */
  .input-labeled label {
    display: inline-block;
    margin-right: 3px; }
  /* line 200, ../../../../general/res/sass/controls/_controls.scss */
  .input-labeled.inline {
    display: inline-block; }
  /* line 203, ../../../../general/res/sass/controls/_controls.scss */
  .input-labeled:first-child {
    margin-left: 0; }

/* line 208, ../../../../general/res/sass/controls/_controls.scss */
.s-menu-btn label.checkbox.custom {
  margin-left: 5px; }

/* line 213, ../../../../general/res/sass/controls/_controls.scss */
.item .checkbox.checked label {
  -moz-box-shadow: none;
  -webkit-box-shadow: none;
  box-shadow: none;
  border-bottom: none; }

/* line 219, ../../../../general/res/sass/controls/_controls.scss */
.context-available {
  color: #0099cc; }
  /* line 222, ../../../../general/res/sass/controls/_controls.scss */
  .context-available:hover {
    color: deepskyblue; }

/* line 227, ../../../../general/res/sass/controls/_controls.scss */
.view-switcher {
  -moz-transition-property: visibility, opacity, background-color, border-color;
  -o-transition-property: visibility, opacity, background-color, border-color;
  -webkit-transition-property: visibility, opacity, background-color, border-color;
  transition-property: visibility, opacity, background-color, border-color;
  -moz-transition-duration: 100ms;
  -o-transition-duration: 100ms;
  -webkit-transition-duration: 100ms;
  transition-duration: 100ms;
  -moz-transition-timing-function: ease-in-out;
  -o-transition-timing-function: ease-in-out;
  -webkit-transition-timing-function: ease-in-out;
  transition-timing-function: ease-in-out; }

/******************************************************** OBJECT-HEADER */
/* line 232, ../../../../general/res/sass/controls/_controls.scss */
.object-header {
  font-size: 1em; }
  /* line 243, ../../../../general/res/sass/controls/_controls.scss */
  .object-header > .type-icon {
    color: #b3b3b3;
    font-size: 120%;
    float: left;
    margin-right: 5px; }
  /* line 250, ../../../../general/res/sass/controls/_controls.scss */
  .object-header .l-elem-wrapper {
    justify-content: flex-start;
    -webkit-justify-content: flex-start; }
    /* line 253, ../../../../general/res/sass/controls/_controls.scss */
    .object-header .l-elem-wrapper mct-representation {
      min-width: 0.7em; }
  /* line 261, ../../../../general/res/sass/controls/_controls.scss */
  .object-header .action {
    margin-right: 5px; }
  /* line 265, ../../../../general/res/sass/controls/_controls.scss */
  .object-header .title-label {
    color: #666;
    overflow: hidden;
    text-overflow: ellipsis;
    white-space: nowrap;
    flex: 0 1 auto;
    -webkit-flex: 0 1 auto;
    padding-right: 0.35em; }
  /* line 275, ../../../../general/res/sass/controls/_controls.scss */
  .object-header .context-available {
    font-size: 0.7em;
    flex: 0 0 1;
    -webkit-flex: 0 0 1; }
  @media screen and (min-device-width: 800px) and (min-device-height: 1025px), screen and (min-device-width: 1025px) and (min-device-height: 800px) {
    /* line 282, ../../../../general/res/sass/controls/_controls.scss */
    .object-header .context-available {
      -moz-transition-property: opacity;
      -o-transition-property: opacity;
      -webkit-transition-property: opacity;
      transition-property: opacity;
      -moz-transition-duration: 0.25s;
      -o-transition-duration: 0.25s;
      -webkit-transition-duration: 0.25s;
      transition-duration: 0.25s;
      -moz-transition-timing-function: ease-in-out;
      -o-transition-timing-function: ease-in-out;
      -webkit-transition-timing-function: ease-in-out;
      transition-timing-function: ease-in-out;
      opacity: 0; }
    /* line 287, ../../../../general/res/sass/controls/_controls.scss */
    .object-header:hover .context-available {
      opacity: 1; } }

/******************************************************** SLIDERS */
/* line 298, ../../../../general/res/sass/controls/_controls.scss */
.slider .slot {
  width: auto;
  position: absolute;
  top: 0;
  right: 0;
  bottom: 0;
  left: 0; }
<<<<<<< HEAD
/* line 312, ../../../../general/res/sass/controls/_controls.scss */
=======
/* line 308, ../../../../general/res/sass/controls/_controls.scss */
>>>>>>> 756f7288
.slider .knob {
  -moz-transition-property: visibility, opacity, background-color, border-color;
  -o-transition-property: visibility, opacity, background-color, border-color;
  -webkit-transition-property: visibility, opacity, background-color, border-color;
  transition-property: visibility, opacity, background-color, border-color;
  -moz-transition-duration: 0.25s;
  -o-transition-duration: 0.25s;
  -webkit-transition-duration: 0.25s;
  transition-duration: 0.25s;
  -moz-transition-timing-function: ease-in-out;
  -o-transition-timing-function: ease-in-out;
  -webkit-transition-timing-function: ease-in-out;
  transition-timing-function: ease-in-out;
<<<<<<< HEAD
  background-color: rgba(0, 153, 204, 0.3);
  cursor: ew-resize;
=======
  background-color: rgba(0, 153, 204, 0.5);
>>>>>>> 756f7288
  position: absolute;
  height: 100%;
  width: 10px;
  top: 0;
  auto: 0;
  bottom: auto;
  left: auto; }
<<<<<<< HEAD
  /* line 317, ../../../../general/res/sass/controls/_controls.scss */
  .slider .knob:hover {
    background-color: #0099cc; }
/* line 335, ../../../../general/res/sass/controls/_controls.scss */
=======
  /* line 313, ../../../../general/res/sass/controls/_controls.scss */
  .slider .knob:hover {
    background-color: rgba(0, 153, 204, 0.7); }
/* line 324, ../../../../general/res/sass/controls/_controls.scss */
.slider .knob-l {
  -moz-border-radius-topleft: 10px;
  -webkit-border-top-left-radius: 10px;
  border-top-left-radius: 10px;
  -moz-border-radius-bottomleft: 10px;
  -webkit-border-bottom-left-radius: 10px;
  border-bottom-left-radius: 10px;
  cursor: w-resize; }
/* line 328, ../../../../general/res/sass/controls/_controls.scss */
.slider .knob-r {
  -moz-border-radius-topright: 10px;
  -webkit-border-top-right-radius: 10px;
  border-top-right-radius: 10px;
  -moz-border-radius-bottomright: 10px;
  -webkit-border-bottom-right-radius: 10px;
  border-bottom-right-radius: 10px;
  cursor: e-resize; }
/* line 332, ../../../../general/res/sass/controls/_controls.scss */
>>>>>>> 756f7288
.slider .range {
  -moz-transition-property: visibility, opacity, background-color, border-color;
  -o-transition-property: visibility, opacity, background-color, border-color;
  -webkit-transition-property: visibility, opacity, background-color, border-color;
  transition-property: visibility, opacity, background-color, border-color;
  -moz-transition-duration: 0.25s;
  -o-transition-duration: 0.25s;
  -webkit-transition-duration: 0.25s;
  transition-duration: 0.25s;
  -moz-transition-timing-function: ease-in-out;
  -o-transition-timing-function: ease-in-out;
  -webkit-transition-timing-function: ease-in-out;
  transition-timing-function: ease-in-out;
<<<<<<< HEAD
  background-color: rgba(0, 153, 204, 0.3);
=======
  background-color: rgba(0, 153, 204, 0.2);
>>>>>>> 756f7288
  cursor: ew-resize;
  position: absolute;
  top: 0;
  right: auto;
  bottom: 0;
  left: auto;
  height: auto;
  width: auto; }
<<<<<<< HEAD
  /* line 346, ../../../../general/res/sass/controls/_controls.scss */
  .slider .range:hover {
    background-color: rgba(0, 153, 204, 0.5); }

/******************************************************** DATETIME PICKER */
/* line 353, ../../../../general/res/sass/controls/_controls.scss */
=======
  /* line 343, ../../../../general/res/sass/controls/_controls.scss */
  .slider .range:hover {
    background-color: rgba(0, 153, 204, 0.4); }

/******************************************************** DATETIME PICKER */
/* line 350, ../../../../general/res/sass/controls/_controls.scss */
>>>>>>> 756f7288
.l-datetime-picker {
  -moz-user-select: -moz-none;
  -ms-user-select: none;
  -webkit-user-select: none;
  user-select: none;
  font-size: 0.8rem;
  padding: 10px !important;
  width: 230px; }
<<<<<<< HEAD
  /* line 359, ../../../../general/res/sass/controls/_controls.scss */
=======
  /* line 356, ../../../../general/res/sass/controls/_controls.scss */
>>>>>>> 756f7288
  .l-datetime-picker .l-month-year-pager {
    font-size: 0.8rem;
    height: 15px;
    margin-bottom: 5px;
    position: relative; }
<<<<<<< HEAD
    /* line 371, ../../../../general/res/sass/controls/_controls.scss */
    .l-datetime-picker .l-month-year-pager .pager {
      width: 20px; }
      /* line 374, ../../../../general/res/sass/controls/_controls.scss */
      .l-datetime-picker .l-month-year-pager .pager.prev {
        right: auto; }
        /* line 376, ../../../../general/res/sass/controls/_controls.scss */
        .l-datetime-picker .l-month-year-pager .pager.prev:before {
          content: "\3c"; }
      /* line 380, ../../../../general/res/sass/controls/_controls.scss */
      .l-datetime-picker .l-month-year-pager .pager.next {
        left: auto;
        text-align: right; }
        /* line 383, ../../../../general/res/sass/controls/_controls.scss */
        .l-datetime-picker .l-month-year-pager .pager.next:before {
          content: "\3e"; }
    /* line 388, ../../../../general/res/sass/controls/_controls.scss */
=======
    /* line 368, ../../../../general/res/sass/controls/_controls.scss */
    .l-datetime-picker .l-month-year-pager .pager {
      width: 20px; }
      /* line 371, ../../../../general/res/sass/controls/_controls.scss */
      .l-datetime-picker .l-month-year-pager .pager.prev {
        right: auto; }
        /* line 373, ../../../../general/res/sass/controls/_controls.scss */
        .l-datetime-picker .l-month-year-pager .pager.prev:before {
          content: "\3c"; }
      /* line 377, ../../../../general/res/sass/controls/_controls.scss */
      .l-datetime-picker .l-month-year-pager .pager.next {
        left: auto;
        text-align: right; }
        /* line 380, ../../../../general/res/sass/controls/_controls.scss */
        .l-datetime-picker .l-month-year-pager .pager.next:before {
          content: "\3e"; }
    /* line 385, ../../../../general/res/sass/controls/_controls.scss */
>>>>>>> 756f7288
    .l-datetime-picker .l-month-year-pager .val {
      text-align: center;
      left: 25px;
      right: 25px; }
<<<<<<< HEAD

/******************************************************** CALENDAR */
/* line 399, ../../../../general/res/sass/controls/_controls.scss */
=======
  /* line 391, ../../../../general/res/sass/controls/_controls.scss */
  .l-datetime-picker .l-calendar,
  .l-datetime-picker .l-time-selects {
    border-top: 1px solid rgba(102, 102, 102, 0.2); }
  /* line 395, ../../../../general/res/sass/controls/_controls.scss */
  .l-datetime-picker .l-time-selects {
    line-height: 22px; }

/******************************************************** CALENDAR */
/* line 403, ../../../../general/res/sass/controls/_controls.scss */
>>>>>>> 756f7288
.l-calendar ul.l-cal-row {
  display: -webkit-flex;
  display: flex;
  -webkit-flex-flow: row nowrap;
  flex-flow: row nowrap;
  margin-top: 1px; }
<<<<<<< HEAD
  /* line 403, ../../../../general/res/sass/controls/_controls.scss */
  .l-calendar ul.l-cal-row:first-child {
    margin-top: 0; }
  /* line 406, ../../../../general/res/sass/controls/_controls.scss */
=======
  /* line 407, ../../../../general/res/sass/controls/_controls.scss */
  .l-calendar ul.l-cal-row:first-child {
    margin-top: 0; }
  /* line 410, ../../../../general/res/sass/controls/_controls.scss */
>>>>>>> 756f7288
  .l-calendar ul.l-cal-row li {
    -webkit-flex: 1 0;
    flex: 1 0;
    margin-left: 1px;
    padding: 5px;
    text-align: center; }
<<<<<<< HEAD
    /* line 412, ../../../../general/res/sass/controls/_controls.scss */
    .l-calendar ul.l-cal-row li:first-child {
      margin-left: 0; }
  /* line 416, ../../../../general/res/sass/controls/_controls.scss */
  .l-calendar ul.l-cal-row.l-header li {
    color: #999999; }
  /* line 419, ../../../../general/res/sass/controls/_controls.scss */
=======
    /* line 416, ../../../../general/res/sass/controls/_controls.scss */
    .l-calendar ul.l-cal-row li:first-child {
      margin-left: 0; }
  /* line 420, ../../../../general/res/sass/controls/_controls.scss */
  .l-calendar ul.l-cal-row.l-header li {
    color: #999999; }
  /* line 423, ../../../../general/res/sass/controls/_controls.scss */
>>>>>>> 756f7288
  .l-calendar ul.l-cal-row.l-body li {
    -moz-transition-property: background-color;
    -o-transition-property: background-color;
    -webkit-transition-property: background-color;
    transition-property: background-color;
    -moz-transition-duration: 0.25s;
    -o-transition-duration: 0.25s;
    -webkit-transition-duration: 0.25s;
    transition-duration: 0.25s;
    -moz-transition-timing-function: ease-in-out;
    -o-transition-timing-function: ease-in-out;
    -webkit-transition-timing-function: ease-in-out;
    transition-timing-function: ease-in-out;
    cursor: pointer; }
<<<<<<< HEAD
    /* line 422, ../../../../general/res/sass/controls/_controls.scss */
    .l-calendar ul.l-cal-row.l-body li.in-month {
      background-color: #f2f2f2; }
    /* line 425, ../../../../general/res/sass/controls/_controls.scss */
    .l-calendar ul.l-cal-row.l-body li .sub {
      color: #999999;
      font-size: 0.8em; }
    /* line 429, ../../../../general/res/sass/controls/_controls.scss */
    .l-calendar ul.l-cal-row.l-body li.selected {
      background: #1ac6ff;
      color: #fcfcfc; }
      /* line 432, ../../../../general/res/sass/controls/_controls.scss */
      .l-calendar ul.l-cal-row.l-body li.selected .sub {
        color: inherit; }
    /* line 436, ../../../../general/res/sass/controls/_controls.scss */
    .l-calendar ul.l-cal-row.l-body li:hover {
      background-color: #0099cc;
      color: #fff; }
      /* line 439, ../../../../general/res/sass/controls/_controls.scss */
=======
    /* line 426, ../../../../general/res/sass/controls/_controls.scss */
    .l-calendar ul.l-cal-row.l-body li.in-month {
      background-color: #f2f2f2; }
    /* line 429, ../../../../general/res/sass/controls/_controls.scss */
    .l-calendar ul.l-cal-row.l-body li .sub {
      color: #999999;
      font-size: 0.8em; }
    /* line 433, ../../../../general/res/sass/controls/_controls.scss */
    .l-calendar ul.l-cal-row.l-body li.selected {
      background: #1ac6ff;
      color: #fcfcfc; }
      /* line 436, ../../../../general/res/sass/controls/_controls.scss */
      .l-calendar ul.l-cal-row.l-body li.selected .sub {
        color: inherit; }
    /* line 440, ../../../../general/res/sass/controls/_controls.scss */
    .l-calendar ul.l-cal-row.l-body li:hover {
      background-color: #0099cc;
      color: #fff; }
      /* line 443, ../../../../general/res/sass/controls/_controls.scss */
>>>>>>> 756f7288
      .l-calendar ul.l-cal-row.l-body li:hover .sub {
        color: inherit; }

/******************************************************** BROWSER ELEMENTS */
@media screen and (min-device-width: 800px) and (min-device-height: 1025px), screen and (min-device-width: 1025px) and (min-device-height: 800px) {
<<<<<<< HEAD
  /* line 450, ../../../../general/res/sass/controls/_controls.scss */
=======
  /* line 454, ../../../../general/res/sass/controls/_controls.scss */
>>>>>>> 756f7288
  ::-webkit-scrollbar {
    -moz-border-radius: 2px;
    -webkit-border-radius: 2px;
    border-radius: 2px;
    -moz-box-sizing: border-box;
    -webkit-box-sizing: border-box;
    box-sizing: border-box;
    -moz-box-shadow: inset rgba(0, 0, 0, 0.2) 0 1px 2px;
    -webkit-box-shadow: inset rgba(0, 0, 0, 0.2) 0 1px 2px;
    box-shadow: inset rgba(0, 0, 0, 0.2) 0 1px 2px;
    background-color: rgba(0, 0, 0, 0.1);
    height: 10px;
    width: 10px; }

<<<<<<< HEAD
  /* line 459, ../../../../general/res/sass/controls/_controls.scss */
=======
  /* line 463, ../../../../general/res/sass/controls/_controls.scss */
>>>>>>> 756f7288
  ::-webkit-scrollbar-thumb {
    background-image: url('data:image/svg+xml;base64,PD94bWwgdmVyc2lvbj0iMS4wIiBlbmNvZGluZz0idXRmLTgiPz4gPHN2ZyB2ZXJzaW9uPSIxLjEiIHhtbG5zPSJodHRwOi8vd3d3LnczLm9yZy8yMDAwL3N2ZyI+PGRlZnM+PGxpbmVhckdyYWRpZW50IGlkPSJncmFkIiBncmFkaWVudFVuaXRzPSJvYmplY3RCb3VuZGluZ0JveCIgeDE9IjAuNSIgeTE9IjAuMCIgeDI9IjAuNSIgeTI9IjEuMCI+PHN0b3Agb2Zmc2V0PSIwJSIgc3RvcC1jb2xvcj0iIzg5ODk4OSIvPjxzdG9wIG9mZnNldD0iMTAwJSIgc3RvcC1jb2xvcj0iIzdkN2Q3ZCIvPjwvbGluZWFyR3JhZGllbnQ+PC9kZWZzPjxyZWN0IHg9IjAiIHk9IjAiIHdpZHRoPSIxMDAlIiBoZWlnaHQ9IjEwMCUiIGZpbGw9InVybCgjZ3JhZCkiIC8+PC9zdmc+IA==');
    background-size: 100%;
    background-image: -webkit-gradient(linear, 50% 0%, 50% 20, color-stop(0%, #898989), color-stop(100%, #7d7d7d));
    background-image: -moz-linear-gradient(#898989, #7d7d7d 20px);
    background-image: -webkit-linear-gradient(#898989, #7d7d7d 20px);
    background-image: linear-gradient(#898989, #7d7d7d 20px);
    -moz-border-radius: 2px;
    -webkit-border-radius: 2px;
    border-radius: 2px;
    -moz-box-sizing: border-box;
    -webkit-box-sizing: border-box;
    box-sizing: border-box; }
<<<<<<< HEAD
    /* line 468, ../../../../general/res/sass/controls/_controls.scss */
=======
    /* line 472, ../../../../general/res/sass/controls/_controls.scss */
>>>>>>> 756f7288
    ::-webkit-scrollbar-thumb:hover {
      background-image: url('data:image/svg+xml;base64,PD94bWwgdmVyc2lvbj0iMS4wIiBlbmNvZGluZz0idXRmLTgiPz4gPHN2ZyB2ZXJzaW9uPSIxLjEiIHhtbG5zPSJodHRwOi8vd3d3LnczLm9yZy8yMDAwL3N2ZyI+PGRlZnM+PGxpbmVhckdyYWRpZW50IGlkPSJncmFkIiBncmFkaWVudFVuaXRzPSJvYmplY3RCb3VuZGluZ0JveCIgeDE9IjAuNSIgeTE9IjAuMCIgeDI9IjAuNSIgeTI9IjEuMCI+PHN0b3Agb2Zmc2V0PSIwJSIgc3RvcC1jb2xvcj0iIzAwYWNlNiIvPjxzdG9wIG9mZnNldD0iMTAwJSIgc3RvcC1jb2xvcj0iIzAwOTljYyIvPjwvbGluZWFyR3JhZGllbnQ+PC9kZWZzPjxyZWN0IHg9IjAiIHk9IjAiIHdpZHRoPSIxMDAlIiBoZWlnaHQ9IjEwMCUiIGZpbGw9InVybCgjZ3JhZCkiIC8+PC9zdmc+IA==');
      background-size: 100%;
      background-image: -webkit-gradient(linear, 50% 0%, 50% 20, color-stop(0%, #00ace6), color-stop(100%, #0099cc));
      background-image: -moz-linear-gradient(#00ace6, #0099cc 20px);
      background-image: -webkit-linear-gradient(#00ace6, #0099cc 20px);
      background-image: linear-gradient(#00ace6, #0099cc 20px); }

<<<<<<< HEAD
  /* line 473, ../../../../general/res/sass/controls/_controls.scss */
=======
  /* line 477, ../../../../general/res/sass/controls/_controls.scss */
>>>>>>> 756f7288
  ::-webkit-scrollbar-corner {
    background: rgba(0, 0, 0, 0.1); } }
/*****************************************************************************
 * Open MCT Web, Copyright (c) 2014-2015, United States Government
 * as represented by the Administrator of the National Aeronautics and Space
 * Administration. All rights reserved.
 *
 * Open MCT Web is licensed under the Apache License, Version 2.0 (the
 * "License"); you may not use this file except in compliance with the License.
 * You may obtain a copy of the License at
 * http://www.apache.org/licenses/LICENSE-2.0.
 *
 * Unless required by applicable law or agreed to in writing, software
 * distributed under the License is distributed on an "AS IS" BASIS, WITHOUT
 * WARRANTIES OR CONDITIONS OF ANY KIND, either express or implied. See the
 * License for the specific language governing permissions and limitations
 * under the License.
 *
 * Open MCT Web includes source code licensed under additional open source
 * licenses. See the Open Source Licenses file (LICENSES.md) included with
 * this source code distribution or the Licensing information page available
 * at runtime from the About dialog for additional information.
 *****************************************************************************/
/* line 23, ../../../../general/res/sass/controls/_lists.scss */
.checkbox-list label.checkbox.custom {
  display: block;
  margin-bottom: 5px; }
/* line 27, ../../../../general/res/sass/controls/_lists.scss */
.checkbox-list li {
  margin-bottom: 5px; }

/* line 35, ../../../../general/res/sass/controls/_lists.scss */
.l-tree-item-flat-list .tree-item .label {
  left: 5px !important; }

/*****************************************************************************
 * Open MCT Web, Copyright (c) 2014-2015, United States Government
 * as represented by the Administrator of the National Aeronautics and Space
 * Administration. All rights reserved.
 *
 * Open MCT Web is licensed under the Apache License, Version 2.0 (the
 * "License"); you may not use this file except in compliance with the License.
 * You may obtain a copy of the License at
 * http://www.apache.org/licenses/LICENSE-2.0.
 *
 * Unless required by applicable law or agreed to in writing, software
 * distributed under the License is distributed on an "AS IS" BASIS, WITHOUT
 * WARRANTIES OR CONDITIONS OF ANY KIND, either express or implied. See the
 * License for the specific language governing permissions and limitations
 * under the License.
 *
 * Open MCT Web includes source code licensed under additional open source
 * licenses. See the Open Source Licenses file (LICENSES.md) included with
 * this source code distribution or the Licensing information page available
 * at runtime from the About dialog for additional information.
 *****************************************************************************/
/******************************************************** MENU BUTTONS */
/* line 31, ../../../../general/res/sass/controls/_menus.scss */
.s-menu-btn .icon {
  font-size: 120%; }
/* line 35, ../../../../general/res/sass/controls/_menus.scss */
.s-menu-btn .title-label {
  margin-left: 3px; }
/* line 39, ../../../../general/res/sass/controls/_menus.scss */
.s-menu-btn:after {
  text-shadow: none;
  content: '\76';
  display: inline-block;
  font-family: 'symbolsfont';
  margin-left: 3px;
  vertical-align: top;
  color: rgba(255, 255, 255, 0.4); }
/* line 46, ../../../../general/res/sass/controls/_menus.scss */
.s-menu-btn.create-btn .title-label {
  font-size: 1rem; }
/* line 54, ../../../../general/res/sass/controls/_menus.scss */
.s-menu-btn .menu {
  left: 0;
  text-align: left; }
  /* line 57, ../../../../general/res/sass/controls/_menus.scss */
  .s-menu-btn .menu .ui-symbol.icon, .s-menu-btn .menu .l-datetime-picker .l-month-year-pager .icon.pager, .l-datetime-picker .l-month-year-pager .s-menu-btn .menu .icon.pager {
    width: 12px; }

/******************************************************** MENUS THEMSELVES */
/* line 64, ../../../../general/res/sass/controls/_menus.scss */
.menu-element {
  cursor: pointer;
  position: relative; }

/* line 69, ../../../../general/res/sass/controls/_menus.scss */
.s-menu, .menu {
  -moz-border-radius: 4px;
  -webkit-border-radius: 4px;
  border-radius: 4px;
  background-color: white;
  -moz-border-radius: 4px;
  -webkit-border-radius: 4px;
  border-radius: 4px;
  -moz-box-sizing: border-box;
  -webkit-box-sizing: border-box;
  box-sizing: border-box;
  color: #4d4d4d;
  display: inline-block;
  -moz-box-shadow: rgba(0, 0, 0, 0.5) 0 1px 5px;
  -webkit-box-shadow: rgba(0, 0, 0, 0.5) 0 1px 5px;
  box-shadow: rgba(0, 0, 0, 0.5) 0 1px 5px;
  text-shadow: none;
  padding: 3px 0; }

/* line 77, ../../../../general/res/sass/controls/_menus.scss */
.menu {
  display: block;
  position: absolute;
  z-index: 10; }
  /* line 82, ../../../../general/res/sass/controls/_menus.scss */
  .menu ul {
    margin: 0;
    padding: 0; }
    /* line 329, ../../../../general/res/sass/_mixins.scss */
    .menu ul li {
      list-style-type: none;
      margin: 0;
      padding: 0; }
    /* line 84, ../../../../general/res/sass/controls/_menus.scss */
    .menu ul li {
      -moz-box-sizing: border-box;
      -webkit-box-sizing: border-box;
      box-sizing: border-box;
      border-top: 1px solid white;
      color: #666666;
      line-height: 1.5rem;
      padding: 3px 10px 3px 30px;
      position: relative;
      white-space: nowrap; }
      /* line 92, ../../../../general/res/sass/controls/_menus.scss */
      .menu ul li:first-child {
        border: none; }
      /* line 95, ../../../../general/res/sass/controls/_menus.scss */
      .menu ul li:hover {
        background: #e6e6e6;
        color: #4d4d4d; }
        /* line 98, ../../../../general/res/sass/controls/_menus.scss */
        .menu ul li:hover .icon {
          color: #0099cc; }
      /* line 102, ../../../../general/res/sass/controls/_menus.scss */
      .menu ul li .type-icon {
        left: 10px; }

/* line 109, ../../../../general/res/sass/controls/_menus.scss */
.menu,
.context-menu,
.checkbox-menu,
.super-menu {
  pointer-events: auto; }
  /* line 115, ../../../../general/res/sass/controls/_menus.scss */
  .menu ul li a,
  .context-menu ul li a,
  .checkbox-menu ul li a,
  .super-menu ul li a {
    color: #4d4d4d; }
  /* line 118, ../../../../general/res/sass/controls/_menus.scss */
  .menu ul li .icon,
  .context-menu ul li .icon,
  .checkbox-menu ul li .icon,
  .super-menu ul li .icon {
    color: #0099cc; }
  /* line 121, ../../../../general/res/sass/controls/_menus.scss */
  .menu ul li .type-icon,
  .context-menu ul li .type-icon,
  .checkbox-menu ul li .type-icon,
  .super-menu ul li .type-icon {
    left: 5px; }

/* line 133, ../../../../general/res/sass/controls/_menus.scss */
.checkbox-menu ul li {
  padding-left: 50px; }
  /* line 135, ../../../../general/res/sass/controls/_menus.scss */
  .checkbox-menu ul li .checkbox {
    position: absolute;
    left: 5px;
    top: 0.53333rem; }
    /* line 140, ../../../../general/res/sass/controls/_menus.scss */
    .checkbox-menu ul li .checkbox em {
      height: 0.7rem;
      width: 0.7rem; }
      /* line 143, ../../../../general/res/sass/controls/_menus.scss */
      .checkbox-menu ul li .checkbox em:before {
        font-size: 7px !important;
        height: 0.7rem;
        width: 0.7rem;
        line-height: 0.7rem; }
  /* line 151, ../../../../general/res/sass/controls/_menus.scss */
  .checkbox-menu ul li .type-icon {
    left: 25px; }

/* line 157, ../../../../general/res/sass/controls/_menus.scss */
.super-menu {
  display: block;
  width: 500px;
  height: 480px; }
  /* line 165, ../../../../general/res/sass/controls/_menus.scss */
  .super-menu .contents {
    overflow: hidden;
    position: absolute;
    top: 5px;
    right: 5px;
    bottom: 5px;
    left: 5px;
    width: auto;
    height: auto; }
  /* line 168, ../../../../general/res/sass/controls/_menus.scss */
  .super-menu .pane {
    -moz-box-sizing: border-box;
    -webkit-box-sizing: border-box;
    box-sizing: border-box; }
    /* line 170, ../../../../general/res/sass/controls/_menus.scss */
    .super-menu .pane.left {
      border-right: 1px solid #e6e6e6;
      left: 0;
      padding-right: 5px;
      right: auto;
      width: 50%;
      overflow-x: hidden;
      overflow-y: auto; }
      /* line 180, ../../../../general/res/sass/controls/_menus.scss */
      .super-menu .pane.left ul li {
        -moz-border-radius: 4px;
        -webkit-border-radius: 4px;
        border-radius: 4px;
        padding-left: 30px;
        border-top: none; }
    /* line 187, ../../../../general/res/sass/controls/_menus.scss */
    .super-menu .pane.right {
      left: auto;
      right: 0;
      padding: 25px;
      width: 50%; }
  /* line 197, ../../../../general/res/sass/controls/_menus.scss */
  .super-menu .menu-item-description .desc-area.icon {
    color: #0099cc;
    position: relative;
    font-size: 8em;
    left: 0;
    height: 150px;
    line-height: 150px;
    margin-bottom: 25px;
    text-align: center; }
  /* line 208, ../../../../general/res/sass/controls/_menus.scss */
  .super-menu .menu-item-description .desc-area.title {
    color: #666;
    font-size: 1.2em;
    margin-bottom: 0.5em; }
  /* line 213, ../../../../general/res/sass/controls/_menus.scss */
  .super-menu .menu-item-description .desc-area.description {
    color: #666;
    font-size: 0.8em;
    line-height: 1.5em; }

/* line 222, ../../../../general/res/sass/controls/_menus.scss */
.context-menu, .checkbox-menu {
  font-size: 0.80rem; }

/* line 226, ../../../../general/res/sass/controls/_menus.scss */
.context-menu-holder,
.menu-holder {
  position: absolute;
  z-index: 70; }
  /* line 230, ../../../../general/res/sass/controls/_menus.scss */
  .context-menu-holder .context-menu-wrapper,
  .menu-holder .context-menu-wrapper {
    position: absolute;
    height: 100%;
    width: 100%; }
  /* line 235, ../../../../general/res/sass/controls/_menus.scss */
  .context-menu-holder.go-left .context-menu, .context-menu-holder.go-left .checkbox-menu, .context-menu-holder.go-left .menu,
  .menu-holder.go-left .context-menu,
  .menu-holder.go-left .checkbox-menu,
  .menu-holder.go-left .menu {
    right: 0; }
  /* line 239, ../../../../general/res/sass/controls/_menus.scss */
  .context-menu-holder.go-up .context-menu, .context-menu-holder.go-up .checkbox-menu, .context-menu-holder.go-up .menu,
  .menu-holder.go-up .context-menu,
  .menu-holder.go-up .checkbox-menu,
  .menu-holder.go-up .menu {
    bottom: 0; }

/* line 245, ../../../../general/res/sass/controls/_menus.scss */
.context-menu-holder {
  pointer-events: none;
  height: 200px;
  width: 170px; }

/* line 251, ../../../../general/res/sass/controls/_menus.scss */
.btn-bar.right .menu,
.menus-to-left .menu {
  left: auto;
  right: 0;
  width: auto; }

<<<<<<< HEAD
/* line 1, ../../../../general/res/sass/controls/_time-controller.scss */
.l-time-controller {
  min-width: 400px; }
  /* line 9, ../../../../general/res/sass/controls/_time-controller.scss */
  .l-time-controller .l-time-range-inputs-holder,
  .l-time-controller .l-time-range-slider {
    font-size: 0.8em; }
  /* line 14, ../../../../general/res/sass/controls/_time-controller.scss */
  .l-time-controller .l-time-range-inputs-holder,
  .l-time-controller .l-time-range-slider-holder,
  .l-time-controller .l-time-range-ticks-holder {
    overflow: visible;
    position: absolute;
    top: 0;
    right: 0;
    bottom: 0;
    left: 0;
    width: auto;
    height: auto;
    -moz-box-sizing: border-box;
    -webkit-box-sizing: border-box;
    box-sizing: border-box;
    top: auto; }
  /* line 23, ../../../../general/res/sass/controls/_time-controller.scss */
  .l-time-controller .l-time-range-slider,
  .l-time-controller .l-time-range-ticks {
    overflow: visible;
    position: absolute;
    top: 0;
    right: 0;
    bottom: 0;
    left: 0;
    width: auto;
    height: auto; }
  /* line 29, ../../../../general/res/sass/controls/_time-controller.scss */
  .l-time-controller .l-time-range-inputs-holder {
    height: 33px;
    bottom: 46px;
    padding-top: 5px;
    border-top: 1px solid rgba(102, 102, 102, 0.2); }
    /* line 34, ../../../../general/res/sass/controls/_time-controller.scss */
    .l-time-controller .l-time-range-inputs-holder .type-icon {
      font-size: 120%;
      vertical-align: middle; }
    /* line 38, ../../../../general/res/sass/controls/_time-controller.scss */
    .l-time-controller .l-time-range-inputs-holder .l-time-range-input,
    .l-time-controller .l-time-range-inputs-holder .l-time-range-inputs-elem {
      margin-right: 5px; }
      /* line 41, ../../../../general/res/sass/controls/_time-controller.scss */
      .l-time-controller .l-time-range-inputs-holder .l-time-range-input .lbl,
      .l-time-controller .l-time-range-inputs-holder .l-time-range-inputs-elem .lbl {
        color: #999999; }
      /* line 44, ../../../../general/res/sass/controls/_time-controller.scss */
      .l-time-controller .l-time-range-inputs-holder .l-time-range-input .ui-symbol.icon, .l-time-controller .l-time-range-inputs-holder .l-time-range-input .l-datetime-picker .l-month-year-pager .icon.pager, .l-datetime-picker .l-month-year-pager .l-time-controller .l-time-range-inputs-holder .l-time-range-input .icon.pager,
      .l-time-controller .l-time-range-inputs-holder .l-time-range-inputs-elem .ui-symbol.icon,
      .l-time-controller .l-time-range-inputs-holder .l-time-range-inputs-elem .l-datetime-picker .l-month-year-pager .icon.pager,
      .l-datetime-picker .l-month-year-pager .l-time-controller .l-time-range-inputs-holder .l-time-range-inputs-elem .icon.pager {
        font-size: 11px;
        width: 11px; }
  /* line 51, ../../../../general/res/sass/controls/_time-controller.scss */
  .l-time-controller .l-time-range-slider,
  .l-time-controller .l-time-range-ticks {
    left: 125px;
    right: 125px; }
  /* line 57, ../../../../general/res/sass/controls/_time-controller.scss */
  .l-time-controller .l-time-range-slider-holder {
    height: 20px;
    bottom: 23px; }
    /* line 60, ../../../../general/res/sass/controls/_time-controller.scss */
    .l-time-controller .l-time-range-slider-holder .range-holder {
      -moz-box-shadow: none;
      -webkit-box-shadow: none;
      box-shadow: none;
      background: none;
      border: none; }
  /* line 67, ../../../../general/res/sass/controls/_time-controller.scss */
  .l-time-controller .l-time-range-ticks-holder {
    height: 20px; }
    /* line 69, ../../../../general/res/sass/controls/_time-controller.scss */
    .l-time-controller .l-time-range-ticks-holder .l-time-range-ticks {
      border-top: 1px solid rgba(0, 0, 0, 0.2); }
      /* line 71, ../../../../general/res/sass/controls/_time-controller.scss */
      .l-time-controller .l-time-range-ticks-holder .l-time-range-ticks .tick {
        background-color: rgba(0, 0, 0, 0.2);
        border: none;
        height: 5px;
        width: 1px;
        margin-left: -1px;
        position: absolute; }
        /* line 78, ../../../../general/res/sass/controls/_time-controller.scss */
        .l-time-controller .l-time-range-ticks-holder .l-time-range-ticks .tick:first-child {
          margin-left: 0; }
        /* line 81, ../../../../general/res/sass/controls/_time-controller.scss */
        .l-time-controller .l-time-range-ticks-holder .l-time-range-ticks .tick .l-time-range-tick-label {
          transform: translateX(-50%);
          -webkit-transform: translateX(-50%);
          color: #999999;
          display: inline-block;
          font-size: 0.7em;
          position: absolute;
          top: 8px;
          white-space: nowrap;
          z-index: 2; }
  /* line 95, ../../../../general/res/sass/controls/_time-controller.scss */
  .l-time-controller .knob {
    width: 5px; }
    /* line 97, ../../../../general/res/sass/controls/_time-controller.scss */
    .l-time-controller .knob .range-value {
      position: absolute;
      height: 20px;
      line-height: 20px;
      white-space: nowrap; }
    /* line 103, ../../../../general/res/sass/controls/_time-controller.scss */
    .l-time-controller .knob:hover .range-value {
      color: #0099cc; }
    /* line 108, ../../../../general/res/sass/controls/_time-controller.scss */
    .l-time-controller .knob.knob-l .range-value {
      text-align: right;
      right: 10px; }
    /* line 115, ../../../../general/res/sass/controls/_time-controller.scss */
    .l-time-controller .knob.knob-r .range-value {
      left: 10px; }

/* line 126, ../../../../general/res/sass/controls/_time-controller.scss */
=======
/* line 27, ../../../../general/res/sass/controls/_time-controller.scss */
.l-time-controller .l-time-range-inputs-holder,
.l-time-controller .l-time-range-slider {
  font-size: 0.8em; }
/* line 32, ../../../../general/res/sass/controls/_time-controller.scss */
.l-time-controller .l-time-range-inputs-holder,
.l-time-controller .l-time-range-slider-holder,
.l-time-controller .l-time-range-ticks-holder {
  overflow: visible;
  position: absolute;
  top: 0;
  right: 0;
  bottom: 0;
  left: 0;
  width: auto;
  height: auto;
  -moz-box-sizing: border-box;
  -webkit-box-sizing: border-box;
  box-sizing: border-box;
  min-width: 400px;
  top: auto; }
/* line 42, ../../../../general/res/sass/controls/_time-controller.scss */
.l-time-controller .l-time-range-slider,
.l-time-controller .l-time-range-ticks {
  overflow: visible;
  position: absolute;
  top: 0;
  right: 0;
  bottom: 0;
  left: 0;
  width: auto;
  height: auto;
  left: 150px;
  right: 150px; }
/* line 49, ../../../../general/res/sass/controls/_time-controller.scss */
.l-time-controller .l-time-range-inputs-holder {
  height: 33px;
  bottom: 46px;
  padding-top: 5px;
  border-top: 1px solid rgba(102, 102, 102, 0.2); }
  /* line 54, ../../../../general/res/sass/controls/_time-controller.scss */
  .l-time-controller .l-time-range-inputs-holder .type-icon {
    font-size: 120%;
    vertical-align: middle; }
  /* line 58, ../../../../general/res/sass/controls/_time-controller.scss */
  .l-time-controller .l-time-range-inputs-holder .l-time-range-input,
  .l-time-controller .l-time-range-inputs-holder .l-time-range-inputs-elem {
    margin-right: 5px; }
    /* line 61, ../../../../general/res/sass/controls/_time-controller.scss */
    .l-time-controller .l-time-range-inputs-holder .l-time-range-input .lbl,
    .l-time-controller .l-time-range-inputs-holder .l-time-range-inputs-elem .lbl {
      color: #999999; }
    /* line 64, ../../../../general/res/sass/controls/_time-controller.scss */
    .l-time-controller .l-time-range-inputs-holder .l-time-range-input .ui-symbol.icon, .l-time-controller .l-time-range-inputs-holder .l-time-range-input .l-datetime-picker .l-month-year-pager .icon.pager, .l-datetime-picker .l-month-year-pager .l-time-controller .l-time-range-inputs-holder .l-time-range-input .icon.pager,
    .l-time-controller .l-time-range-inputs-holder .l-time-range-inputs-elem .ui-symbol.icon,
    .l-time-controller .l-time-range-inputs-holder .l-time-range-inputs-elem .l-datetime-picker .l-month-year-pager .icon.pager,
    .l-datetime-picker .l-month-year-pager .l-time-controller .l-time-range-inputs-holder .l-time-range-inputs-elem .icon.pager {
      font-size: 11px;
      width: 11px; }
/* line 71, ../../../../general/res/sass/controls/_time-controller.scss */
.l-time-controller .l-time-range-slider-holder {
  height: 20px;
  bottom: 23px; }
  /* line 74, ../../../../general/res/sass/controls/_time-controller.scss */
  .l-time-controller .l-time-range-slider-holder .range-holder {
    -moz-box-shadow: none;
    -webkit-box-shadow: none;
    box-shadow: none;
    background: none;
    border: none; }
    /* line 79, ../../../../general/res/sass/controls/_time-controller.scss */
    .l-time-controller .l-time-range-slider-holder .range-holder .range .toi-line {
      -moz-transform: translateX(50%);
      -ms-transform: translateX(50%);
      -webkit-transform: translateX(50%);
      transform: translateX(50%);
      position: absolute;
      top: 0;
      right: 0;
      bottom: 0px;
      left: auto;
      width: 8px;
      height: auto;
      z-index: 2; }
      /* line 89, ../../../../general/res/sass/controls/_time-controller.scss */
      .l-time-controller .l-time-range-slider-holder .range-holder .range .toi-line:before, .l-time-controller .l-time-range-slider-holder .range-holder .range .toi-line:after {
        background-color: #666;
        content: "";
        position: absolute; }
      /* line 95, ../../../../general/res/sass/controls/_time-controller.scss */
      .l-time-controller .l-time-range-slider-holder .range-holder .range .toi-line:before {
        top: 0;
        right: auto;
        bottom: -10px;
        left: 3px;
        width: 2px; }
      /* line 101, ../../../../general/res/sass/controls/_time-controller.scss */
      .l-time-controller .l-time-range-slider-holder .range-holder .range .toi-line:after {
        -moz-border-radius: 8px;
        -webkit-border-radius: 8px;
        border-radius: 8px;
        -moz-transform: translateY(-50%);
        -ms-transform: translateY(-50%);
        -webkit-transform: translateY(-50%);
        transform: translateY(-50%);
        top: 50%;
        right: 0;
        bottom: auto;
        left: 0;
        width: auto;
        height: 8px; }
    /* line 3, ../../../../general/res/sass/controls/_time-controller.scss */
    .l-time-controller .l-time-range-slider-holder .range-holder .range:hover .toi-line:before, .l-time-controller .l-time-range-slider-holder .range-holder .range:hover .toi-line:after {
      background-color: #0052b5; }
  /* line 117, ../../../../general/res/sass/controls/_time-controller.scss */
  .l-time-controller .l-time-range-slider-holder:not(:active) .knob,
  .l-time-controller .l-time-range-slider-holder:not(:active) .range {
    -moz-transition-property: left, right;
    -o-transition-property: left, right;
    -webkit-transition-property: left, right;
    transition-property: left, right;
    -moz-transition-duration: 500ms;
    -o-transition-duration: 500ms;
    -webkit-transition-duration: 500ms;
    transition-duration: 500ms;
    -moz-transition-timing-function: ease-in-out;
    -o-transition-timing-function: ease-in-out;
    -webkit-transition-timing-function: ease-in-out;
    transition-timing-function: ease-in-out; }
/* line 126, ../../../../general/res/sass/controls/_time-controller.scss */
.l-time-controller .l-time-range-ticks-holder {
  height: 20px; }
  /* line 128, ../../../../general/res/sass/controls/_time-controller.scss */
  .l-time-controller .l-time-range-ticks-holder .l-time-range-ticks {
    border-top: 1px solid rgba(0, 0, 0, 0.2); }
    /* line 130, ../../../../general/res/sass/controls/_time-controller.scss */
    .l-time-controller .l-time-range-ticks-holder .l-time-range-ticks .tick {
      background-color: rgba(0, 0, 0, 0.2);
      border: none;
      height: 5px;
      width: 1px;
      margin-left: -1px;
      position: absolute; }
      /* line 137, ../../../../general/res/sass/controls/_time-controller.scss */
      .l-time-controller .l-time-range-ticks-holder .l-time-range-ticks .tick:first-child {
        margin-left: 0; }
      /* line 140, ../../../../general/res/sass/controls/_time-controller.scss */
      .l-time-controller .l-time-range-ticks-holder .l-time-range-ticks .tick .l-time-range-tick-label {
        transform: translateX(-50%);
        -webkit-transform: translateX(-50%);
        color: #999999;
        display: inline-block;
        font-size: 0.7em;
        position: absolute;
        top: 8px;
        white-space: nowrap;
        z-index: 2; }
/* line 154, ../../../../general/res/sass/controls/_time-controller.scss */
.l-time-controller .knob {
  z-index: 2; }
  /* line 156, ../../../../general/res/sass/controls/_time-controller.scss */
  .l-time-controller .knob .range-value {
    -moz-transition-property: visibility, opacity, background-color, border-color;
    -o-transition-property: visibility, opacity, background-color, border-color;
    -webkit-transition-property: visibility, opacity, background-color, border-color;
    transition-property: visibility, opacity, background-color, border-color;
    -moz-transition-duration: 0.25s;
    -o-transition-duration: 0.25s;
    -webkit-transition-duration: 0.25s;
    transition-duration: 0.25s;
    -moz-transition-timing-function: ease-in-out;
    -o-transition-timing-function: ease-in-out;
    -webkit-transition-timing-function: ease-in-out;
    transition-timing-function: ease-in-out;
    padding: 0 10px;
    position: absolute;
    height: 20px;
    line-height: 20px;
    white-space: nowrap; }
  /* line 165, ../../../../general/res/sass/controls/_time-controller.scss */
  .l-time-controller .knob:hover .range-value {
    color: rgba(0, 153, 204, 0.7); }
  /* line 168, ../../../../general/res/sass/controls/_time-controller.scss */
  .l-time-controller .knob.knob-l {
    margin-left: -10px; }
    /* line 171, ../../../../general/res/sass/controls/_time-controller.scss */
    .l-time-controller .knob.knob-l .range-value {
      text-align: right;
      right: 10px; }
  /* line 176, ../../../../general/res/sass/controls/_time-controller.scss */
  .l-time-controller .knob.knob-r {
    margin-right: -10px; }
    /* line 179, ../../../../general/res/sass/controls/_time-controller.scss */
    .l-time-controller .knob.knob-r .range-value {
      left: 10px; }
    /* line 3, ../../../../general/res/sass/controls/_time-controller.scss */
    .l-time-controller .knob.knob-r:hover + .range-holder .range .toi-line:before, .l-time-controller .knob.knob-r:hover + .range-holder .range .toi-line:after {
      background-color: #0052b5; }

/* line 193, ../../../../general/res/sass/controls/_time-controller.scss */
>>>>>>> 756f7288
.s-time-range-val {
  -moz-border-radius: 4px;
  -webkit-border-radius: 4px;
  border-radius: 4px;
  background-color: #fff;
  padding: 1px 1px 0 5px; }

/*****************************************************************************
 * Open MCT Web, Copyright (c) 2014-2015, United States Government
 * as represented by the Administrator of the National Aeronautics and Space
 * Administration. All rights reserved.
 *
 * Open MCT Web is licensed under the Apache License, Version 2.0 (the
 * "License"); you may not use this file except in compliance with the License.
 * You may obtain a copy of the License at
 * http://www.apache.org/licenses/LICENSE-2.0.
 *
 * Unless required by applicable law or agreed to in writing, software
 * distributed under the License is distributed on an "AS IS" BASIS, WITHOUT
 * WARRANTIES OR CONDITIONS OF ANY KIND, either express or implied. See the
 * License for the specific language governing permissions and limitations
 * under the License.
 *
 * Open MCT Web includes source code licensed under additional open source
 * licenses. See the Open Source Licenses file (LICENSES.md) included with
 * this source code distribution or the Licensing information page available
 * at runtime from the About dialog for additional information.
 *****************************************************************************/
@media screen and (orientation: portrait) and (max-width: 514px) and (max-height: 740px) and (max-device-width: 799px) and (max-device-height: 1024px), screen and (orientation: landscape) and (max-height: 514px) and (max-width: 740px) and (max-device-width: 799px) and (max-device-height: 1024px), screen and (orientation: landscape) and (max-height: 514px) and (max-width: 740px) and (max-device-width: 1024px) and (max-device-height: 799px), screen and (orientation: portrait) and (min-width: 515px) and (max-width: 799px) and (min-height: 741px) and (max-height: 1024px) and (max-device-width: 799px) and (max-device-height: 1024px), screen and (orientation: landscape) and (min-height: 515px) and (max-height: 799px) and (min-width: 741px) and (max-width: 1024px) and (max-device-width: 799px) and (max-device-height: 1024px), screen and (orientation: landscape) and (min-height: 515px) and (max-height: 799px) and (min-width: 741px) and (max-width: 1024px) and (max-device-width: 1024px) and (max-device-height: 799px) {
  /* line 26, ../../../../general/res/sass/mobile/controls/_menus.scss */
  .menu-element .super-menu {
    width: 250px;
    height: 250px; }
    /* line 32, ../../../../general/res/sass/mobile/controls/_menus.scss */
    .menu-element .super-menu .pane.left {
      border-right: none;
      padding-right: 0;
      width: 100%; }
    /* line 37, ../../../../general/res/sass/mobile/controls/_menus.scss */
    .menu-element .super-menu .pane.right {
      display: none; } }
/********************************* FORMS */
/*****************************************************************************
 * Open MCT Web, Copyright (c) 2014-2015, United States Government
 * as represented by the Administrator of the National Aeronautics and Space
 * Administration. All rights reserved.
 *
 * Open MCT Web is licensed under the Apache License, Version 2.0 (the
 * "License"); you may not use this file except in compliance with the License.
 * You may obtain a copy of the License at
 * http://www.apache.org/licenses/LICENSE-2.0.
 *
 * Unless required by applicable law or agreed to in writing, software
 * distributed under the License is distributed on an "AS IS" BASIS, WITHOUT
 * WARRANTIES OR CONDITIONS OF ANY KIND, either express or implied. See the
 * License for the specific language governing permissions and limitations
 * under the License.
 *
 * Open MCT Web includes source code licensed under additional open source
 * licenses. See the Open Source Licenses file (LICENSES.md) included with
 * this source code distribution or the Licensing information page available
 * at runtime from the About dialog for additional information.
 *****************************************************************************/
/* line 22, ../../../../general/res/sass/forms/_elems.scss */
.section-header {
  -moz-border-radius: 4px;
  -webkit-border-radius: 4px;
  border-radius: 4px;
  background: rgba(0, 0, 0, 0.05);
  color: #999999;
  font-size: 0.8em;
  padding: 5px 5px;
  text-transform: uppercase; }

/* line 33, ../../../../general/res/sass/forms/_elems.scss */
.form {
  color: gray; }
  /* line 36, ../../../../general/res/sass/forms/_elems.scss */
  .form .form-section {
    position: relative;
    margin-bottom: 20px; }
  /* line 41, ../../../../general/res/sass/forms/_elems.scss */
  .form .form-row {
    -moz-box-sizing: border-box;
    -webkit-box-sizing: border-box;
    box-sizing: border-box;
    overflow: hidden;
    *zoom: 1;
    border-top: 1px solid rgba(0, 0, 0, 0.1);
    margin-top: 5px;
    padding: 5px 0;
    position: relative; }
    /* line 49, ../../../../general/res/sass/forms/_elems.scss */
    .form .form-row.first {
      border-top: none; }
    /* line 53, ../../../../general/res/sass/forms/_elems.scss */
    .form .form-row > .label,
    .form .form-row > .controls {
      -moz-box-sizing: border-box;
      -webkit-box-sizing: border-box;
      box-sizing: border-box;
      overflow: hidden;
      *zoom: 1;
      font-size: 0.8rem;
      line-height: 22px;
      min-height: 22px; }
    /* line 62, ../../../../general/res/sass/forms/_elems.scss */
    .form .form-row > .label {
      float: left;
      min-width: 120px;
      position: relative;
      white-space: nowrap;
      width: 30%; }
    /* line 72, ../../../../general/res/sass/forms/_elems.scss */
    .form .form-row .value {
      color: #666; }
    /* line 76, ../../../../general/res/sass/forms/_elems.scss */
    .form .form-row .controls {
      float: left;
      position: relative;
      width: 69.9%; }
      /* line 83, ../../../../general/res/sass/forms/_elems.scss */
      .form .form-row .controls .l-composite-control.l-checkbox {
        display: inline-block;
        line-height: 14px;
        margin-right: 5px; }
      /* line 92, ../../../../general/res/sass/forms/_elems.scss */
      .form .form-row .controls .l-med input[type="text"] {
        width: 200px; }
      /* line 96, ../../../../general/res/sass/forms/_elems.scss */
      .form .form-row .controls .l-small input[type="text"] {
        width: 50px; }
      /* line 100, ../../../../general/res/sass/forms/_elems.scss */
      .form .form-row .controls .l-numeric input[type="text"] {
        text-align: right; }
      /* line 104, ../../../../general/res/sass/forms/_elems.scss */
      .form .form-row .controls .select {
        margin-right: 5px; }
    /* line 109, ../../../../general/res/sass/forms/_elems.scss */
    .form .form-row .field-hints {
      color: #333333; }
    /* line 113, ../../../../general/res/sass/forms/_elems.scss */
    .form .form-row .selector-list {
      -moz-appearance: none;
      -webkit-appearance: none;
      -moz-border-radius: 4px;
      -webkit-border-radius: 4px;
      border-radius: 4px;
      -moz-box-sizing: border-box;
      -webkit-box-sizing: border-box;
      box-sizing: border-box;
      -moz-box-shadow: inset rgba(0, 0, 0, 0.4) 0 1px 3px;
      -webkit-box-shadow: inset rgba(0, 0, 0, 0.4) 0 1px 3px;
      box-shadow: inset rgba(0, 0, 0, 0.4) 0 1px 3px;
      background: #fff;
      border: none;
      color: #666;
      outline: none;
      padding: 0 3px;
      position: relative;
      height: 150px; }
      /* line 296, ../../../../general/res/sass/_mixins.scss */
      .form .form-row .selector-list.error {
        background: rgba(255, 0, 0, 0.5); }
      /* line 124, ../../../../general/res/sass/forms/_elems.scss */
      .form .form-row .selector-list > .wrapper {
        overflow: auto;
        position: absolute;
        top: 5px;
        right: 5px;
        bottom: 5px;
        left: 5px; }

/* line 138, ../../../../general/res/sass/forms/_elems.scss */
label.form-control.checkbox input {
  margin-right: 5px;
  vertical-align: top; }

/* line 144, ../../../../general/res/sass/forms/_elems.scss */
.hint,
.s-hint {
  font-size: 0.9em; }

/* line 149, ../../../../general/res/sass/forms/_elems.scss */
.l-result {
  display: inline-block;
  min-width: 32px;
  min-height: 32px;
  position: relative;
  vertical-align: top; }
  /* line 156, ../../../../general/res/sass/forms/_elems.scss */
  .l-result div.s-hint {
    -moz-border-radius: 4px;
    -webkit-border-radius: 4px;
    border-radius: 4px;
    background: rgba(255, 34, 0, 0.8);
    display: block;
    color: #ffa799;
    padding: 5px; }

/* line 165, ../../../../general/res/sass/forms/_elems.scss */
input[type="text"] {
  -moz-appearance: none;
  -webkit-appearance: none;
  -moz-border-radius: 4px;
  -webkit-border-radius: 4px;
  border-radius: 4px;
  -moz-box-sizing: border-box;
  -webkit-box-sizing: border-box;
  box-sizing: border-box;
  -moz-box-shadow: inset rgba(0, 0, 0, 0.4) 0 1px 3px;
  -webkit-box-shadow: inset rgba(0, 0, 0, 0.4) 0 1px 3px;
  box-shadow: inset rgba(0, 0, 0, 0.4) 0 1px 3px;
  background: #fff;
  border: none;
  color: #666;
  outline: none;
  padding: 0 3px; }
  /* line 296, ../../../../general/res/sass/_mixins.scss */
  input[type="text"].error {
    background: rgba(255, 0, 0, 0.5); }
  /* line 172, ../../../../general/res/sass/forms/_elems.scss */
  input[type="text"].numeric {
    text-align: right; }

/* line 177, ../../../../general/res/sass/forms/_elems.scss */
textarea {
  -moz-appearance: none;
  -webkit-appearance: none;
  -moz-border-radius: 4px;
  -webkit-border-radius: 4px;
  border-radius: 4px;
  -moz-box-sizing: border-box;
  -webkit-box-sizing: border-box;
  box-sizing: border-box;
  -moz-box-shadow: inset rgba(0, 0, 0, 0.4) 0 1px 3px;
  -webkit-box-shadow: inset rgba(0, 0, 0, 0.4) 0 1px 3px;
  box-shadow: inset rgba(0, 0, 0, 0.4) 0 1px 3px;
  background: #fff;
  border: none;
  color: #666;
  outline: none;
  padding: 5px;
  position: absolute;
  height: 100%;
  width: 100%; }
  /* line 296, ../../../../general/res/sass/_mixins.scss */
  textarea.error {
    background: rgba(255, 0, 0, 0.5); }

/*****************************************************************************
 * Open MCT Web, Copyright (c) 2014-2015, United States Government
 * as represented by the Administrator of the National Aeronautics and Space
 * Administration. All rights reserved.
 *
 * Open MCT Web is licensed under the Apache License, Version 2.0 (the
 * "License"); you may not use this file except in compliance with the License.
 * You may obtain a copy of the License at
 * http://www.apache.org/licenses/LICENSE-2.0.
 *
 * Unless required by applicable law or agreed to in writing, software
 * distributed under the License is distributed on an "AS IS" BASIS, WITHOUT
 * WARRANTIES OR CONDITIONS OF ANY KIND, either express or implied. See the
 * License for the specific language governing permissions and limitations
 * under the License.
 *
 * Open MCT Web includes source code licensed under additional open source
 * licenses. See the Open Source Licenses file (LICENSES.md) included with
 * this source code distribution or the Licensing information page available
 * at runtime from the About dialog for additional information.
 *****************************************************************************/
/* line 22, ../../../../general/res/sass/forms/_selects.scss */
.select {
  background-color: #ddd;
  -moz-border-radius: 4px;
  -webkit-border-radius: 4px;
  border-radius: 4px;
  -moz-box-sizing: border-box;
  -webkit-box-sizing: border-box;
  box-sizing: border-box;
  color: #fff;
  display: inline-block;
  -moz-user-select: -moz-none;
  -ms-user-select: none;
  -webkit-user-select: none;
  user-select: none;
  -moz-transition: background, 0.25s;
  -o-transition: background, 0.25s;
  -webkit-transition: background, 0.25s;
  transition: background, 0.25s;
  text-shadow: none;
  padding: 0 5px;
  overflow: hidden;
  position: relative;
  line-height: 22px; }
  /* line 272, ../../../../general/res/sass/_mixins.scss */
  .select .icon {
    color: #eee; }
  /* line 31, ../../../../general/res/sass/forms/_selects.scss */
  .select select {
    -moz-appearance: none;
    -webkit-appearance: none;
    -moz-box-sizing: border-box;
    -webkit-box-sizing: border-box;
    box-sizing: border-box;
    background: none;
    color: #666;
    cursor: pointer;
    border: none !important;
    padding: 4px 25px 2px 0px;
    width: 120%; }
    /* line 40, ../../../../general/res/sass/forms/_selects.scss */
    .select select option {
      margin: 5px 0; }
  /* line 44, ../../../../general/res/sass/forms/_selects.scss */
  .select:after {
    text-shadow: none;
    content: '\76';
    display: inline-block;
    font-family: 'symbolsfont';
    margin-left: 3px;
    vertical-align: top;
    pointer-events: none;
    color: rgba(102, 102, 102, 0.4);
    position: absolute;
    right: 5px;
    top: 0; }

/*****************************************************************************
 * Open MCT Web, Copyright (c) 2014-2015, United States Government
 * as represented by the Administrator of the National Aeronautics and Space
 * Administration. All rights reserved.
 *
 * Open MCT Web is licensed under the Apache License, Version 2.0 (the
 * "License"); you may not use this file except in compliance with the License.
 * You may obtain a copy of the License at
 * http://www.apache.org/licenses/LICENSE-2.0.
 *
 * Unless required by applicable law or agreed to in writing, software
 * distributed under the License is distributed on an "AS IS" BASIS, WITHOUT
 * WARRANTIES OR CONDITIONS OF ANY KIND, either express or implied. See the
 * License for the specific language governing permissions and limitations
 * under the License.
 *
 * Open MCT Web includes source code licensed under additional open source
 * licenses. See the Open Source Licenses file (LICENSES.md) included with
 * this source code distribution or the Licensing information page available
 * at runtime from the About dialog for additional information.
 *****************************************************************************/
/* line 23, ../../../../general/res/sass/forms/_channel-selector.scss */
.channel-selector .line {
  margin-bottom: 5px;
  min-height: 22px; }
/* line 27, ../../../../general/res/sass/forms/_channel-selector.scss */
.channel-selector .treeview {
  -moz-appearance: none;
  -webkit-appearance: none;
  -moz-border-radius: 4px;
  -webkit-border-radius: 4px;
  border-radius: 4px;
  -moz-box-sizing: border-box;
  -webkit-box-sizing: border-box;
  box-sizing: border-box;
  -moz-box-shadow: inset rgba(0, 0, 0, 0.4) 0 1px 3px;
  -webkit-box-shadow: inset rgba(0, 0, 0, 0.4) 0 1px 3px;
  box-shadow: inset rgba(0, 0, 0, 0.4) 0 1px 3px;
  background: #fcfcfc;
  border: none;
  color: #666;
  outline: none;
  padding: 0 3px;
  background: white;
  border-bottom: 1px solid white;
  min-height: 300px;
  max-height: 400px;
  overflow: auto;
  padding: 5px; }
  /* line 296, ../../../../general/res/sass/_mixins.scss */
  .channel-selector .treeview.error {
    background: rgba(255, 0, 0, 0.5); }
/* line 36, ../../../../general/res/sass/forms/_channel-selector.scss */
.channel-selector .btns-add-remove {
  margin-top: 150px; }
  /* line 39, ../../../../general/res/sass/forms/_channel-selector.scss */
  .channel-selector .btns-add-remove .s-btn, .channel-selector .btns-add-remove .s-menu-btn {
    display: block;
    margin-bottom: 5px;
    text-align: center; }

/*****************************************************************************
 * Open MCT Web, Copyright (c) 2014-2015, United States Government
 * as represented by the Administrator of the National Aeronautics and Space
 * Administration. All rights reserved.
 *
 * Open MCT Web is licensed under the Apache License, Version 2.0 (the
 * "License"); you may not use this file except in compliance with the License.
 * You may obtain a copy of the License at
 * http://www.apache.org/licenses/LICENSE-2.0.
 *
 * Unless required by applicable law or agreed to in writing, software
 * distributed under the License is distributed on an "AS IS" BASIS, WITHOUT
 * WARRANTIES OR CONDITIONS OF ANY KIND, either express or implied. See the
 * License for the specific language governing permissions and limitations
 * under the License.
 *
 * Open MCT Web includes source code licensed under additional open source
 * licenses. See the Open Source Licenses file (LICENSES.md) included with
 * this source code distribution or the Licensing information page available
 * at runtime from the About dialog for additional information.
 *****************************************************************************/
/* line 29, ../../../../general/res/sass/forms/_datetime.scss */
.complex.datetime {
  /*
  	.field-hints,
  	.fields {
  	}
  
  	
  	.field-hints {
  
  	}
  	*/ }
  /* line 30, ../../../../general/res/sass/forms/_datetime.scss */
  .complex.datetime span {
    display: inline-block;
    margin-right: 5px; }
  /* line 46, ../../../../general/res/sass/forms/_datetime.scss */
  .complex.datetime .fields {
    margin-top: 3px 0;
    padding: 3px 0; }
  /* line 51, ../../../../general/res/sass/forms/_datetime.scss */
  .complex.datetime .date {
    width: 85px; }
    /* line 24, ../../../../general/res/sass/forms/_datetime.scss */
    .complex.datetime .date input[type="text"] {
      width: 80px; }
  /* line 55, ../../../../general/res/sass/forms/_datetime.scss */
  .complex.datetime .time.md {
    width: 65px; }
    /* line 24, ../../../../general/res/sass/forms/_datetime.scss */
    .complex.datetime .time.md input[type="text"] {
      width: 60px; }
  /* line 59, ../../../../general/res/sass/forms/_datetime.scss */
  .complex.datetime .time.sm {
    width: 45px; }
    /* line 24, ../../../../general/res/sass/forms/_datetime.scss */
    .complex.datetime .time.sm input[type="text"] {
      width: 40px; }

/*****************************************************************************
 * Open MCT Web, Copyright (c) 2014-2015, United States Government
 * as represented by the Administrator of the National Aeronautics and Space
 * Administration. All rights reserved.
 *
 * Open MCT Web is licensed under the Apache License, Version 2.0 (the
 * "License"); you may not use this file except in compliance with the License.
 * You may obtain a copy of the License at
 * http://www.apache.org/licenses/LICENSE-2.0.
 *
 * Unless required by applicable law or agreed to in writing, software
 * distributed under the License is distributed on an "AS IS" BASIS, WITHOUT
 * WARRANTIES OR CONDITIONS OF ANY KIND, either express or implied. See the
 * License for the specific language governing permissions and limitations
 * under the License.
 *
 * Open MCT Web includes source code licensed under additional open source
 * licenses. See the Open Source Licenses file (LICENSES.md) included with
 * this source code distribution or the Licensing information page available
 * at runtime from the About dialog for additional information.
 *****************************************************************************/
/* line 23, ../../../../general/res/sass/forms/_validation.scss */
.validates > .label {
  padding-right: 10px; }
  /* line 25, ../../../../general/res/sass/forms/_validation.scss */
  .validates > .label::after {
    float: right;
    font-family: symbolsfont;
    font-size: 0.7em; }
/* line 33, ../../../../general/res/sass/forms/_validation.scss */
.validates.invalid > .label::after, .validates.invalid.req > .label::after {
  color: #ff2200;
  content: "x"; }
/* line 40, ../../../../general/res/sass/forms/_validation.scss */
.validates.valid > .label::after, .validates.valid.req > .label::after {
  color: #33cc33;
  content: "2"; }
/* line 46, ../../../../general/res/sass/forms/_validation.scss */
.validates.req > .label::after {
  color: #0099cc;
  content: "*"; }

/* line 52, ../../../../general/res/sass/forms/_validation.scss */
.req {
  font-size: 0.7em; }

/* line 55, ../../../../general/res/sass/forms/_validation.scss */
span.req {
  color: #0099cc; }

/*****************************************************************************
 * Open MCT Web, Copyright (c) 2014-2015, United States Government
 * as represented by the Administrator of the National Aeronautics and Space
 * Administration. All rights reserved.
 *
 * Open MCT Web is licensed under the Apache License, Version 2.0 (the
 * "License"); you may not use this file except in compliance with the License.
 * You may obtain a copy of the License at
 * http://www.apache.org/licenses/LICENSE-2.0.
 *
 * Unless required by applicable law or agreed to in writing, software
 * distributed under the License is distributed on an "AS IS" BASIS, WITHOUT
 * WARRANTIES OR CONDITIONS OF ANY KIND, either express or implied. See the
 * License for the specific language governing permissions and limitations
 * under the License.
 *
 * Open MCT Web includes source code licensed under additional open source
 * licenses. See the Open Source Licenses file (LICENSES.md) included with
 * this source code distribution or the Licensing information page available
 * at runtime from the About dialog for additional information.
 *****************************************************************************/
/* line 24, ../../../../general/res/sass/forms/_filter.scss */
.filter input.filter,
.filter input.t-filter-input,
.t-filter input.filter,
.t-filter input.t-filter-input {
  -moz-appearance: none;
  -webkit-appearance: none;
  -moz-border-radius: 4px;
  -webkit-border-radius: 4px;
  border-radius: 4px;
  -moz-box-sizing: border-box;
  -webkit-box-sizing: border-box;
  box-sizing: border-box;
  -moz-box-shadow: inset rgba(0, 0, 0, 0.4) 0 1px 3px;
  -webkit-box-shadow: inset rgba(0, 0, 0, 0.4) 0 1px 3px;
  box-shadow: inset rgba(0, 0, 0, 0.4) 0 1px 3px;
  background: #fcfcfc;
  border: none;
  color: #666;
  outline: none;
  padding: 0 3px;
  background: white;
  border-bottom: 1px solid white; }
  /* line 296, ../../../../general/res/sass/_mixins.scss */
  .filter input.filter.error,
  .filter input.t-filter-input.error,
  .t-filter input.filter.error,
  .t-filter input.t-filter-input.error {
    background: rgba(255, 0, 0, 0.5); }
/* line 28, ../../../../general/res/sass/forms/_filter.scss */
.filter input.t-filter-input,
.t-filter input.t-filter-input {
  height: 22px;
  width: 200px; }
  /* line 38, ../../../../general/res/sass/forms/_filter.scss */
  .filter input.t-filter-input:not(.ng-dirty) + .t-a-clear,
  .t-filter input.t-filter-input:not(.ng-dirty) + .t-a-clear {
    display: none; }
/* line 42, ../../../../general/res/sass/forms/_filter.scss */
.filter .icon.ui-symbol, .filter .l-datetime-picker .l-month-year-pager .icon.pager, .l-datetime-picker .l-month-year-pager .filter .icon.pager,
.t-filter .icon.ui-symbol,
.t-filter .l-datetime-picker .l-month-year-pager .icon.pager,
.l-datetime-picker .l-month-year-pager .t-filter .icon.pager {
  -moz-border-radius: 4px;
  -webkit-border-radius: 4px;
  border-radius: 4px;
  display: inline-block;
  font-size: 1.3em;
  height: 22px;
  line-height: 22px;
  padding: 0px 5px;
  vertical-align: middle; }
  /* line 50, ../../../../general/res/sass/forms/_filter.scss */
  .filter .icon.ui-symbol:hover, .filter .l-datetime-picker .l-month-year-pager .icon.pager:hover, .l-datetime-picker .l-month-year-pager .filter .icon.pager:hover,
  .t-filter .icon.ui-symbol:hover,
  .t-filter .l-datetime-picker .l-month-year-pager .icon.pager:hover,
  .l-datetime-picker .l-month-year-pager .t-filter .icon.pager:hover {
    background: rgba(255, 255, 255, 0.1); }
/* line 54, ../../../../general/res/sass/forms/_filter.scss */
.filter .s-a-clear.ui-symbol, .filter .l-datetime-picker .l-month-year-pager .s-a-clear.pager, .l-datetime-picker .l-month-year-pager .filter .s-a-clear.pager,
.t-filter .s-a-clear.ui-symbol,
.t-filter .l-datetime-picker .l-month-year-pager .s-a-clear.pager,
.l-datetime-picker .l-month-year-pager .t-filter .s-a-clear.pager {
  -moz-border-radius: 4px;
  -webkit-border-radius: 4px;
  border-radius: 4px;
  -moz-box-sizing: border-box;
  -webkit-box-sizing: border-box;
  box-sizing: border-box;
  filter: progid:DXImageTransform.Microsoft.Alpha(Opacity=20);
  opacity: 0.2;
  background: #fff;
  color: #333;
  display: block;
  position: absolute;
  height: 13px;
  width: 13px;
  line-height: 13px;
  margin-top: -6.5px;
  overflow: hidden;
  padding-top: 1px;
  right: 4.5px;
  top: 50%;
  text-align: center;
  z-index: 5; }
  /* line 74, ../../../../general/res/sass/forms/_filter.scss */
  .filter .s-a-clear.ui-symbol:hover, .filter .l-datetime-picker .l-month-year-pager .s-a-clear.pager:hover, .l-datetime-picker .l-month-year-pager .filter .s-a-clear.pager:hover,
  .t-filter .s-a-clear.ui-symbol:hover,
  .t-filter .l-datetime-picker .l-month-year-pager .s-a-clear.pager:hover,
  .l-datetime-picker .l-month-year-pager .t-filter .s-a-clear.pager:hover {
    filter: progid:DXImageTransform.Microsoft.Alpha(Opacity=60);
    opacity: 0.6;
    background-color: #0099cc; }

/* line 82, ../../../../general/res/sass/forms/_filter.scss */
.l-filter {
  display: inline-block;
  position: relative; }

/* line 89, ../../../../general/res/sass/forms/_filter.scss */
.top-bar input.filter {
  font-size: .9em;
  height: 24px;
  line-height: 24px;
  margin-right: 5px;
  padding-left: 10px;
  padding-right: 10px;
  vertical-align: top; }
/* line 100, ../../../../general/res/sass/forms/_filter.scss */
.top-bar .icon-filter {
  font-size: 1.4em; }

/********************************* USER ENVIRON */
/*****************************************************************************
 * Open MCT Web, Copyright (c) 2014-2015, United States Government
 * as represented by the Administrator of the National Aeronautics and Space
 * Administration. All rights reserved.
 *
 * Open MCT Web is licensed under the Apache License, Version 2.0 (the
 * "License"); you may not use this file except in compliance with the License.
 * You may obtain a copy of the License at
 * http://www.apache.org/licenses/LICENSE-2.0.
 *
 * Unless required by applicable law or agreed to in writing, software
 * distributed under the License is distributed on an "AS IS" BASIS, WITHOUT
 * WARRANTIES OR CONDITIONS OF ANY KIND, either express or implied. See the
 * License for the specific language governing permissions and limitations
 * under the License.
 *
 * Open MCT Web includes source code licensed under additional open source
 * licenses. See the Open Source Licenses file (LICENSES.md) included with
 * this source code distribution or the Licensing information page available
 * at runtime from the About dialog for additional information.
 *****************************************************************************/
/* line 32, ../../../../general/res/sass/user-environ/_layout.scss */
.holder-all {
  top: 0;
  right: 0;
  bottom: 0;
  left: 0; }

/* line 40, ../../../../general/res/sass/user-environ/_layout.scss */
.browse-area,
.edit-area,
.editor {
  position: absolute; }

/* line 46, ../../../../general/res/sass/user-environ/_layout.scss */
.editor {
  -moz-border-radius: 6px;
  -webkit-border-radius: 6px;
  border-radius: 6px; }

/* line 50, ../../../../general/res/sass/user-environ/_layout.scss */
.contents {
  box-sizing: border-box;
  position: absolute;
  top: 0;
  right: 0;
  bottom: 0;
  left: 0; }
  /* line 58, ../../../../general/res/sass/user-environ/_layout.scss */
  .contents.nomargin {
    right: 0px;
    bottom: 0px;
    left: 0px; }

/* line 67, ../../../../general/res/sass/user-environ/_layout.scss */
.bar .icon.major {
  margin-right: 5px; }
/* line 70, ../../../../general/res/sass/user-environ/_layout.scss */
.bar.abs, .l-datetime-picker .l-month-year-pager .bar.pager,
.l-datetime-picker .l-month-year-pager .bar.val, .s-menu-btn span.bar.l-click-area {
  text-wrap: none;
  white-space: nowrap; }
  /* line 73, ../../../../general/res/sass/user-environ/_layout.scss */
  .bar.abs.left, .l-datetime-picker .l-month-year-pager .bar.left.pager,
  .l-datetime-picker .l-month-year-pager .bar.left.val, .s-menu-btn span.bar.left.l-click-area,
  .bar.abs .left,
  .l-datetime-picker .l-month-year-pager .bar.pager .left,
  .l-datetime-picker .l-month-year-pager .bar.val .left,
  .s-menu-btn span.bar.l-click-area .left {
    width: 45%;
    right: auto; }
  /* line 78, ../../../../general/res/sass/user-environ/_layout.scss */
  .bar.abs.right, .l-datetime-picker .l-month-year-pager .bar.right.pager,
  .l-datetime-picker .l-month-year-pager .bar.right.val, .s-menu-btn span.bar.right.l-click-area,
  .bar.abs .right,
  .l-datetime-picker .l-month-year-pager .bar.pager .right,
  .l-datetime-picker .l-month-year-pager .bar.val .right,
  .s-menu-btn span.bar.l-click-area .right {
    width: 45%;
    left: auto;
    text-align: right; }
    /* line 83, ../../../../general/res/sass/user-environ/_layout.scss */
    .bar.abs.right .icon.major, .l-datetime-picker .l-month-year-pager .bar.right.pager .icon.major,
    .l-datetime-picker .l-month-year-pager .bar.right.val .icon.major, .s-menu-btn span.bar.right.l-click-area .icon.major,
    .bar.abs .right .icon.major,
    .l-datetime-picker .l-month-year-pager .bar.pager .right .icon.major,
    .l-datetime-picker .l-month-year-pager .bar.val .right .icon.major,
    .s-menu-btn span.bar.l-click-area .right .icon.major {
      margin-left: 15px; }
  /* line 89, ../../../../general/res/sass/user-environ/_layout.scss */
  .bar.abs .l-flex .left, .l-datetime-picker .l-month-year-pager .bar.pager .l-flex .left,
  .l-datetime-picker .l-month-year-pager .bar.val .l-flex .left, .s-menu-btn span.bar.l-click-area .l-flex .left,
  .bar.abs .l-flex .right,
  .l-datetime-picker .l-month-year-pager .bar.pager .l-flex .right,
  .l-datetime-picker .l-month-year-pager .bar.val .l-flex .right,
  .s-menu-btn span.bar.l-click-area .l-flex .right, .bar.abs.l-flex .left, .l-datetime-picker .l-month-year-pager .bar.l-flex.pager .left,
  .l-datetime-picker .l-month-year-pager .bar.l-flex.val .left, .s-menu-btn span.bar.l-flex.l-click-area .left,
  .bar.abs.l-flex .right,
  .l-datetime-picker .l-month-year-pager .bar.l-flex.pager .right,
  .l-datetime-picker .l-month-year-pager .bar.l-flex.val .right,
  .s-menu-btn span.bar.l-flex.l-click-area .right {
    width: auto; }

/* line 98, ../../../../general/res/sass/user-environ/_layout.scss */
.user-environ .browse-area,
.user-environ .edit-area,
.user-environ .editor {
  top: 39px;
  right: 10px;
  bottom: 35px;
  left: 10px; }
/* line 109, ../../../../general/res/sass/user-environ/_layout.scss */
.user-environ .browse-area > .contents,
.user-environ .edit-area > .contents {
  left: 0;
  right: 0; }
/* line 115, ../../../../general/res/sass/user-environ/_layout.scss */
.user-environ .edit-area {
  top: 45px; }
  /* line 118, ../../../../general/res/sass/user-environ/_layout.scss */
  .user-environ .edit-area .tool-bar {
    bottom: auto;
    height: 30px;
    line-height: 25px; }
  /* line 123, ../../../../general/res/sass/user-environ/_layout.scss */
  .user-environ .edit-area .work-area {
    top: 40px; }
/* line 128, ../../../../general/res/sass/user-environ/_layout.scss */
.user-environ .ue-bottom-bar {
  overflow: hidden;
  position: absolute;
  top: 0;
  right: 0;
  bottom: 0;
  left: 0;
  width: auto;
  height: auto;
  top: auto;
  height: 25px; }
  /* line 133, ../../../../general/res/sass/user-environ/_layout.scss */
  .user-environ .ue-bottom-bar .status-holder {
    z-index: 1; }
  /* line 137, ../../../../general/res/sass/user-environ/_layout.scss */
  .user-environ .ue-bottom-bar .app-logo {
    left: auto;
    width: 105px;
    z-index: 2; }

/* line 145, ../../../../general/res/sass/user-environ/_layout.scss */
.cols {
  overflow: hidden;
  *zoom: 1; }
  /* line 147, ../../../../general/res/sass/user-environ/_layout.scss */
  .cols .col {
    -moz-box-sizing: border-box;
    -webkit-box-sizing: border-box;
    box-sizing: border-box;
    overflow: hidden;
    *zoom: 1;
    float: left;
    margin-left: 1.5%;
    padding-left: 5px;
    position: relative; }
    /* line 155, ../../../../general/res/sass/user-environ/_layout.scss */
    .cols .col:first-child {
      margin-left: 0;
      padding-left: 0; }
  /* line 162, ../../../../general/res/sass/user-environ/_layout.scss */
  .cols.cols-2 .col-1 {
    min-width: 250px;
    width: 48.5%; }
  /* line 168, ../../../../general/res/sass/user-environ/_layout.scss */
  .cols.cols-2-ff .col-100px {
    width: 100px; }
  /* line 175, ../../../../general/res/sass/user-environ/_layout.scss */
  .cols.cols-6 .col-1 {
    min-width: 83.33333px;
    width: 15.16667%; }
  /* line 181, ../../../../general/res/sass/user-environ/_layout.scss */
  .cols.cols-16 .col-1 {
    min-width: 31.25px;
    width: 4.75%; }
  /* line 184, ../../../../general/res/sass/user-environ/_layout.scss */
  .cols.cols-16 .col-2 {
    min-width: 62.5px;
    width: 11%; }
  /* line 187, ../../../../general/res/sass/user-environ/_layout.scss */
  .cols.cols-16 .col-7 {
    min-width: 218.75px;
    width: 42.25%; }
  /* line 193, ../../../../general/res/sass/user-environ/_layout.scss */
  .cols.cols-32 .col-2 {
    min-width: 31.25px;
    width: 4.75%; }
  /* line 196, ../../../../general/res/sass/user-environ/_layout.scss */
  .cols.cols-32 .col-15 {
    min-width: 234.375px;
    width: 45.375%; }
  /* line 200, ../../../../general/res/sass/user-environ/_layout.scss */
  .cols .l-row {
    overflow: hidden;
    *zoom: 1;
    padding: 5px 0; }

/* line 208, ../../../../general/res/sass/user-environ/_layout.scss */
.browse-mode .split-layout .split-pane-component.pane.left {
  min-width: 150px;
  max-width: 800px;
  width: 25%; }

/* line 218, ../../../../general/res/sass/user-environ/_layout.scss */
.edit-mode .split-layout .split-pane-component.pane.right {
  width: 15%; }
  /* line 220, ../../../../general/res/sass/user-environ/_layout.scss */
  .edit-mode .split-layout .split-pane-component.pane.right .pane.bottom {
    min-height: 50px;
    height: 30%; }

/* line 228, ../../../../general/res/sass/user-environ/_layout.scss */
.pane {
  position: absolute; }
  /* line 231, ../../../../general/res/sass/user-environ/_layout.scss */
  .pane.treeview.left .create-btn-holder {
    bottom: auto;
    top: 0;
    height: 24px; }
    /* line 235, ../../../../general/res/sass/user-environ/_layout.scss */
    .pane.treeview.left .create-btn-holder .wrapper.menu-element {
      position: absolute;
      bottom: 5px; }
  /* line 240, ../../../../general/res/sass/user-environ/_layout.scss */
  .pane.treeview.left .search-holder {
    top: 34px; }
  /* line 243, ../../../../general/res/sass/user-environ/_layout.scss */
  .pane.treeview.left .tree-holder {
    overflow: auto;
    top: 64px; }
<<<<<<< HEAD
  /* line 251, ../../../../general/res/sass/user-environ/_layout.scss */
=======
  /* line 250, ../../../../general/res/sass/user-environ/_layout.scss */
>>>>>>> 756f7288
  .pane.items .object-browse-bar .left.abs, .pane.items .object-browse-bar .l-datetime-picker .l-month-year-pager .left.pager, .l-datetime-picker .l-month-year-pager .pane.items .object-browse-bar .left.pager,
  .pane.items .object-browse-bar .l-datetime-picker .l-month-year-pager .left.val,
  .l-datetime-picker .l-month-year-pager .pane.items .object-browse-bar .left.val, .pane.items .object-browse-bar .s-menu-btn span.left.l-click-area, .s-menu-btn .pane.items .object-browse-bar span.left.l-click-area,
  .pane.items .object-browse-bar .right.abs,
  .pane.items .object-browse-bar .l-datetime-picker .l-month-year-pager .right.pager,
  .l-datetime-picker .l-month-year-pager .pane.items .object-browse-bar .right.pager,
  .pane.items .object-browse-bar .l-datetime-picker .l-month-year-pager .right.val,
  .l-datetime-picker .l-month-year-pager .pane.items .object-browse-bar .right.val,
  .pane.items .object-browse-bar .s-menu-btn span.right.l-click-area,
  .s-menu-btn .pane.items .object-browse-bar span.right.l-click-area {
    top: auto; }

/* line 261, ../../../../general/res/sass/user-environ/_layout.scss */
.split-layout.horizontal > .pane {
  margin-top: 5px; }
  /* line 264, ../../../../general/res/sass/user-environ/_layout.scss */
  .split-layout.horizontal > .pane:first-child {
    margin-top: 0; }
/* line 271, ../../../../general/res/sass/user-environ/_layout.scss */
.split-layout.vertical > .pane {
  margin-left: 5px; }
  /* line 274, ../../../../general/res/sass/user-environ/_layout.scss */
  .split-layout.vertical > .pane > .holder {
    left: 0;
    right: 0; }
  /* line 278, ../../../../general/res/sass/user-environ/_layout.scss */
  .split-layout.vertical > .pane:first-child {
    margin-left: 0; }
    /* line 280, ../../../../general/res/sass/user-environ/_layout.scss */
    .split-layout.vertical > .pane:first-child .holder {
      right: 3px; }

<<<<<<< HEAD
/* line 302, ../../../../general/res/sass/user-environ/_layout.scss */
=======
/* line 289, ../../../../general/res/sass/user-environ/_layout.scss */
.object-holder {
  overflow: hidden;
  top: 34px; }
  /* line 292, ../../../../general/res/sass/user-environ/_layout.scss */
  .object-holder > ng-include {
    overflow: auto;
    position: absolute;
    top: 0;
    right: 0;
    bottom: 0;
    left: 0;
    width: auto;
    height: auto; }
  /* line 297, ../../../../general/res/sass/user-environ/_layout.scss */
  .object-holder.l-controls-visible.l-time-controller-visible > ng-include {
    bottom: 88px; }

/* line 304, ../../../../general/res/sass/user-environ/_layout.scss */
>>>>>>> 756f7288
.object-browse-bar .s-btn, .object-browse-bar .s-menu-btn,
.top-bar .buttons-main .s-btn,
.top-bar .buttons-main .s-menu-btn,
.top-bar .s-menu-btn,
.tool-bar .s-btn,
.tool-bar .s-menu-btn,
.tool-bar .s-menu-btn {
  height: 25px;
  line-height: 25px;
  vertical-align: top; }

/* line 317, ../../../../general/res/sass/user-environ/_layout.scss */
.object-browse-bar .view-switcher,
.top-bar .view-switcher {
  margin-right: 20px; }

/* line 322, ../../../../general/res/sass/user-environ/_layout.scss */
.object-browse-bar {
  overflow: visible;
  position: absolute;
  top: 0;
  right: 0;
  bottom: 0;
  left: 0;
  width: auto;
  height: auto;
  -moz-box-sizing: border-box;
  -webkit-box-sizing: border-box;
  box-sizing: border-box;
  height: 24px;
  line-height: 24px;
  white-space: nowrap; }
  /* line 330, ../../../../general/res/sass/user-environ/_layout.scss */
  .object-browse-bar .left {
    padding-right: 20px; }
    /* line 332, ../../../../general/res/sass/user-environ/_layout.scss */
    .object-browse-bar .left .l-back {
      display: inline-block;
      float: left;
      margin-right: 10px; }

<<<<<<< HEAD
/* line 338, ../../../../general/res/sass/user-environ/_layout.scss */
=======
/* line 340, ../../../../general/res/sass/user-environ/_layout.scss */
>>>>>>> 756f7288
.l-flex {
  display: flex;
  display: -webkit-flex;
  flex-flow: row nowrap;
  -webkit-flex-flow: row nowrap; }
<<<<<<< HEAD
  /* line 341, ../../../../general/res/sass/user-environ/_layout.scss */
=======
  /* line 343, ../../../../general/res/sass/user-environ/_layout.scss */
>>>>>>> 756f7288
  .l-flex .left {
    flex: 1 1 0;
    -webkit-flex: 1 1 0;
    padding-right: 10px; }

<<<<<<< HEAD
/* line 348, ../../../../general/res/sass/user-environ/_layout.scss */
.vscroll {
  overflow-y: auto; }

=======
>>>>>>> 756f7288
/*****************************************************************************
 * Open MCT Web, Copyright (c) 2014-2015, United States Government
 * as represented by the Administrator of the National Aeronautics and Space
 * Administration. All rights reserved.
 *
 * Open MCT Web is licensed under the Apache License, Version 2.0 (the
 * "License"); you may not use this file except in compliance with the License.
 * You may obtain a copy of the License at
 * http://www.apache.org/licenses/LICENSE-2.0.
 *
 * Unless required by applicable law or agreed to in writing, software
 * distributed under the License is distributed on an "AS IS" BASIS, WITHOUT
 * WARRANTIES OR CONDITIONS OF ANY KIND, either express or implied. See the
 * License for the specific language governing permissions and limitations
 * under the License.
 *
 * Open MCT Web includes source code licensed under additional open source
 * licenses. See the Open Source Licenses file (LICENSES.md) included with
 * this source code distribution or the Licensing information page available
 * at runtime from the About dialog for additional information.
 *****************************************************************************/
@media screen and (orientation: portrait) and (max-width: 514px) and (max-height: 740px) and (max-device-width: 799px) and (max-device-height: 1024px), screen and (orientation: landscape) and (max-height: 514px) and (max-width: 740px) and (max-device-width: 799px) and (max-device-height: 1024px), screen and (orientation: landscape) and (max-height: 514px) and (max-width: 740px) and (max-device-width: 1024px) and (max-device-height: 799px), screen and (orientation: portrait) and (min-width: 515px) and (max-width: 799px) and (min-height: 741px) and (max-height: 1024px) and (max-device-width: 799px) and (max-device-height: 1024px), screen and (orientation: landscape) and (min-height: 515px) and (max-height: 799px) and (min-width: 741px) and (max-width: 1024px) and (max-device-width: 799px) and (max-device-height: 1024px), screen and (orientation: landscape) and (min-height: 515px) and (max-height: 799px) and (min-width: 741px) and (max-width: 1024px) and (max-device-width: 1024px) and (max-device-height: 799px) {
  /* line 26, ../../../../general/res/sass/mobile/_layout.scss */
  .browse-wrapper,
  .pane {
    top: 0 !important;
    right: 0;
    bottom: 0;
    left: 0; }

  /* line 31, ../../../../general/res/sass/mobile/_layout.scss */
  .pane.left.treeview {
    background-color: #f7f7f7; }

  /* line 35, ../../../../general/res/sass/mobile/_layout.scss */
  .pane.right-repr {
    -moz-transition-duration: 0.35s;
    -o-transition-duration: 0.35s;
    -webkit-transition-duration: 0.35s;
    transition-duration: 0.35s;
    transition-timing-function: ease;
    backface-visibility: hidden;
    margin-left: 0 !important; }
    /* line 39, ../../../../general/res/sass/mobile/_layout.scss */
    .pane.right-repr #content-area {
      -moz-transition-duration: 0.35s;
      -o-transition-duration: 0.35s;
      -webkit-transition-duration: 0.35s;
      transition-duration: 0.35s;
      transition-timing-function: ease;
      backface-visibility: hidden;
      opacity: 1; }

  /* line 45, ../../../../general/res/sass/mobile/_layout.scss */
  .user-environ .browse-area,
  .user-environ .edit-area,
  .user-environ .editor {
    top: 0;
    left: 0;
    right: 0;
    bottom: 25px; }

  /* line 51, ../../../../general/res/sass/mobile/_layout.scss */
  .holder.l-mobile {
    top: 10px !important;
    right: 10px !important;
    bottom: 10px !important;
    left: 10px !important; }

  /* line 61, ../../../../general/res/sass/mobile/_layout.scss */
  .browse-hidetree {
    -moz-user-select: -moz-none;
    -ms-user-select: none;
    -webkit-user-select: none;
    user-select: none; }
    /* line 65, ../../../../general/res/sass/mobile/_layout.scss */
    .browse-hidetree .pane.left.treeview {
      opacity: 0;
      right: 100% !important;
      width: auto !important;
      overflow-y: hidden;
      overflow-x: hidden; }
    /* line 74, ../../../../general/res/sass/mobile/_layout.scss */
    .browse-hidetree .pane.right-repr {
      left: 0 !important; }

  /* line 79, ../../../../general/res/sass/mobile/_layout.scss */
  .browse-showtree {
    -moz-user-select: -moz-none;
    -ms-user-select: none;
    -webkit-user-select: none;
    user-select: none; }
    /* line 88, ../../../../general/res/sass/mobile/_layout.scss */
    .browse-showtree .pane.left.treeview {
      -moz-transition-property: opacity;
      -o-transition-property: opacity;
      -webkit-transition-property: opacity;
      transition-property: opacity;
      -moz-transition-duration: 0.4s;
      -o-transition-duration: 0.4s;
      -webkit-transition-duration: 0.4s;
      transition-duration: 0.4s;
      -moz-transition-timing-function: ease-in-out;
      -o-transition-timing-function: ease-in-out;
      -webkit-transition-timing-function: ease-in-out;
      transition-timing-function: ease-in-out;
      background-image: url('data:image/svg+xml;base64,PD94bWwgdmVyc2lvbj0iMS4wIiBlbmNvZGluZz0idXRmLTgiPz4gPHN2ZyB2ZXJzaW9uPSIxLjEiIHhtbG5zPSJodHRwOi8vd3d3LnczLm9yZy8yMDAwL3N2ZyI+PGRlZnM+PGxpbmVhckdyYWRpZW50IGlkPSJncmFkIiBncmFkaWVudFVuaXRzPSJvYmplY3RCb3VuZGluZ0JveCIgeDE9IjAuMCIgeTE9IjAuNSIgeDI9IjEuMCIgeTI9IjAuNSI+PHN0b3Agb2Zmc2V0PSI5OCUiIHN0b3AtY29sb3I9IiMwMDAwMDAiIHN0b3Atb3BhY2l0eT0iMC4wIi8+PHN0b3Agb2Zmc2V0PSIxMDAlIiBzdG9wLWNvbG9yPSIjMDAwMDAwIiBzdG9wLW9wYWNpdHk9IjAuMyIvPjwvbGluZWFyR3JhZGllbnQ+PC9kZWZzPjxyZWN0IHg9IjAiIHk9IjAiIHdpZHRoPSIxMDAlIiBoZWlnaHQ9IjEwMCUiIGZpbGw9InVybCgjZ3JhZCkiIC8+PC9zdmc+IA==');
      background-size: 100%;
      background-image: -moz-linear-gradient(0deg, rgba(0, 0, 0, 0) 98%, rgba(0, 0, 0, 0.3) 100%);
      background-image: -webkit-linear-gradient(0deg, rgba(0, 0, 0, 0) 98%, rgba(0, 0, 0, 0.3) 100%);
      background-image: linear-gradient(90deg, rgba(0, 0, 0, 0) 98%, rgba(0, 0, 0, 0.3) 100%);
      opacity: 1;
      display: block !important;
      right: auto !important;
      width: 40% !important; }
    /* line 98, ../../../../general/res/sass/mobile/_layout.scss */
    .browse-showtree .pane.right-repr {
      left: 40% !important; }

  /* line 107, ../../../../general/res/sass/mobile/_layout.scss */
  .mobile-menu-icon {
    font-size: 110%;
    position: absolute;
    top: 12px;
    left: 10px; }

  /* line 114, ../../../../general/res/sass/mobile/_layout.scss */
  .object-browse-bar {
    left: 30px !important; }
    /* line 117, ../../../../general/res/sass/mobile/_layout.scss */
    .object-browse-bar .context-available {
      opacity: 1 !important; }
    /* line 120, ../../../../general/res/sass/mobile/_layout.scss */
    .object-browse-bar .view-switcher {
      margin-right: 0 !important; }
      /* line 122, ../../../../general/res/sass/mobile/_layout.scss */
      .object-browse-bar .view-switcher .title-label {
        display: none; }

  /* line 129, ../../../../general/res/sass/mobile/_layout.scss */
  .tree-holder {
    overflow-x: hidden !important; }

  /* line 133, ../../../../general/res/sass/mobile/_layout.scss */
  .mobile-disable-select {
    -moz-user-select: -moz-none;
    -ms-user-select: none;
    -webkit-user-select: none;
    user-select: none; }

  /* line 138, ../../../../general/res/sass/mobile/_layout.scss */
  .mobile-hide,
  .mobile-hide-important {
    display: none !important; }

  /* line 143, ../../../../general/res/sass/mobile/_layout.scss */
  .mobile-back-hide {
    pointer-events: none;
    -moz-transition-property: opacity;
    -o-transition-property: opacity;
    -webkit-transition-property: opacity;
    transition-property: opacity;
    -moz-transition-duration: 0.4s;
    -o-transition-duration: 0.4s;
    -webkit-transition-duration: 0.4s;
    transition-duration: 0.4s;
    -moz-transition-timing-function: ease-in-out;
    -o-transition-timing-function: ease-in-out;
    -webkit-transition-timing-function: ease-in-out;
    transition-timing-function: ease-in-out;
    opacity: 0; }

  /* line 148, ../../../../general/res/sass/mobile/_layout.scss */
  .mobile-back-unhide {
    pointer-events: all;
    -moz-transition-property: opacity;
    -o-transition-property: opacity;
    -webkit-transition-property: opacity;
    transition-property: opacity;
    -moz-transition-duration: 0.4s;
    -o-transition-duration: 0.4s;
    -webkit-transition-duration: 0.4s;
    transition-duration: 0.4s;
    -moz-transition-timing-function: ease-in-out;
    -o-transition-timing-function: ease-in-out;
    -webkit-transition-timing-function: ease-in-out;
    transition-timing-function: ease-in-out;
    opacity: 1; } }
@media screen and (orientation: portrait) and (max-width: 514px) and (max-height: 740px) and (max-device-width: 799px) and (max-device-height: 1024px) {
  /* line 157, ../../../../general/res/sass/mobile/_layout.scss */
  .browse-showtree .pane.left.treeview {
    width: 90% !important; }
  /* line 160, ../../../../general/res/sass/mobile/_layout.scss */
  .browse-showtree .pane.right-repr {
    left: 0 !important;
    transform: translateX(90%);
    -webkit-transform: translateX(90%); }
    /* line 163, ../../../../general/res/sass/mobile/_layout.scss */
    .browse-showtree .pane.right-repr #content-area {
      opacity: 0; } }
@media screen and (min-device-width: 800px) and (min-device-height: 1025px), screen and (min-device-width: 1025px) and (min-device-height: 800px) {
  /* line 171, ../../../../general/res/sass/mobile/_layout.scss */
  .desktop-hide {
    display: none; } }
/*****************************************************************************
 * Open MCT Web, Copyright (c) 2014-2015, United States Government
 * as represented by the Administrator of the National Aeronautics and Space
 * Administration. All rights reserved.
 *
 * Open MCT Web is licensed under the Apache License, Version 2.0 (the
 * "License"); you may not use this file except in compliance with the License.
 * You may obtain a copy of the License at
 * http://www.apache.org/licenses/LICENSE-2.0.
 *
 * Unless required by applicable law or agreed to in writing, software
 * distributed under the License is distributed on an "AS IS" BASIS, WITHOUT
 * WARRANTIES OR CONDITIONS OF ANY KIND, either express or implied. See the
 * License for the specific language governing permissions and limitations
 * under the License.
 *
 * Open MCT Web includes source code licensed under additional open source
 * licenses. See the Open Source Licenses file (LICENSES.md) included with
 * this source code distribution or the Licensing information page available
 * at runtime from the About dialog for additional information.
 *****************************************************************************/
/* line 26, ../../../../general/res/sass/edit/_editor.scss */
.edit-main .edit-corner,
.edit-main .edit-handle {
  position: absolute;
  z-index: 2; }
/* line 32, ../../../../general/res/sass/edit/_editor.scss */
.edit-main .edit-corner {
  width: 15px;
  height: 15px; }
  /* line 35, ../../../../general/res/sass/edit/_editor.scss */
  .edit-main .edit-corner:hover {
    z-index: 11; }
  /* line 38, ../../../../general/res/sass/edit/_editor.scss */
  .edit-main .edit-corner.edit-resize-nw {
    -moz-border-radius-bottomright: 5px;
    -webkit-border-bottom-right-radius: 5px;
    border-bottom-right-radius: 5px;
    cursor: nw-resize;
    top: 0;
    left: 0; }
  /* line 43, ../../../../general/res/sass/edit/_editor.scss */
  .edit-main .edit-corner.edit-resize-ne {
    -moz-border-radius-bottomleft: 5px;
    -webkit-border-bottom-left-radius: 5px;
    border-bottom-left-radius: 5px;
    cursor: ne-resize;
    top: 0;
    right: 0; }
  /* line 48, ../../../../general/res/sass/edit/_editor.scss */
  .edit-main .edit-corner.edit-resize-se {
    -moz-border-radius-topleft: 5px;
    -webkit-border-top-left-radius: 5px;
    border-top-left-radius: 5px;
    cursor: se-resize;
    bottom: 0;
    right: 0; }
  /* line 53, ../../../../general/res/sass/edit/_editor.scss */
  .edit-main .edit-corner.edit-resize-sw {
    -moz-border-radius-topright: 5px;
    -webkit-border-top-right-radius: 5px;
    border-top-right-radius: 5px;
    cursor: sw-resize;
    bottom: 0;
    left: 0; }
/* line 61, ../../../../general/res/sass/edit/_editor.scss */
.edit-main .edit-handle {
  top: 15px;
  right: 15px;
  bottom: 15px;
  left: 15px; }
  /* line 63, ../../../../general/res/sass/edit/_editor.scss */
  .edit-main .edit-handle.edit-move {
    cursor: move;
    left: 0;
    right: 0;
    top: 0;
    bottom: 0;
    z-index: 1; }
  /* line 73, ../../../../general/res/sass/edit/_editor.scss */
  .edit-main .edit-handle.edit-resize-n {
    top: 0px;
    bottom: auto;
    height: 15px;
    cursor: n-resize; }
  /* line 78, ../../../../general/res/sass/edit/_editor.scss */
  .edit-main .edit-handle.edit-resize-e {
    right: 0px;
    left: auto;
    width: 15px;
    cursor: e-resize; }
  /* line 83, ../../../../general/res/sass/edit/_editor.scss */
  .edit-main .edit-handle.edit-resize-s {
    bottom: 0px;
    top: auto;
    height: 15px;
    cursor: s-resize; }
  /* line 88, ../../../../general/res/sass/edit/_editor.scss */
  .edit-main .edit-handle.edit-resize-w {
    left: 0px;
    right: auto;
    width: 15px;
    cursor: w-resize; }
/* line 97, ../../../../general/res/sass/edit/_editor.scss */
.edit-main .frame.child-frame.panel:hover {
  -moz-box-shadow: rgba(0, 0, 0, 0.7) 0 3px 10px;
  -webkit-box-shadow: rgba(0, 0, 0, 0.7) 0 3px 10px;
  box-shadow: rgba(0, 0, 0, 0.7) 0 3px 10px;
  border-color: #0099cc; }
  /* line 101, ../../../../general/res/sass/edit/_editor.scss */
  .edit-main .frame.child-frame.panel:hover .view-switcher {
    opacity: 1; }
  /* line 104, ../../../../general/res/sass/edit/_editor.scss */
  .edit-main .frame.child-frame.panel:hover .edit-corner {
    background-color: rgba(0, 153, 204, 0.8); }
    /* line 106, ../../../../general/res/sass/edit/_editor.scss */
    .edit-main .frame.child-frame.panel:hover .edit-corner:hover {
      background-color: #0099cc; }

/*****************************************************************************
 * Open MCT Web, Copyright (c) 2014-2015, United States Government
 * as represented by the Administrator of the National Aeronautics and Space
 * Administration. All rights reserved.
 *
 * Open MCT Web is licensed under the Apache License, Version 2.0 (the
 * "License"); you may not use this file except in compliance with the License.
 * You may obtain a copy of the License at
 * http://www.apache.org/licenses/LICENSE-2.0.
 *
 * Unless required by applicable law or agreed to in writing, software
 * distributed under the License is distributed on an "AS IS" BASIS, WITHOUT
 * WARRANTIES OR CONDITIONS OF ANY KIND, either express or implied. See the
 * License for the specific language governing permissions and limitations
 * under the License.
 *
 * Open MCT Web includes source code licensed under additional open source
 * licenses. See the Open Source Licenses file (LICENSES.md) included with
 * this source code distribution or the Licensing information page available
 * at runtime from the About dialog for additional information.
 *****************************************************************************/
/* line 23, ../../../../general/res/sass/search/_search.scss */
.abs.search-holder, .l-datetime-picker .l-month-year-pager .search-holder.pager,
.l-datetime-picker .l-month-year-pager .search-holder.val, .s-menu-btn span.search-holder.l-click-area {
  height: 25px;
  bottom: 0;
  top: 23px;
  z-index: 5; }
  /* line 27, ../../../../general/res/sass/search/_search.scss */
  .abs.search-holder.active, .l-datetime-picker .l-month-year-pager .search-holder.active.pager,
  .l-datetime-picker .l-month-year-pager .search-holder.active.val, .s-menu-btn span.search-holder.active.l-click-area {
    height: auto;
    bottom: 0; }

/* line 38, ../../../../general/res/sass/search/_search.scss */
.search {
  display: flex;
  display: -webkit-flex;
  flex-direction: column;
  -webkit-flex-direction: column;
  height: 100%; }
  /* line 48, ../../../../general/res/sass/search/_search.scss */
  .search .search-bar {
    font-size: 0.8em;
    max-width: 250px;
    position: relative;
    width: 100%; }
    /* line 60, ../../../../general/res/sass/search/_search.scss */
    .search .search-bar .search-input {
      height: 25px;
      line-height: 25px;
      padding-top: 0;
      padding-bottom: 0; }
    /* line 67, ../../../../general/res/sass/search/_search.scss */
    .search .search-bar .search-icon,
    .search .search-bar .clear-icon,
    .search .search-bar .menu-icon {
      -moz-box-sizing: border-box;
      -webkit-box-sizing: border-box;
      box-sizing: border-box;
      color: #a6a6a6;
      height: 17px;
      width: 17px;
      line-height: 17px;
      position: absolute;
      text-align: center;
      top: 4px; }
    /* line 80, ../../../../general/res/sass/search/_search.scss */
    .search .search-bar .clear-icon,
    .search .search-bar .menu-icon {
      cursor: pointer;
      -moz-transition: color, 0.25s;
      -o-transition: color, 0.25s;
      -webkit-transition: color, 0.25s;
      transition: color, 0.25s; }
    /* line 87, ../../../../general/res/sass/search/_search.scss */
    .search .search-bar .search-input {
      position: relative;
      width: 100%;
      padding-left: 22px !important;
      padding-right: 44px !important; }
      /* line 94, ../../../../general/res/sass/search/_search.scss */
      .search .search-bar .search-input input {
        width: 100%; }
    /* line 99, ../../../../general/res/sass/search/_search.scss */
    .search .search-bar .search-icon {
      left: 3px;
      transition: visibility .15s, opacity .15s, color .2s;
      pointer-events: none; }
    /* line 119, ../../../../general/res/sass/search/_search.scss */
    .search .search-bar .search-input:hover + div.search-icon {
      color: #8c8c8c; }
    /* line 123, ../../../../general/res/sass/search/_search.scss */
    .search .search-bar .clear-icon {
      right: 22px;
      visibility: hidden;
      opacity: 0;
      transition: visibility .15s, opacity .15s, color .2s; }
      /* line 132, ../../../../general/res/sass/search/_search.scss */
      .search .search-bar .clear-icon.content {
        visibility: visible;
        opacity: 1; }
      /* line 137, ../../../../general/res/sass/search/_search.scss */
      .search .search-bar .clear-icon:hover {
        color: #8c8c8c; }
    /* line 142, ../../../../general/res/sass/search/_search.scss */
    .search .search-bar .menu-icon {
      font-size: 0.8em;
      padding-right: 4px;
      right: 4px;
      text-align: right; }
      /* line 148, ../../../../general/res/sass/search/_search.scss */
      .search .search-bar .menu-icon:hover {
        color: #8c8c8c; }
    /* line 153, ../../../../general/res/sass/search/_search.scss */
    .search .search-bar .search-menu-holder {
      float: right;
      left: -20px;
      z-index: 1;
      transition: visibility .05s, opacity .05s; }
      /* line 163, ../../../../general/res/sass/search/_search.scss */
      .search .search-bar .search-menu-holder.off {
        visibility: hidden;
        opacity: 0; }
    /* line 170, ../../../../general/res/sass/search/_search.scss */
    .search .search-bar .menu-icon:hover + div.search-menu-holder {
      visibility: visible; }
    /* line 173, ../../../../general/res/sass/search/_search.scss */
    .search .search-bar div.search-menu-holder:hover {
      visibility: visible; }
  /* line 178, ../../../../general/res/sass/search/_search.scss */
  .search .active-filter-display {
    -moz-border-radius: 4px;
    -webkit-border-radius: 4px;
    border-radius: 4px;
    -moz-box-sizing: border-box;
    -webkit-box-sizing: border-box;
    box-sizing: border-box;
    line-height: 130%;
    padding: 5px 0;
    padding-left: 1.4625em;
    font-size: 0.65em;
    margin-top: 3px; }
    /* line 193, ../../../../general/res/sass/search/_search.scss */
    .search .active-filter-display .clear-filters-icon {
      color: #a6a6a6;
      opacity: 1;
      font-size: 0.8em;
      position: absolute;
      left: 1px;
      cursor: pointer; }
    /* line 205, ../../../../general/res/sass/search/_search.scss */
    .search .active-filter-display.off {
      visibility: hidden;
      opacity: 0;
      height: 0;
      margin: 0;
      padding: 0;
      border: 0; }
  /* line 215, ../../../../general/res/sass/search/_search.scss */
  .search .search-scroll {
    order: 3;
    margin-top: 4px;
    overflow-y: auto;
    top: auto;
    height: auto;
    max-height: 100%;
    position: relative; }
    /* line 228, ../../../../general/res/sass/search/_search.scss */
    .search .search-scroll .load-icon {
      position: relative; }
      /* line 230, ../../../../general/res/sass/search/_search.scss */
      .search .search-scroll .load-icon.loading {
        pointer-events: none;
        margin-left: 6px; }
        /* line 234, ../../../../general/res/sass/search/_search.scss */
        .search .search-scroll .load-icon.loading .title-label {
          font-style: italic;
          font-size: .9em;
          opacity: 0.5;
          margin-left: 26px;
          line-height: 24px; }
        /* line 244, ../../../../general/res/sass/search/_search.scss */
        .search .search-scroll .load-icon.loading .wait-spinner {
          margin-left: 6px; }
      /* line 249, ../../../../general/res/sass/search/_search.scss */
      .search .search-scroll .load-icon:not(.loading) {
        cursor: pointer; }
    /* line 254, ../../../../general/res/sass/search/_search.scss */
    .search .search-scroll .load-more-button {
      margin-top: 5px 0;
      font-size: 0.8em;
      position: relative;
      left: 50%;
      margin-left: -45px;
      text-align: center;
      width: 90px;
      white-space: nowrap; }

@media screen and (orientation: portrait) and (max-width: 514px) and (max-height: 740px) and (max-device-width: 799px) and (max-device-height: 1024px), screen and (orientation: landscape) and (max-height: 514px) and (max-width: 740px) and (max-device-width: 799px) and (max-device-height: 1024px), screen and (orientation: landscape) and (max-height: 514px) and (max-width: 740px) and (max-device-width: 1024px) and (max-device-height: 799px) {
  /* line 5, ../../../../general/res/sass/mobile/search/_search.scss */
  .search .search-bar .menu-icon {
    display: none; }
  /* line 8, ../../../../general/res/sass/mobile/search/_search.scss */
  .search .search-bar .clear-icon {
    right: 5px; } }
/*****************************************************************************
 * Open MCT Web, Copyright (c) 2014-2015, United States Government
 * as represented by the Administrator of the National Aeronautics and Space
 * Administration. All rights reserved.
 *
 * Open MCT Web is licensed under the Apache License, Version 2.0 (the
 * "License"); you may not use this file except in compliance with the License.
 * You may obtain a copy of the License at
 * http://www.apache.org/licenses/LICENSE-2.0.
 *
 * Unless required by applicable law or agreed to in writing, software
 * distributed under the License is distributed on an "AS IS" BASIS, WITHOUT
 * WARRANTIES OR CONDITIONS OF ANY KIND, either express or implied. See the
 * License for the specific language governing permissions and limitations
 * under the License.
 *
 * Open MCT Web includes source code licensed under additional open source
 * licenses. See the Open Source Licenses file (LICENSES.md) included with
 * this source code distribution or the Licensing information page available
 * at runtime from the About dialog for additional information.
 *****************************************************************************/
/* line 23, ../../../../general/res/sass/overlay/_overlay.scss */
.overlay .blocker {
  background: rgba(0, 0, 0, 0.7);
  z-index: 100; }
/* line 27, ../../../../general/res/sass/overlay/_overlay.scss */
.overlay .clk-icon.close {
  font-size: 0.8rem;
  position: absolute;
  top: 10px;
  right: 10px;
  bottom: auto;
  left: auto;
  z-index: 100; }
/* line 33, ../../../../general/res/sass/overlay/_overlay.scss */
.overlay > .holder {
  background-color: #fcfcfc;
  -moz-border-radius: 4px;
  -webkit-border-radius: 4px;
  border-radius: 4px;
  -moz-box-sizing: border-box;
  -webkit-box-sizing: border-box;
  box-sizing: border-box;
  color: #666;
  display: inline-block;
  -moz-border-radius: 12px;
  -webkit-border-radius: 12px;
  border-radius: 12px;
  color: #666;
  top: 15%;
  right: 15%;
  bottom: 15%;
  left: 15%;
  z-index: 101; }
  /* line 40, ../../../../general/res/sass/overlay/_overlay.scss */
  .overlay > .holder > .contents {
    top: 25px;
    right: 25px;
    bottom: 25px;
    left: 25px; }
/* line 45, ../../../../general/res/sass/overlay/_overlay.scss */
.overlay .title {
  overflow: hidden;
  text-overflow: ellipsis;
  white-space: nowrap;
  font-size: 1.2em;
  margin-bottom: 5px; }
/* line 51, ../../../../general/res/sass/overlay/_overlay.scss */
.overlay .top-bar {
  height: 60px; }
/* line 55, ../../../../general/res/sass/overlay/_overlay.scss */
.overlay .editor {
  top: 70px;
  bottom: 40px;
  left: 0;
  right: 0; }
/* line 61, ../../../../general/res/sass/overlay/_overlay.scss */
.overlay .bottom-bar {
  top: auto;
  right: 0;
  bottom: 0;
  left: 0;
  overflow: visible;
  height: 30px;
  text-align: right; }
  /* line 67, ../../../../general/res/sass/overlay/_overlay.scss */
  .overlay .bottom-bar .s-btn, .overlay .bottom-bar .s-menu-btn {
    font-size: 95%;
    height: 30px;
    line-height: 30px;
    margin-left: 5px;
    padding: 0 15px; }
    /* line 69, ../../../../general/res/sass/overlay/_overlay.scss */
    .overlay .bottom-bar .s-btn:not(.major), .overlay .bottom-bar .s-menu-btn:not(.major) {
      background-color: #969696;
      -moz-border-radius: 4px;
      -webkit-border-radius: 4px;
      border-radius: 4px;
      -moz-box-sizing: border-box;
      -webkit-box-sizing: border-box;
      box-sizing: border-box;
      color: #fff;
      display: inline-block;
      -moz-user-select: -moz-none;
      -ms-user-select: none;
      -webkit-user-select: none;
      user-select: none;
      -moz-transition: background, 0.25s;
      -o-transition: background, 0.25s;
      -webkit-transition: background, 0.25s;
      transition: background, 0.25s;
      text-shadow: none; }
      /* line 272, ../../../../general/res/sass/_mixins.scss */
      .overlay .bottom-bar .s-btn:not(.major) .icon, .overlay .bottom-bar .s-menu-btn:not(.major) .icon {
        color: #fff; }
      @media screen and (min-device-width: 800px) and (min-device-height: 1025px), screen and (min-device-width: 1025px) and (min-device-height: 800px) {
        /* line 277, ../../../../general/res/sass/_mixins.scss */
        .overlay .bottom-bar .s-btn:not(.major):not(.disabled):hover, .overlay .bottom-bar .s-menu-btn:not(.major):not(.disabled):hover {
          background: #7d7d7d; }
          /* line 279, ../../../../general/res/sass/_mixins.scss */
          .overlay .bottom-bar .s-btn:not(.major):not(.disabled):hover > .icon, .overlay .bottom-bar .s-menu-btn:not(.major):not(.disabled):hover > .icon {
            color: white; } }
/* line 85, ../../../../general/res/sass/overlay/_overlay.scss */
.overlay .contents.l-dialog {
  top: 5px;
  right: 5px;
  bottom: 5px;
  left: 5px;
  overflow: auto; }
  /* line 93, ../../../../general/res/sass/overlay/_overlay.scss */
  .overlay .contents.l-dialog .field.l-med input[type='text'] {
    width: 100%; }

@media screen and (orientation: portrait) and (max-width: 514px) and (max-height: 740px) and (max-device-width: 799px) and (max-device-height: 1024px), screen and (orientation: landscape) and (max-height: 514px) and (max-width: 740px) and (max-device-width: 799px) and (max-device-height: 1024px), screen and (orientation: landscape) and (max-height: 514px) and (max-width: 740px) and (max-device-width: 1024px) and (max-device-height: 799px), screen and (orientation: portrait) and (min-width: 515px) and (max-width: 799px) and (min-height: 741px) and (max-height: 1024px) and (max-device-width: 799px) and (max-device-height: 1024px), screen and (orientation: landscape) and (min-height: 515px) and (max-height: 799px) and (min-width: 741px) and (max-width: 1024px) and (max-device-width: 799px) and (max-device-height: 1024px), screen and (orientation: landscape) and (min-height: 515px) and (max-height: 799px) and (min-width: 741px) and (max-width: 1024px) and (max-device-width: 1024px) and (max-device-height: 799px) {
  /* line 4, ../../../../general/res/sass/mobile/overlay/_overlay.scss */
  .overlay .clk-icon.close {
    top: 10px;
    right: 10px; }
  /* line 8, ../../../../general/res/sass/mobile/overlay/_overlay.scss */
  .overlay > .holder {
    -moz-border-radius: 0;
    -webkit-border-radius: 0;
    border-radius: 0;
    top: 0;
    right: 0;
    bottom: 0;
    left: 0; }
    /* line 14, ../../../../general/res/sass/mobile/overlay/_overlay.scss */
    .overlay > .holder > .contents {
      top: 10px;
      right: 10px;
      bottom: 10px;
      left: 10px; }
      /* line 21, ../../../../general/res/sass/mobile/overlay/_overlay.scss */
      .overlay > .holder > .contents .top-bar > .title {
        margin-right: 1.2em; }
      /* line 26, ../../../../general/res/sass/mobile/overlay/_overlay.scss */
      .overlay > .holder > .contents .form.editor {
        border: none; }
        /* line 29, ../../../../general/res/sass/mobile/overlay/_overlay.scss */
        .overlay > .holder > .contents .form.editor .contents {
          top: 0;
          right: 0;
          bottom: 0;
          left: 0; } }
@media screen and (orientation: portrait) and (max-width: 514px) and (max-height: 740px) and (max-device-width: 799px) and (max-device-height: 1024px), screen and (orientation: landscape) and (max-height: 514px) and (max-width: 740px) and (max-device-width: 799px) and (max-device-height: 1024px), screen and (orientation: landscape) and (max-height: 514px) and (max-width: 740px) and (max-device-width: 1024px) and (max-device-height: 799px) {
  /* line 43, ../../../../general/res/sass/mobile/overlay/_overlay.scss */
  .overlay > .holder > .contents .form.editor .contents .form-row > .label,
  .overlay > .holder > .contents .form.editor .contents .form-row > .controls {
    display: block;
    float: none;
    width: 100%; }
  /* line 51, ../../../../general/res/sass/mobile/overlay/_overlay.scss */
  .overlay > .holder > .contents .form.editor .contents .form-row > .label:after {
    float: none; } }
/*****************************************************************************
 * Open MCT Web, Copyright (c) 2014-2015, United States Government
 * as represented by the Administrator of the National Aeronautics and Space
 * Administration. All rights reserved.
 *
 * Open MCT Web is licensed under the Apache License, Version 2.0 (the
 * "License"); you may not use this file except in compliance with the License.
 * You may obtain a copy of the License at
 * http://www.apache.org/licenses/LICENSE-2.0.
 *
 * Unless required by applicable law or agreed to in writing, software
 * distributed under the License is distributed on an "AS IS" BASIS, WITHOUT
 * WARRANTIES OR CONDITIONS OF ANY KIND, either express or implied. See the
 * License for the specific language governing permissions and limitations
 * under the License.
 *
 * Open MCT Web includes source code licensed under additional open source
 * licenses. See the Open Source Licenses file (LICENSES.md) included with
 * this source code distribution or the Licensing information page available
 * at runtime from the About dialog for additional information.
 *****************************************************************************/
/* line 23, ../../../../general/res/sass/tree/_tree.scss */
ul.tree {
  margin: 0;
  padding: 0;
  -moz-user-select: -moz-none;
  -ms-user-select: none;
  -webkit-user-select: none;
  user-select: none; }
  /* line 329, ../../../../general/res/sass/_mixins.scss */
  ul.tree li {
    list-style-type: none;
    margin: 0;
    padding: 0; }
  /* line 26, ../../../../general/res/sass/tree/_tree.scss */
  ul.tree li {
    display: block;
    position: relative; }
  /* line 30, ../../../../general/res/sass/tree/_tree.scss */
  ul.tree ul.tree {
    margin-left: 15px; }

/* line 35, ../../../../general/res/sass/tree/_tree.scss */
.tree-item,
.search-result-item {
  -moz-box-sizing: border-box;
  -webkit-box-sizing: border-box;
  box-sizing: border-box;
  -moz-border-radius: 4px;
  -webkit-border-radius: 4px;
  border-radius: 4px;
  -moz-transition: background-color 0.25s;
  -o-transition: background-color 0.25s;
  -webkit-transition: background-color 0.25s;
  transition: background-color 0.25s;
  display: block;
  font-size: 0.8rem;
  height: 1.5rem;
  line-height: 1.5rem;
  margin-bottom: 3px;
  position: relative; }
  /* line 48, ../../../../general/res/sass/tree/_tree.scss */
  .tree-item .view-control,
  .search-result-item .view-control {
    color: #666;
    display: inline-block;
    margin-left: 5px;
    font-size: 0.75em;
    width: 10px; }
    @media screen and (min-device-width: 800px) and (min-device-height: 1025px), screen and (min-device-width: 1025px) and (min-device-height: 800px) {
      /* line 57, ../../../../general/res/sass/tree/_tree.scss */
      .tree-item .view-control:hover,
      .search-result-item .view-control:hover {
        color: #0099cc !important; } }
  /* line 63, ../../../../general/res/sass/tree/_tree.scss */
  .tree-item .label,
  .search-result-item .label {
    display: block;
    overflow: hidden;
    position: absolute;
    top: 0px;
    right: 0px;
    bottom: 0px;
    left: 0px;
    width: auto;
    height: auto;
    line-height: 1.5rem; }
    /* line 71, ../../../../general/res/sass/tree/_tree.scss */
    .tree-item .label .type-icon,
    .search-result-item .label .type-icon {
      font-size: 16px;
      color: #0099cc;
      left: 5px;
      position: absolute;
      top: 4px;
      bottom: auto;
      height: 16px;
      line-height: 100%;
      right: auto;
      width: 16px; }
      /* line 84, ../../../../general/res/sass/tree/_tree.scss */
      .tree-item .label .type-icon .icon.l-icon-link, .tree-item .label .type-icon .icon.l-icon-alert,
      .search-result-item .label .type-icon .icon.l-icon-link,
      .search-result-item .label .type-icon .icon.l-icon-alert {
        position: absolute;
        z-index: 2; }
      /* line 90, ../../../../general/res/sass/tree/_tree.scss */
      .tree-item .label .type-icon .icon.l-icon-alert,
      .search-result-item .label .type-icon .icon.l-icon-alert {
        color: #ff3c00;
        font-size: 8px;
        line-height: 8px;
        height: 8px;
        width: 8px;
        top: 1px;
        right: -2px; }
      /* line 96, ../../../../general/res/sass/tree/_tree.scss */
      .tree-item .label .type-icon .icon.l-icon-link,
      .search-result-item .label .type-icon .icon.l-icon-link {
        color: #49dedb;
        font-size: 8px;
        line-height: 8px;
        height: 8px;
        width: 8px;
        left: -3px;
        bottom: 0px; }
    /* line 104, ../../../../general/res/sass/tree/_tree.scss */
    .tree-item .label .title-label,
    .search-result-item .label .title-label {
      overflow: hidden;
      position: absolute;
      top: 0px;
      right: 0px;
      bottom: 0px;
      left: 0px;
      width: auto;
      height: auto;
      display: block;
      left: 30px;
      overflow: hidden;
      text-overflow: ellipsis;
      white-space: nowrap; }
  /* line 115, ../../../../general/res/sass/tree/_tree.scss */
  .tree-item.loading,
  .search-result-item.loading {
    pointer-events: none; }
    /* line 117, ../../../../general/res/sass/tree/_tree.scss */
    .tree-item.loading .label,
    .search-result-item.loading .label {
      opacity: 0.5; }
      /* line 119, ../../../../general/res/sass/tree/_tree.scss */
      .tree-item.loading .label .title-label,
      .search-result-item.loading .label .title-label {
        font-style: italic; }
    /* line 123, ../../../../general/res/sass/tree/_tree.scss */
    .tree-item.loading .wait-spinner,
    .search-result-item.loading .wait-spinner {
      margin-left: 14px; }
  /* line 128, ../../../../general/res/sass/tree/_tree.scss */
  .tree-item.selected,
  .search-result-item.selected {
    background: #1ac6ff;
    color: #fcfcfc; }
    /* line 131, ../../../../general/res/sass/tree/_tree.scss */
    .tree-item.selected .view-control,
    .search-result-item.selected .view-control {
      color: #fcfcfc; }
    /* line 134, ../../../../general/res/sass/tree/_tree.scss */
    .tree-item.selected .label .type-icon,
    .search-result-item.selected .label .type-icon {
      color: #fcfcfc; }
  @media screen and (min-device-width: 800px) and (min-device-height: 1025px), screen and (min-device-width: 1025px) and (min-device-height: 800px) {
    /* line 142, ../../../../general/res/sass/tree/_tree.scss */
    .tree-item:not(.selected):hover,
    .search-result-item:not(.selected):hover {
      background: rgba(102, 102, 102, 0.1);
      color: #333333; }
      /* line 148, ../../../../general/res/sass/tree/_tree.scss */
      .tree-item:not(.selected):hover .icon,
      .search-result-item:not(.selected):hover .icon {
        color: #0099cc; } }
  /* line 155, ../../../../general/res/sass/tree/_tree.scss */
  .tree-item:not(.loading),
  .search-result-item:not(.loading) {
    cursor: pointer; }
  /* line 159, ../../../../general/res/sass/tree/_tree.scss */
  .tree-item .context-trigger,
  .search-result-item .context-trigger {
    top: -1px;
    position: absolute;
    right: 3px; }
    /* line 165, ../../../../general/res/sass/tree/_tree.scss */
    .tree-item .context-trigger .invoke-menu,
    .search-result-item .context-trigger .invoke-menu {
      font-size: 0.75em;
      height: 0.9rem;
      line-height: 0.9rem; }

/* line 174, ../../../../general/res/sass/tree/_tree.scss */
.tree-item .label {
  left: 15px; }

/*****************************************************************************
 * Open MCT Web, Copyright (c) 2014-2015, United States Government
 * as represented by the Administrator of the National Aeronautics and Space
 * Administration. All rights reserved.
 *
 * Open MCT Web is licensed under the Apache License, Version 2.0 (the
 * "License"); you may not use this file except in compliance with the License.
 * You may obtain a copy of the License at
 * http://www.apache.org/licenses/LICENSE-2.0.
 *
 * Unless required by applicable law or agreed to in writing, software
 * distributed under the License is distributed on an "AS IS" BASIS, WITHOUT
 * WARRANTIES OR CONDITIONS OF ANY KIND, either express or implied. See the
 * License for the specific language governing permissions and limitations
 * under the License.
 *
 * Open MCT Web includes source code licensed under additional open source
 * licenses. See the Open Source Licenses file (LICENSES.md) included with
 * this source code distribution or the Licensing information page available
 * at runtime from the About dialog for additional information.
 *****************************************************************************/
@media screen and (orientation: portrait) and (max-width: 514px) and (max-height: 740px) and (max-device-width: 799px) and (max-device-height: 1024px), screen and (orientation: landscape) and (max-height: 514px) and (max-width: 740px) and (max-device-width: 799px) and (max-device-height: 1024px), screen and (orientation: landscape) and (max-height: 514px) and (max-width: 740px) and (max-device-width: 1024px) and (max-device-height: 799px), screen and (orientation: portrait) and (min-width: 515px) and (max-width: 799px) and (min-height: 741px) and (max-height: 1024px) and (max-device-width: 799px) and (max-device-height: 1024px), screen and (orientation: landscape) and (min-height: 515px) and (max-height: 799px) and (min-width: 741px) and (max-width: 1024px) and (max-device-width: 799px) and (max-device-height: 1024px), screen and (orientation: landscape) and (min-height: 515px) and (max-height: 799px) and (min-width: 741px) and (max-width: 1024px) and (max-device-width: 1024px) and (max-device-height: 799px) {
  /* line 27, ../../../../general/res/sass/mobile/_tree.scss */
  ul.tree ul.tree {
    margin-left: 20px; }

  /* line 31, ../../../../general/res/sass/mobile/_tree.scss */
  .tree-item,
  .search-result-item {
    height: 35px;
    line-height: 35px;
    margin-bottom: 0px; }
    /* line 36, ../../../../general/res/sass/mobile/_tree.scss */
    .tree-item .view-control,
    .search-result-item .view-control {
      position: absolute;
      font-size: 1.1em;
      right: 0px;
      width: 30px;
      text-align: center; }
    /* line 45, ../../../../general/res/sass/mobile/_tree.scss */
    .tree-item .label,
    .search-result-item .label {
      left: 0;
      right: 35px;
      line-height: 35px; }
      /* line 50, ../../../../general/res/sass/mobile/_tree.scss */
      .tree-item .label .type-icon,
      .search-result-item .label .type-icon {
        top: 9px;
        bottom: auto;
        height: 16px; } }
/*****************************************************************************
 * Open MCT Web, Copyright (c) 2014-2015, United States Government
 * as represented by the Administrator of the National Aeronautics and Space
 * Administration. All rights reserved.
 *
 * Open MCT Web is licensed under the Apache License, Version 2.0 (the
 * "License"); you may not use this file except in compliance with the License.
 * You may obtain a copy of the License at
 * http://www.apache.org/licenses/LICENSE-2.0.
 *
 * Unless required by applicable law or agreed to in writing, software
 * distributed under the License is distributed on an "AS IS" BASIS, WITHOUT
 * WARRANTIES OR CONDITIONS OF ANY KIND, either express or implied. See the
 * License for the specific language governing permissions and limitations
 * under the License.
 *
 * Open MCT Web includes source code licensed under additional open source
 * licenses. See the Open Source Licenses file (LICENSES.md) included with
 * this source code distribution or the Licensing information page available
 * at runtime from the About dialog for additional information.
 *****************************************************************************/
/* line 25, ../../../../general/res/sass/user-environ/_frame.scss */
.frame.child-frame.panel {
  background: #fcfcfc;
  border: 1px solid rgba(102, 102, 102, 0.2); }
  /* line 28, ../../../../general/res/sass/user-environ/_frame.scss */
  .frame.child-frame.panel:hover {
    border-color: rgba(128, 128, 128, 0.2); }
/* line 32, ../../../../general/res/sass/user-environ/_frame.scss */
.frame > .object-header.abs, .l-datetime-picker .l-month-year-pager .frame > .object-header.pager,
.l-datetime-picker .l-month-year-pager .frame > .object-header.val, .s-menu-btn .frame > span.object-header.l-click-area {
  font-size: 0.75em;
  height: 16px;
  line-height: 16px; }
/* line 38, ../../../../general/res/sass/user-environ/_frame.scss */
.frame > .object-holder.abs, .l-datetime-picker .l-month-year-pager .frame > .object-holder.pager,
.l-datetime-picker .l-month-year-pager .frame > .object-holder.val, .s-menu-btn .frame > span.object-holder.l-click-area {
  top: 21px; }
/* line 41, ../../../../general/res/sass/user-environ/_frame.scss */
.frame .contents {
  top: 5px;
  right: 5px;
  bottom: 5px;
  left: 5px; }
/* line 49, ../../../../general/res/sass/user-environ/_frame.scss */
.frame.frame-template .s-btn, .frame.frame-template .s-menu-btn,
.frame.frame-template .s-menu-btn {
  height: 16px;
  line-height: 16px;
  padding: 0 5px; }
  /* line 54, ../../../../general/res/sass/user-environ/_frame.scss */
  .frame.frame-template .s-btn > span, .frame.frame-template .s-menu-btn > span,
  .frame.frame-template .s-menu-btn > span {
    font-size: 0.65rem; }
/* line 59, ../../../../general/res/sass/user-environ/_frame.scss */
.frame.frame-template .s-menu-btn:after {
  font-size: 8px; }
/* line 63, ../../../../general/res/sass/user-environ/_frame.scss */
.frame.frame-template .view-switcher {
  z-index: 10; }
@media screen and (min-device-width: 800px) and (min-device-height: 1025px), screen and (min-device-width: 1025px) and (min-device-height: 800px) {
  /* line 69, ../../../../general/res/sass/user-environ/_frame.scss */
  .frame.frame-template .view-switcher {
    opacity: 0; }
  /* line 72, ../../../../general/res/sass/user-environ/_frame.scss */
  .frame.frame-template:hover .view-switcher {
    opacity: 1; } }
/* line 80, ../../../../general/res/sass/user-environ/_frame.scss */
.frame .view-switcher .title-label {
  display: none; }

/*****************************************************************************
 * Open MCT Web, Copyright (c) 2014-2015, United States Government
 * as represented by the Administrator of the National Aeronautics and Space
 * Administration. All rights reserved.
 *
 * Open MCT Web is licensed under the Apache License, Version 2.0 (the
 * "License"); you may not use this file except in compliance with the License.
 * You may obtain a copy of the License at
 * http://www.apache.org/licenses/LICENSE-2.0.
 *
 * Unless required by applicable law or agreed to in writing, software
 * distributed under the License is distributed on an "AS IS" BASIS, WITHOUT
 * WARRANTIES OR CONDITIONS OF ANY KIND, either express or implied. See the
 * License for the specific language governing permissions and limitations
 * under the License.
 *
 * Open MCT Web includes source code licensed under additional open source
 * licenses. See the Open Source Licenses file (LICENSES.md) included with
 * this source code distribution or the Licensing information page available
 * at runtime from the About dialog for additional information.
 *****************************************************************************/
/* line 22, ../../../../general/res/sass/user-environ/_top-bar.scss */
.top-bar {
  /*	.title {
  		color: #fff;
  	}*/ }
  /* line 23, ../../../../general/res/sass/user-environ/_top-bar.scss */
  .top-bar.browse, .top-bar.edit {
    border-bottom: 1px solid rgba(102, 102, 102, 0.2);
    top: 10px;
    right: 10px;
    bottom: auto;
    left: 10px;
    height: 30px;
    line-height: 24px; }
  /* line 35, ../../../../general/res/sass/user-environ/_top-bar.scss */
  .top-bar .buttons-main {
    font-size: 0.8em;
    left: auto;
    text-align: right; }

/* line 48, ../../../../general/res/sass/user-environ/_top-bar.scss */
.edit-mode .top-bar .buttons-main {
  white-space: nowrap; }
  /* line 52, ../../../../general/res/sass/user-environ/_top-bar.scss */
  .edit-mode .top-bar .buttons-main.abs, .edit-mode .top-bar .l-datetime-picker .l-month-year-pager .buttons-main.pager, .l-datetime-picker .l-month-year-pager .edit-mode .top-bar .buttons-main.pager,
  .edit-mode .top-bar .l-datetime-picker .l-month-year-pager .buttons-main.val,
  .l-datetime-picker .l-month-year-pager .edit-mode .top-bar .buttons-main.val, .edit-mode .top-bar .s-menu-btn span.buttons-main.l-click-area, .s-menu-btn .edit-mode .top-bar span.buttons-main.l-click-area {
    bottom: auto;
    left: auto; }

/*****************************************************************************
 * Open MCT Web, Copyright (c) 2014-2015, United States Government
 * as represented by the Administrator of the National Aeronautics and Space
 * Administration. All rights reserved.
 *
 * Open MCT Web is licensed under the Apache License, Version 2.0 (the
 * "License"); you may not use this file except in compliance with the License.
 * You may obtain a copy of the License at
 * http://www.apache.org/licenses/LICENSE-2.0.
 *
 * Unless required by applicable law or agreed to in writing, software
 * distributed under the License is distributed on an "AS IS" BASIS, WITHOUT
 * WARRANTIES OR CONDITIONS OF ANY KIND, either express or implied. See the
 * License for the specific language governing permissions and limitations
 * under the License.
 *
 * Open MCT Web includes source code licensed under additional open source
 * licenses. See the Open Source Licenses file (LICENSES.md) included with
 * this source code distribution or the Licensing information page available
 * at runtime from the About dialog for additional information.
 *****************************************************************************/
/* line 22, ../../../../general/res/sass/user-environ/_bottom-bar.scss */
.ue-bottom-bar {
  background: #000;
  color: white;
  font-size: .7rem; }
  /* line 28, ../../../../general/res/sass/user-environ/_bottom-bar.scss */
  .ue-bottom-bar .status-holder {
    -moz-box-sizing: border-box;
    -webkit-box-sizing: border-box;
    box-sizing: border-box;
    overflow: hidden;
    position: absolute;
    top: 5px;
    right: 5px;
    bottom: 5px;
    left: 5px;
    width: auto;
    height: auto;
    overflow: hidden;
    text-overflow: ellipsis;
    white-space: nowrap;
    line-height: 15px;
    right: 120px;
    text-transform: uppercase; }
  /* line 39, ../../../../general/res/sass/user-environ/_bottom-bar.scss */
  .ue-bottom-bar .app-logo {
    -moz-box-sizing: border-box;
    -webkit-box-sizing: border-box;
    box-sizing: border-box;
    overflow: hidden;
    position: absolute;
    top: 5px;
    right: 5px;
    bottom: 5px;
    left: 5px;
    width: auto;
    height: auto;
    left: auto;
    cursor: pointer; }
    /* line 48, ../../../../general/res/sass/user-environ/_bottom-bar.scss */
    .ue-bottom-bar .app-logo.logo-openmctweb {
      background: url("../../../../general/res/images/logo-openmctweb.svg") no-repeat center center; }

/* line 54, ../../../../general/res/sass/user-environ/_bottom-bar.scss */
.status.block {
  display: inline;
  margin-right: 10px; }
  /* line 58, ../../../../general/res/sass/user-environ/_bottom-bar.scss */
  .status.block .status-indicator {
    display: inline-block;
    margin-right: 3px;
    color: #0099cc; }
    /* line 65, ../../../../general/res/sass/user-environ/_bottom-bar.scss */
    .status.block .status-indicator.ok {
      color: #009900; }
    /* line 68, ../../../../general/res/sass/user-environ/_bottom-bar.scss */
    .status.block .status-indicator.caution {
      color: #ffaa00; }

/*****************************************************************************
 * Open MCT Web, Copyright (c) 2014-2015, United States Government
 * as represented by the Administrator of the National Aeronautics and Space
 * Administration. All rights reserved.
 *
 * Open MCT Web is licensed under the Apache License, Version 2.0 (the
 * "License"); you may not use this file except in compliance with the License.
 * You may obtain a copy of the License at
 * http://www.apache.org/licenses/LICENSE-2.0.
 *
 * Unless required by applicable law or agreed to in writing, software
 * distributed under the License is distributed on an "AS IS" BASIS, WITHOUT
 * WARRANTIES OR CONDITIONS OF ANY KIND, either express or implied. See the
 * License for the specific language governing permissions and limitations
 * under the License.
 *
 * Open MCT Web includes source code licensed under additional open source
 * licenses. See the Open Source Licenses file (LICENSES.md) included with
 * this source code distribution or the Licensing information page available
 * at runtime from the About dialog for additional information.
 *****************************************************************************/
/* line 22, ../../../../general/res/sass/user-environ/_tool-bar.scss */
.tool-bar {
  border-bottom: 1px solid rgba(102, 102, 102, 0.2); }
  /* line 24, ../../../../general/res/sass/user-environ/_tool-bar.scss */
  .tool-bar .l-control-group {
    height: 25px; }
  /* line 27, ../../../../general/res/sass/user-environ/_tool-bar.scss */
  .tool-bar input[type="text"] {
    -moz-box-sizing: border-box;
    -webkit-box-sizing: border-box;
    box-sizing: border-box;
    font-size: .9em;
    height: 25px;
    margin-bottom: 1px;
    position: relative; }
    /* line 33, ../../../../general/res/sass/user-environ/_tool-bar.scss */
    .tool-bar input[type="text"].sm {
      width: 25px; }
  /* line 37, ../../../../general/res/sass/user-environ/_tool-bar.scss */
  .tool-bar .input-labeled label {
    font-size: 11.25px; }

/********************************* VIEWS */
/*****************************************************************************
* Open MCT Web, Copyright (c) 2014-2015, United States Government
* as represented by the Administrator of the National Aeronautics and Space
* Administration. All rights reserved.
*
* Open MCT Web is licensed under the Apache License, Version 2.0 (the
* "License"); you may not use this file except in compliance with the License.
* You may obtain a copy of the License at
* http://www.apache.org/licenses/LICENSE-2.0.
*
* Unless required by applicable law or agreed to in writing, software
* distributed under the License is distributed on an "AS IS" BASIS, WITHOUT
* WARRANTIES OR CONDITIONS OF ANY KIND, either express or implied. See the
* License for the specific language governing permissions and limitations
* under the License.
*
* Open MCT Web includes source code licensed under additional open source
* licenses. See the Open Source Licenses file (LICENSES.md) included with
* this source code distribution or the Licensing information page available
* at runtime from the About dialog for additional information.
*****************************************************************************/
/* line 23, ../../../../general/res/sass/_fixed-position.scss */
.t-fixed-position.l-fixed-position {
  position: absolute;
  top: 0;
  right: 0;
  bottom: 0;
  left: 0;
  width: auto;
  height: auto; }
  /* line 33, ../../../../general/res/sass/_fixed-position.scss */
  .t-fixed-position.l-fixed-position .l-grid-holder {
    position: relative;
    height: 100%;
    width: 100%; }
    /* line 37, ../../../../general/res/sass/_fixed-position.scss */
    .t-fixed-position.l-fixed-position .l-grid-holder .l-grid {
      position: absolute;
      height: 100%;
      width: 100%;
      pointer-events: none;
      z-index: 0; }
/* line 48, ../../../../general/res/sass/_fixed-position.scss */
.t-fixed-position .l-fixed-position-item {
  position: absolute;
  border: 1px solid transparent; }
  /* line 52, ../../../../general/res/sass/_fixed-position.scss */
  .t-fixed-position .l-fixed-position-item.s-selected {
    -moz-box-shadow: rgba(0, 0, 0, 0.7) 0 3px 10px;
    -webkit-box-shadow: rgba(0, 0, 0, 0.7) 0 3px 10px;
    box-shadow: rgba(0, 0, 0, 0.7) 0 3px 10px;
    border-color: #0099cc;
    cursor: move; }
  /* line 57, ../../../../general/res/sass/_fixed-position.scss */
  .t-fixed-position .l-fixed-position-item.s-not-selected {
    opacity: 0.8; }
  /* line 61, ../../../../general/res/sass/_fixed-position.scss */
  .t-fixed-position .l-fixed-position-item .l-fixed-position-box,
  .t-fixed-position .l-fixed-position-item .l-fixed-position-image,
  .t-fixed-position .l-fixed-position-item .l-fixed-position-text {
    -moz-box-sizing: border-box;
    -webkit-box-sizing: border-box;
    box-sizing: border-box;
    height: 100%;
    width: 100%; }
  /* line 72, ../../../../general/res/sass/_fixed-position.scss */
  .t-fixed-position .l-fixed-position-item .l-fixed-position-image {
    background-size: cover;
    background-repeat: no-repeat;
    background-position: center; }
  /* line 78, ../../../../general/res/sass/_fixed-position.scss */
  .t-fixed-position .l-fixed-position-item .l-fixed-position-text {
    border: 1px solid transparent;
    font-size: 0.8rem;
    line-height: 100%; }
    /* line 84, ../../../../general/res/sass/_fixed-position.scss */
    .t-fixed-position .l-fixed-position-item .l-fixed-position-text.l-static-text {
      padding: 1px; }
    /* line 89, ../../../../general/res/sass/_fixed-position.scss */
    .t-fixed-position .l-fixed-position-item .l-fixed-position-text.l-telemetry .l-elem {
      -moz-box-sizing: border-box;
      -webkit-box-sizing: border-box;
      box-sizing: border-box;
      display: block;
      padding: 2px; }
      /* line 96, ../../../../general/res/sass/_fixed-position.scss */
      .t-fixed-position .l-fixed-position-item .l-fixed-position-text.l-telemetry .l-elem.l-title {
        float: none;
        overflow: hidden;
        text-overflow: ellipsis;
        white-space: nowrap;
        width: auto; }
      /* line 105, ../../../../general/res/sass/_fixed-position.scss */
      .t-fixed-position .l-fixed-position-item .l-fixed-position-text.l-telemetry .l-elem.l-value {
        -moz-border-radius: 3px;
        -webkit-border-radius: 3px;
        border-radius: 3px;
        float: right;
        margin-left: 5px;
        padding-left: 5px;
        padding-right: 5px;
        text-align: right; }
        /* line 116, ../../../../general/res/sass/_fixed-position.scss */
        .t-fixed-position .l-fixed-position-item .l-fixed-position-text.l-telemetry .l-elem.l-value.telem-only {
          margin-left: 0;
          width: 100%; }
/* line 126, ../../../../general/res/sass/_fixed-position.scss */
.t-fixed-position .l-fixed-position-item-handle {
  background: rgba(0, 153, 204, 0.5);
  cursor: crosshair;
  border: 1px solid #0099cc;
  position: absolute; }

/* line 140, ../../../../general/res/sass/_fixed-position.scss */
.edit-mode .t-fixed-position.l-fixed-position .l-grid-holder .l-grid.l-grid-x {
  background-image: url('data:image/svg+xml;base64,PD94bWwgdmVyc2lvbj0iMS4wIiBlbmNvZGluZz0idXRmLTgiPz4gPHN2ZyB2ZXJzaW9uPSIxLjEiIHhtbG5zPSJodHRwOi8vd3d3LnczLm9yZy8yMDAwL3N2ZyI+PGRlZnM+PGxpbmVhckdyYWRpZW50IGlkPSJncmFkIiBncmFkaWVudFVuaXRzPSJvYmplY3RCb3VuZGluZ0JveCIgeDE9IjAuMCIgeTE9IjAuNSIgeDI9IjEuMCIgeTI9IjAuNSI+PHN0b3Agb2Zmc2V0PSIxcHgiIHN0b3AtY29sb3I9IiMwMDAwMDAiIHN0b3Atb3BhY2l0eT0iMC4wNSIvPjxzdG9wIG9mZnNldD0iMXB4IiBzdG9wLWNvbG9yPSIjMDAwMDAwIiBzdG9wLW9wYWNpdHk9IjAuMCIvPjxzdG9wIG9mZnNldD0iMTAwJSIgc3RvcC1jb2xvcj0iIzAwMDAwMCIgc3RvcC1vcGFjaXR5PSIwLjAiLz48L2xpbmVhckdyYWRpZW50PjwvZGVmcz48cmVjdCB4PSIwIiB5PSIwIiB3aWR0aD0iMTAwJSIgaGVpZ2h0PSIxMDAlIiBmaWxsPSJ1cmwoI2dyYWQpIiAvPjwvc3ZnPiA=');
  background-size: 100%;
  background-image: -moz-linear-gradient(0deg, rgba(0, 0, 0, 0.05) 1px, rgba(0, 0, 0, 0) 1px, rgba(0, 0, 0, 0) 100%);
  background-image: -webkit-linear-gradient(0deg, rgba(0, 0, 0, 0.05) 1px, rgba(0, 0, 0, 0) 1px, rgba(0, 0, 0, 0) 100%);
  background-image: linear-gradient(90deg, rgba(0, 0, 0, 0.05) 1px, rgba(0, 0, 0, 0) 1px, rgba(0, 0, 0, 0) 100%);
  background-repeat: repeat-x; }
/* line 144, ../../../../general/res/sass/_fixed-position.scss */
.edit-mode .t-fixed-position.l-fixed-position .l-grid-holder .l-grid.l-grid-y {
  background-image: url('data:image/svg+xml;base64,PD94bWwgdmVyc2lvbj0iMS4wIiBlbmNvZGluZz0idXRmLTgiPz4gPHN2ZyB2ZXJzaW9uPSIxLjEiIHhtbG5zPSJodHRwOi8vd3d3LnczLm9yZy8yMDAwL3N2ZyI+PGRlZnM+PGxpbmVhckdyYWRpZW50IGlkPSJncmFkIiBncmFkaWVudFVuaXRzPSJvYmplY3RCb3VuZGluZ0JveCIgeDE9IjAuNSIgeTE9IjEuMCIgeDI9IjAuNSIgeTI9IjAuMCI+PHN0b3Agb2Zmc2V0PSIxcHgiIHN0b3AtY29sb3I9IiMwMDAwMDAiIHN0b3Atb3BhY2l0eT0iMC4wNSIvPjxzdG9wIG9mZnNldD0iMXB4IiBzdG9wLWNvbG9yPSIjMDAwMDAwIiBzdG9wLW9wYWNpdHk9IjAuMCIvPjxzdG9wIG9mZnNldD0iMTAwJSIgc3RvcC1jb2xvcj0iIzAwMDAwMCIgc3RvcC1vcGFjaXR5PSIwLjAiLz48L2xpbmVhckdyYWRpZW50PjwvZGVmcz48cmVjdCB4PSIwIiB5PSIwIiB3aWR0aD0iMTAwJSIgaGVpZ2h0PSIxMDAlIiBmaWxsPSJ1cmwoI2dyYWQpIiAvPjwvc3ZnPiA=');
  background-size: 100%;
  background-image: -moz-linear-gradient(90deg, rgba(0, 0, 0, 0.05) 1px, rgba(0, 0, 0, 0) 1px, rgba(0, 0, 0, 0) 100%);
  background-image: -webkit-linear-gradient(90deg, rgba(0, 0, 0, 0.05) 1px, rgba(0, 0, 0, 0) 1px, rgba(0, 0, 0, 0) 100%);
  background-image: linear-gradient(0deg, rgba(0, 0, 0, 0.05) 1px, rgba(0, 0, 0, 0) 1px, rgba(0, 0, 0, 0) 100%);
  background-repeat: repeat-y; }
/* line 152, ../../../../general/res/sass/_fixed-position.scss */
.edit-mode .t-fixed-position .l-fixed-position-item:not(.s-selected) {
  border: 1px dotted rgba(0, 153, 204, 0.75); }
  /* line 154, ../../../../general/res/sass/_fixed-position.scss */
  .edit-mode .t-fixed-position .l-fixed-position-item:not(.s-selected):hover {
    border: 1px dotted #0099cc; }

/*****************************************************************************
 * Open MCT Web, Copyright (c) 2014-2015, United States Government
 * as represented by the Administrator of the National Aeronautics and Space
 * Administration. All rights reserved.
 *
 * Open MCT Web is licensed under the Apache License, Version 2.0 (the
 * "License"); you may not use this file except in compliance with the License.
 * You may obtain a copy of the License at
 * http://www.apache.org/licenses/LICENSE-2.0.
 *
 * Unless required by applicable law or agreed to in writing, software
 * distributed under the License is distributed on an "AS IS" BASIS, WITHOUT
 * WARRANTIES OR CONDITIONS OF ANY KIND, either express or implied. See the
 * License for the specific language governing permissions and limitations
 * under the License.
 *
 * Open MCT Web includes source code licensed under additional open source
 * licenses. See the Open Source Licenses file (LICENSES.md) included with
 * this source code distribution or the Licensing information page available
 * at runtime from the About dialog for additional information.
 *****************************************************************************/
/* line 22, ../../../../general/res/sass/lists/_tabular.scss */
.w1, .w2 {
  position: relative;
  height: 100%; }

/* line 27, ../../../../general/res/sass/lists/_tabular.scss */
.tabular,
table {
  -moz-box-sizing: border-box;
  -webkit-box-sizing: border-box;
  box-sizing: border-box;
  border-spacing: 0;
  border-collapse: collapse;
  display: table;
  font-size: 0.75rem;
  position: relative;
  width: 100%; }
  /* line 36, ../../../../general/res/sass/lists/_tabular.scss */
  .tabular thead, .tabular .thead,
  .tabular tbody tr, .tabular .tbody .tr,
  table thead,
  table .thead,
  table tbody tr,
  table .tbody .tr {
    width: 100%; }
  /* line 40, ../../../../general/res/sass/lists/_tabular.scss */
  .tabular thead, .tabular .thead,
  table thead,
  table .thead {
    border-bottom: 1px solid #fcfcfc; }
  /* line 44, ../../../../general/res/sass/lists/_tabular.scss */
  .tabular:not(.fixed-header) tr th,
  table:not(.fixed-header) tr th {
    background-color: #e3e3e3; }
  /* line 48, ../../../../general/res/sass/lists/_tabular.scss */
  .tabular tbody, .tabular .tbody,
  table tbody,
  table .tbody {
    display: table-row-group; }
    /* line 51, ../../../../general/res/sass/lists/_tabular.scss */
    .tabular tbody tr:hover, .tabular tbody .tr:hover, .tabular .tbody tr:hover, .tabular .tbody .tr:hover,
    table tbody tr:hover,
    table tbody .tr:hover,
    table .tbody tr:hover,
    table .tbody .tr:hover {
      background: rgba(51, 51, 51, 0.1); }
  /* line 56, ../../../../general/res/sass/lists/_tabular.scss */
  .tabular tr, .tabular .tr,
  table tr,
  table .tr {
    display: table-row; }
    /* line 58, ../../../../general/res/sass/lists/_tabular.scss */
    .tabular tr:first-child .td, .tabular .tr:first-child .td,
    table tr:first-child .td,
    table .tr:first-child .td {
      border-top: none; }
    /* line 62, ../../../../general/res/sass/lists/_tabular.scss */
    .tabular tr.group-header td, .tabular tr.group-header .td, .tabular .tr.group-header td, .tabular .tr.group-header .td,
    table tr.group-header td,
    table tr.group-header .td,
    table .tr.group-header td,
    table .tr.group-header .td {
      background-color: #efefef;
      color: #404040; }
    /* line 68, ../../../../general/res/sass/lists/_tabular.scss */
    .tabular tr th, .tabular tr .th, .tabular tr td, .tabular tr .td, .tabular .tr th, .tabular .tr .th, .tabular .tr td, .tabular .tr .td,
    table tr th,
    table tr .th,
    table tr td,
    table tr .td,
    table .tr th,
    table .tr .th,
    table .tr td,
    table .tr .td {
      display: table-cell; }
    /* line 71, ../../../../general/res/sass/lists/_tabular.scss */
    .tabular tr th, .tabular tr .th, .tabular .tr th, .tabular .tr .th,
    table tr th,
    table tr .th,
    table .tr th,
    table .tr .th {
      border-left: 1px solid #fcfcfc;
      color: #333333;
      padding: 5px 5px;
      white-space: nowrap;
      vertical-align: middle; }
      /* line 77, ../../../../general/res/sass/lists/_tabular.scss */
      .tabular tr th:first-child, .tabular tr .th:first-child, .tabular .tr th:first-child, .tabular .tr .th:first-child,
      table tr th:first-child,
      table tr .th:first-child,
      table .tr th:first-child,
      table .tr .th:first-child {
        border-left: none; }
      /* line 81, ../../../../general/res/sass/lists/_tabular.scss */
      .tabular tr th.sort.sort:after, .tabular tr .th.sort.sort:after, .tabular .tr th.sort.sort:after, .tabular .tr .th.sort.sort:after,
      table tr th.sort.sort:after,
      table tr .th.sort.sort:after,
      table .tr th.sort.sort:after,
      table .tr .th.sort.sort:after {
        color: #49dedb;
        font-family: symbolsfont;
        font-size: 8px;
        content: "\ed";
        display: inline-block;
        margin-left: 3px; }
      /* line 89, ../../../../general/res/sass/lists/_tabular.scss */
      .tabular tr th.sort.sort.desc:after, .tabular tr .th.sort.sort.desc:after, .tabular .tr th.sort.sort.desc:after, .tabular .tr .th.sort.sort.desc:after,
      table tr th.sort.sort.desc:after,
      table tr .th.sort.sort.desc:after,
      table .tr th.sort.sort.desc:after,
      table .tr .th.sort.sort.desc:after {
        content: "\ec"; }
      /* line 93, ../../../../general/res/sass/lists/_tabular.scss */
      .tabular tr th.sortable, .tabular tr .th.sortable, .tabular .tr th.sortable, .tabular .tr .th.sortable,
      table tr th.sortable,
      table tr .th.sortable,
      table .tr th.sortable,
      table .tr .th.sortable {
        cursor: pointer; }
    /* line 97, ../../../../general/res/sass/lists/_tabular.scss */
    .tabular tr td, .tabular tr .td, .tabular .tr td, .tabular .tr .td,
    table tr td,
    table tr .td,
    table .tr td,
    table .tr .td {
      border-bottom: 1px solid #e3e3e3;
      min-width: 20px;
      color: #333333;
      padding: 3px 5px;
      word-wrap: break-word;
      vertical-align: top; }
      /* line 104, ../../../../general/res/sass/lists/_tabular.scss */
      .tabular tr td.numeric, .tabular tr .td.numeric, .tabular .tr td.numeric, .tabular .tr .td.numeric,
      table tr td.numeric,
      table tr .td.numeric,
      table .tr td.numeric,
      table .tr .td.numeric {
        text-align: right; }
      /* line 107, ../../../../general/res/sass/lists/_tabular.scss */
      .tabular tr td.s-cell-type-value, .tabular tr .td.s-cell-type-value, .tabular .tr td.s-cell-type-value, .tabular .tr .td.s-cell-type-value,
      table tr td.s-cell-type-value,
      table tr .td.s-cell-type-value,
      table .tr td.s-cell-type-value,
      table .tr .td.s-cell-type-value {
        text-align: right; }
        /* line 109, ../../../../general/res/sass/lists/_tabular.scss */
        .tabular tr td.s-cell-type-value .l-cell-contents, .tabular tr .td.s-cell-type-value .l-cell-contents, .tabular .tr td.s-cell-type-value .l-cell-contents, .tabular .tr .td.s-cell-type-value .l-cell-contents,
        table tr td.s-cell-type-value .l-cell-contents,
        table tr .td.s-cell-type-value .l-cell-contents,
        table .tr td.s-cell-type-value .l-cell-contents,
        table .tr .td.s-cell-type-value .l-cell-contents {
          -moz-border-radius: 3px;
          -webkit-border-radius: 3px;
          border-radius: 3px;
          padding-left: 5px;
          padding-right: 5px; }
  /* line 125, ../../../../general/res/sass/lists/_tabular.scss */
  .tabular.filterable tbody, .tabular.filterable .tbody,
  table.filterable tbody,
  table.filterable .tbody {
    top: 44px; }
  /* line 128, ../../../../general/res/sass/lists/_tabular.scss */
  .tabular.filterable input[type="text"],
  table.filterable input[type="text"] {
    -moz-box-sizing: border-box;
    -webkit-box-sizing: border-box;
    box-sizing: border-box;
    width: 100%; }
  /* line 134, ../../../../general/res/sass/lists/_tabular.scss */
  .tabular.fixed-header,
  table.fixed-header {
    height: 100%; }
    /* line 136, ../../../../general/res/sass/lists/_tabular.scss */
    .tabular.fixed-header thead, .tabular.fixed-header .thead,
    .tabular.fixed-header tbody tr, .tabular.fixed-header .tbody .tr,
    table.fixed-header thead,
    table.fixed-header .thead,
    table.fixed-header tbody tr,
    table.fixed-header .tbody .tr {
      display: table;
      table-layout: fixed; }
    /* line 141, ../../../../general/res/sass/lists/_tabular.scss */
    .tabular.fixed-header thead, .tabular.fixed-header .thead,
    table.fixed-header thead,
    table.fixed-header .thead {
      width: calc(100% - 10px); }
      /* line 143, ../../../../general/res/sass/lists/_tabular.scss */
      .tabular.fixed-header thead:before, .tabular.fixed-header .thead:before,
      table.fixed-header thead:before,
      table.fixed-header .thead:before {
        content: "";
        display: block;
        z-index: 0;
        position: absolute;
        width: 100%;
        height: 22px;
        background-color: #e3e3e3; }
    /* line 153, ../../../../general/res/sass/lists/_tabular.scss */
    .tabular.fixed-header tbody, .tabular.fixed-header .tbody,
    table.fixed-header tbody,
    table.fixed-header .tbody {
      overflow: hidden;
      position: absolute;
      top: 0;
      right: 0;
      bottom: 0;
      left: 0;
      width: auto;
      height: auto;
      top: 22px;
      display: block;
      overflow-y: scroll; }
  /* line 161, ../../../../general/res/sass/lists/_tabular.scss */
  .tabular.t-event-messages td, .tabular.t-event-messages .td,
  table.t-event-messages td,
  table.t-event-messages .td {
    min-width: 150px; }

/*****************************************************************************
 * Open MCT Web, Copyright (c) 2014-2015, United States Government
 * as represented by the Administrator of the National Aeronautics and Space
 * Administration. All rights reserved.
 *
 * Open MCT Web is licensed under the Apache License, Version 2.0 (the
 * "License"); you may not use this file except in compliance with the License.
 * You may obtain a copy of the License at
 * http://www.apache.org/licenses/LICENSE-2.0.
 *
 * Unless required by applicable law or agreed to in writing, software
 * distributed under the License is distributed on an "AS IS" BASIS, WITHOUT
 * WARRANTIES OR CONDITIONS OF ANY KIND, either express or implied. See the
 * License for the specific language governing permissions and limitations
 * under the License.
 *
 * Open MCT Web includes source code licensed under additional open source
 * licenses. See the Open Source Licenses file (LICENSES.md) included with
 * this source code distribution or the Licensing information page available
 * at runtime from the About dialog for additional information.
 *****************************************************************************/
/* line 31, ../../../../general/res/sass/plots/_plots-main.scss */
.gl-plot {
  color: #666;
  font-size: 0.7rem;
  position: relative;
  width: 100%;
  height: 100%;
  /****************************** Limits and Out-of-Bounds data */ }
  /* line 38, ../../../../general/res/sass/plots/_plots-main.scss */
  .gl-plot .gl-plot-axis-area {
    position: absolute; }
    /* line 41, ../../../../general/res/sass/plots/_plots-main.scss */
    .gl-plot .gl-plot-axis-area.gl-plot-x {
      top: auto;
      right: 0;
      bottom: 5px;
      left: 60px;
      height: 32px;
      width: auto;
      overflow: hidden; }
    /* line 50, ../../../../general/res/sass/plots/_plots-main.scss */
    .gl-plot .gl-plot-axis-area.gl-plot-y {
      top: 25px;
      right: auto;
      bottom: 37px;
      left: 0;
      width: 60px; }
  /* line 59, ../../../../general/res/sass/plots/_plots-main.scss */
  .gl-plot .gl-plot-coords {
    -moz-box-sizing: border-box;
    -webkit-box-sizing: border-box;
    box-sizing: border-box;
    -moz-border-radius: 4px;
    -webkit-border-radius: 4px;
    border-radius: 4px;
    background: black;
    color: #b3b3b3;
    padding: 2px 5px;
    position: absolute;
    top: 35px;
    right: auto;
    bottom: auto;
    left: 70px;
    z-index: 10; }
    /* line 71, ../../../../general/res/sass/plots/_plots-main.scss */
    .gl-plot .gl-plot-coords:empty {
      display: none; }
  /* line 76, ../../../../general/res/sass/plots/_plots-main.scss */
  .gl-plot .gl-plot-display-area {
    background-color: rgba(0, 0, 0, 0.05);
    position: absolute;
    top: 25px;
    right: 0;
    bottom: 37px;
    left: 60px;
    cursor: crosshair;
    border: 1px solid rgba(102, 102, 102, 0.2); }
  /* line 89, ../../../../general/res/sass/plots/_plots-main.scss */
  .gl-plot .gl-plot-label,
  .gl-plot .l-plot-label {
    color: #999999;
    position: absolute;
    text-align: center; }
    /* line 97, ../../../../general/res/sass/plots/_plots-main.scss */
    .gl-plot .gl-plot-label.gl-plot-x-label, .gl-plot .gl-plot-label.l-plot-x-label,
    .gl-plot .l-plot-label.gl-plot-x-label,
    .gl-plot .l-plot-label.l-plot-x-label {
      top: auto;
      right: 0;
      bottom: 0;
      left: 0;
      height: auto; }
    /* line 106, ../../../../general/res/sass/plots/_plots-main.scss */
    .gl-plot .gl-plot-label.gl-plot-y-label, .gl-plot .gl-plot-label.l-plot-y-label,
    .gl-plot .l-plot-label.gl-plot-y-label,
    .gl-plot .l-plot-label.l-plot-y-label {
      -moz-transform-origin: 50% 0;
      -ms-transform-origin: 50% 0;
      -webkit-transform-origin: 50% 0;
      transform-origin: 50% 0;
      -moz-transform: translateX(-50%) rotate(-90deg);
      -ms-transform: translateX(-50%) rotate(-90deg);
      -webkit-transform: translateX(-50%) rotate(-90deg);
      transform: translateX(-50%) rotate(-90deg);
      display: inline-block;
      margin-left: 5px;
      left: 0;
      top: 50%;
      white-space: nowrap; }
  /* line 120, ../../../../general/res/sass/plots/_plots-main.scss */
  .gl-plot .gl-plot-y-options {
    position: absolute;
    top: 50%;
    right: auto;
    bottom: auto;
    left: auto5px;
    margin-top: -16px;
    height: auto;
    min-height: 32px;
    width: 32px; }
  /* line 134, ../../../../general/res/sass/plots/_plots-main.scss */
  .gl-plot .gl-plot-hash {
    position: absolute;
    border: 0 rgba(0, 0, 0, 0.2) dashed; }
    /* line 137, ../../../../general/res/sass/plots/_plots-main.scss */
    .gl-plot .gl-plot-hash.hash-v {
      border-right-width: 1px;
      height: 100%; }
    /* line 141, ../../../../general/res/sass/plots/_plots-main.scss */
    .gl-plot .gl-plot-hash.hash-h {
      border-bottom-width: 1px;
      width: 100%; }
  /* line 147, ../../../../general/res/sass/plots/_plots-main.scss */
  .gl-plot .gl-plot-legend {
    position: absolute;
    top: 0;
    right: 0;
    bottom: auto;
    left: 0;
    height: 20px;
    overflow-x: hidden;
    overflow-y: auto; }
  /* line 160, ../../../../general/res/sass/plots/_plots-main.scss */
  .gl-plot .l-limit-bar,
  .gl-plot .l-oob-data {
    position: absolute;
    left: 0;
    right: 0;
    width: auto; }
  /* line 168, ../../../../general/res/sass/plots/_plots-main.scss */
  .gl-plot .l-limit-bar {
    height: auto;
    z-index: 0; }
    /* line 176, ../../../../general/res/sass/plots/_plots-main.scss */
    .gl-plot .l-limit-bar.s-limit-yellow {
      background: rgba(255, 170, 0, 0.2); }
    /* line 177, ../../../../general/res/sass/plots/_plots-main.scss */
    .gl-plot .l-limit-bar.s-limit-red {
      background: rgba(255, 0, 0, 0.2); }
  /* line 180, ../../../../general/res/sass/plots/_plots-main.scss */
  .gl-plot .l-oob-data {
    overflow: hidden;
    position: absolute;
    top: 0px;
    right: 0px;
    bottom: 0px;
    left: 0px;
    width: auto;
    height: auto;
    pointer-events: none;
    height: 10px;
    z-index: 1; }
    /* line 188, ../../../../general/res/sass/plots/_plots-main.scss */
    .gl-plot .l-oob-data.l-oob-data-up {
      top: 0;
      bottom: auto;
      background-image: url('data:image/svg+xml;base64,PD94bWwgdmVyc2lvbj0iMS4wIiBlbmNvZGluZz0idXRmLTgiPz4gPHN2ZyB2ZXJzaW9uPSIxLjEiIHhtbG5zPSJodHRwOi8vd3d3LnczLm9yZy8yMDAwL3N2ZyI+PGRlZnM+PGxpbmVhckdyYWRpZW50IGlkPSJncmFkIiBncmFkaWVudFVuaXRzPSJvYmplY3RCb3VuZGluZ0JveCIgeDE9IjAuNSIgeTE9IjEuMCIgeDI9IjAuNSIgeTI9IjAuMCI+PHN0b3Agb2Zmc2V0PSIwJSIgc3RvcC1jb2xvcj0iIzc3NDhkNiIgc3RvcC1vcGFjaXR5PSIwLjAiLz48c3RvcCBvZmZzZXQ9IjEwMCUiIHN0b3AtY29sb3I9IiM3NzQ4ZDYiIHN0b3Atb3BhY2l0eT0iMC41Ii8+PC9saW5lYXJHcmFkaWVudD48L2RlZnM+PHJlY3QgeD0iMCIgeT0iMCIgd2lkdGg9IjEwMCUiIGhlaWdodD0iMTAwJSIgZmlsbD0idXJsKCNncmFkKSIgLz48L3N2Zz4g');
      background-size: 100%;
      background-image: -moz-linear-gradient(90deg, rgba(119, 72, 214, 0), rgba(119, 72, 214, 0.5) 100%);
      background-image: -webkit-linear-gradient(90deg, rgba(119, 72, 214, 0), rgba(119, 72, 214, 0.5) 100%);
      background-image: linear-gradient(0deg, rgba(119, 72, 214, 0), rgba(119, 72, 214, 0.5) 100%); }
    /* line 193, ../../../../general/res/sass/plots/_plots-main.scss */
    .gl-plot .l-oob-data.l-oob-data-dwn {
      bottom: 0;
      top: auto;
      background-image: url('data:image/svg+xml;base64,PD94bWwgdmVyc2lvbj0iMS4wIiBlbmNvZGluZz0idXRmLTgiPz4gPHN2ZyB2ZXJzaW9uPSIxLjEiIHhtbG5zPSJodHRwOi8vd3d3LnczLm9yZy8yMDAwL3N2ZyI+PGRlZnM+PGxpbmVhckdyYWRpZW50IGlkPSJncmFkIiBncmFkaWVudFVuaXRzPSJvYmplY3RCb3VuZGluZ0JveCIgeDE9IjAuNSIgeTE9IjAuMCIgeDI9IjAuNSIgeTI9IjEuMCI+PHN0b3Agb2Zmc2V0PSIwJSIgc3RvcC1jb2xvcj0iIzc3NDhkNiIgc3RvcC1vcGFjaXR5PSIwLjAiLz48c3RvcCBvZmZzZXQ9IjEwMCUiIHN0b3AtY29sb3I9IiM3NzQ4ZDYiIHN0b3Atb3BhY2l0eT0iMC41Ii8+PC9saW5lYXJHcmFkaWVudD48L2RlZnM+PHJlY3QgeD0iMCIgeT0iMCIgd2lkdGg9IjEwMCUiIGhlaWdodD0iMTAwJSIgZmlsbD0idXJsKCNncmFkKSIgLz48L3N2Zz4g');
      background-size: 100%;
      background-image: -moz-linear-gradient(270deg, rgba(119, 72, 214, 0), rgba(119, 72, 214, 0.5) 100%);
      background-image: -webkit-linear-gradient(270deg, rgba(119, 72, 214, 0), rgba(119, 72, 214, 0.5) 100%);
      background-image: linear-gradient(180deg, rgba(119, 72, 214, 0), rgba(119, 72, 214, 0.5) 100%); }

/* line 203, ../../../../general/res/sass/plots/_plots-main.scss */
.gl-plot-legend .plot-legend-item,
.gl-plot-legend .legend-item,
.legend .plot-legend-item,
.legend .legend-item {
  display: inline-block;
  margin-right: 10px;
  margin-bottom: 3px; }
  /* line 208, ../../../../general/res/sass/plots/_plots-main.scss */
  .gl-plot-legend .plot-legend-item span,
  .gl-plot-legend .legend-item span,
  .legend .plot-legend-item span,
  .legend .legend-item span {
    vertical-align: middle; }
  /* line 211, ../../../../general/res/sass/plots/_plots-main.scss */
  .gl-plot-legend .plot-legend-item .plot-color-swatch,
  .gl-plot-legend .plot-legend-item .color-swatch,
  .gl-plot-legend .legend-item .plot-color-swatch,
  .gl-plot-legend .legend-item .color-swatch,
  .legend .plot-legend-item .plot-color-swatch,
  .legend .plot-legend-item .color-swatch,
  .legend .legend-item .plot-color-swatch,
  .legend .legend-item .color-swatch {
    -moz-border-radius: 2px;
    -webkit-border-radius: 2px;
    border-radius: 2px;
    display: inline-block;
    height: 8px;
    width: 8px; }

/* line 228, ../../../../general/res/sass/plots/_plots-main.scss */
.gl-plot-legend .plot-legend-item {
  -moz-border-radius: 3px;
  -webkit-border-radius: 3px;
  border-radius: 3px;
  line-height: 1.5em;
  padding: 0px 5px; }
  /* line 234, ../../../../general/res/sass/plots/_plots-main.scss */
  .gl-plot-legend .plot-legend-item .plot-color-swatch {
    border: 1px solid #fcfcfc;
    height: 9px;
    width: 9px; }

/* line 242, ../../../../general/res/sass/plots/_plots-main.scss */
.tick {
  position: absolute;
  border: 0 rgba(0, 0, 0, 0.2) solid; }
  /* line 245, ../../../../general/res/sass/plots/_plots-main.scss */
  .tick.tick-x {
    border-right-width: 1px;
    height: 100%; }

/* line 251, ../../../../general/res/sass/plots/_plots-main.scss */
.gl-plot-tick,
.tick-label {
  font-size: 0.7rem;
  position: absolute;
  overflow: hidden;
  white-space: nowrap;
  text-overflow: ellipsis; }
  /* line 259, ../../../../general/res/sass/plots/_plots-main.scss */
  .gl-plot-tick.gl-plot-x-tick-label, .gl-plot-tick.tick-label-x,
  .tick-label.gl-plot-x-tick-label,
  .tick-label.tick-label-x {
    right: auto;
    bottom: auto;
    left: auto;
    height: auto;
    width: 20%;
    margin-left: -10%;
    text-align: center; }
  /* line 269, ../../../../general/res/sass/plots/_plots-main.scss */
  .gl-plot-tick.gl-plot-y-tick-label, .gl-plot-tick.tick-label-y,
  .tick-label.gl-plot-y-tick-label,
  .tick-label.tick-label-y {
    top: auto;
    height: 1em;
    width: auto;
    margin-bottom: -0.5em;
    text-align: right; }

/* line 281, ../../../../general/res/sass/plots/_plots-main.scss */
.gl-plot-tick.gl-plot-x-tick-label {
  top: 5px; }
/* line 284, ../../../../general/res/sass/plots/_plots-main.scss */
.gl-plot-tick.gl-plot-y-tick-label {
  right: 5px;
  left: 5px; }

/* line 291, ../../../../general/res/sass/plots/_plots-main.scss */
.tick-label.tick-label-x {
  top: 0; }
/* line 294, ../../../../general/res/sass/plots/_plots-main.scss */
.tick-label.tick-label-y {
  right: 0;
  left: 0; }

/*****************************************************************************
 * Open MCT Web, Copyright (c) 2014-2015, United States Government
 * as represented by the Administrator of the National Aeronautics and Space
 * Administration. All rights reserved.
 *
 * Open MCT Web is licensed under the Apache License, Version 2.0 (the
 * "License"); you may not use this file except in compliance with the License.
 * You may obtain a copy of the License at
 * http://www.apache.org/licenses/LICENSE-2.0.
 *
 * Unless required by applicable law or agreed to in writing, software
 * distributed under the License is distributed on an "AS IS" BASIS, WITHOUT
 * WARRANTIES OR CONDITIONS OF ANY KIND, either express or implied. See the
 * License for the specific language governing permissions and limitations
 * under the License.
 *
 * Open MCT Web includes source code licensed under additional open source
 * licenses. See the Open Source Licenses file (LICENSES.md) included with
 * this source code distribution or the Licensing information page available
 * at runtime from the About dialog for additional information.
 *****************************************************************************/
/* Styles for the iframe EmbeddedPageController element */
/* line 25, ../../../../general/res/sass/_iframe.scss */
.l-iframe iframe {
  display: block;
  height: 100%;
  width: 100%; }

/*****************************************************************************
 * Open MCT Web, Copyright (c) 2014-2015, United States Government
 * as represented by the Administrator of the National Aeronautics and Space
 * Administration. All rights reserved.
 *
 * Open MCT Web is licensed under the Apache License, Version 2.0 (the
 * "License"); you may not use this file except in compliance with the License.
 * You may obtain a copy of the License at
 * http://www.apache.org/licenses/LICENSE-2.0.
 *
 * Unless required by applicable law or agreed to in writing, software
 * distributed under the License is distributed on an "AS IS" BASIS, WITHOUT
 * WARRANTIES OR CONDITIONS OF ANY KIND, either express or implied. See the
 * License for the specific language governing permissions and limitations
 * under the License.
 *
 * Open MCT Web includes source code licensed under additional open source
 * licenses. See the Open Source Licenses file (LICENSES.md) included with
 * this source code distribution or the Licensing information page available
 * at runtime from the About dialog for additional information.
 *****************************************************************************/
/******************************** BROWSE */
/* line 27, ../../../../general/res/sass/_hide-non-functional.scss */
.browse-mode .browse.top-bar {
  display: none; }
/* line 32, ../../../../general/res/sass/_hide-non-functional.scss */
.browse-mode .browse-area.holder {
  top: 10px; }

/* Styles for sub-dividing views generically */
/* line 3, ../../../../general/res/sass/_views.scss */
.l-view-section {
  overflow: hidden;
  position: absolute;
  top: 0;
  right: 0;
  bottom: 0;
  left: 0;
  width: auto;
  height: auto;
  font-size: 0.8rem; }
  /* line 6, ../../../../general/res/sass/_views.scss */
  .l-view-section h2 {
    color: #fff;
    margin-bottom: 5px; }
  /* line 10, ../../../../general/res/sass/_views.scss */
  .l-view-section.fixed {
    font-size: 0.8em; }
  /* line 13, ../../../../general/res/sass/_views.scss */
  .l-view-section .controls,
  .l-view-section label,
  .l-view-section .inline-block {
    display: inline-block; }

/*****************************************************************************
 * Open MCT Web, Copyright (c) 2014-2015, United States Government
 * as represented by the Administrator of the National Aeronautics and Space
 * Administration. All rights reserved.
 *
 * Open MCT Web is licensed under the Apache License, Version 2.0 (the
 * "License"); you may not use this file except in compliance with the License.
 * You may obtain a copy of the License at
 * http://www.apache.org/licenses/LICENSE-2.0.
 *
 * Unless required by applicable law or agreed to in writing, software
 * distributed under the License is distributed on an "AS IS" BASIS, WITHOUT
 * WARRANTIES OR CONDITIONS OF ANY KIND, either express or implied. See the
 * License for the specific language governing permissions and limitations
 * under the License.
 *
 * Open MCT Web includes source code licensed under additional open source
 * licenses. See the Open Source Licenses file (LICENSES.md) included with
 * this source code distribution or the Licensing information page available
 * at runtime from the About dialog for additional information.
 *****************************************************************************/
/* line 22, ../../../../general/res/sass/items/_item.scss */
.items-holder {
  overflow: hidden;
  *zoom: 1;
  overflow-y: auto; }
  /* line 25, ../../../../general/res/sass/items/_item.scss */
  .items-holder .contents {
    top: 0; }
  /* line 29, ../../../../general/res/sass/items/_item.scss */
  .items-holder .item.grid-item {
    background-color: #ddd;
    -moz-border-radius: 4px;
    -webkit-border-radius: 4px;
    border-radius: 4px;
    -moz-box-sizing: border-box;
    -webkit-box-sizing: border-box;
    box-sizing: border-box;
    color: #666;
    display: inline-block;
    -moz-user-select: -moz-none;
    -ms-user-select: none;
    -webkit-user-select: none;
    user-select: none;
    -moz-transition: background, 0.25s;
    -o-transition: background, 0.25s;
    -webkit-transition: background, 0.25s;
    transition: background, 0.25s;
    text-shadow: none;
    box-sizing: border-box;
    cursor: pointer;
    float: left;
    height: 200px;
    width: 200px;
    margin-bottom: 3px;
    margin-right: 3px;
    position: relative; }
    /* line 272, ../../../../general/res/sass/_mixins.scss */
    .items-holder .item.grid-item .icon {
      color: #0099cc; }
    @media screen and (min-device-width: 800px) and (min-device-height: 1025px), screen and (min-device-width: 1025px) and (min-device-height: 800px) {
      /* line 277, ../../../../general/res/sass/_mixins.scss */
      .items-holder .item.grid-item:not(.disabled):hover {
        background: #d0d0d0; }
        /* line 279, ../../../../general/res/sass/_mixins.scss */
        .items-holder .item.grid-item:not(.disabled):hover > .icon {
          color: #33ccff; } }
    /* line 45, ../../../../general/res/sass/items/_item.scss */
    .items-holder .item.grid-item:hover .item-main .item-type {
      color: deepskyblue; }
      /* line 47, ../../../../general/res/sass/items/_item.scss */
      .items-holder .item.grid-item:hover .item-main .item-type .l-icon-link {
        color: #49dedb; }
    /* line 51, ../../../../general/res/sass/items/_item.scss */
    .items-holder .item.grid-item:hover .item-main .item-open {
      opacity: 1; }
    /* line 55, ../../../../general/res/sass/items/_item.scss */
    .items-holder .item.grid-item .contents {
      top: 10px;
      right: 10px;
      bottom: 10px;
      left: 10px; }
    /* line 61, ../../../../general/res/sass/items/_item.scss */
    .items-holder .item.grid-item .bar.top-bar {
      bottom: auto;
      color: #8c8c8c;
      height: 20px;
      line-height: 20px;
      text-align: right;
      z-index: 5; }
      /* line 68, ../../../../general/res/sass/items/_item.scss */
      .items-holder .item.grid-item .bar.top-bar .left, .items-holder .item.grid-item .bar.top-bar .right {
        width: auto; }
        /* line 70, ../../../../general/res/sass/items/_item.scss */
        .items-holder .item.grid-item .bar.top-bar .left .icon, .items-holder .item.grid-item .bar.top-bar .right .icon {
          margin-left: 3px; }
          /* line 72, ../../../../general/res/sass/items/_item.scss */
          .items-holder .item.grid-item .bar.top-bar .left .icon.l-icon-link, .items-holder .item.grid-item .bar.top-bar .right .icon.l-icon-link {
            color: #49dedb; }
    /* line 78, ../../../../general/res/sass/items/_item.scss */
    .items-holder .item.grid-item .bar.bottom-bar {
      top: auto;
      line-height: 110%; }
    /* line 83, ../../../../general/res/sass/items/_item.scss */
    .items-holder .item.grid-item .item-main {
      line-height: 160px;
      z-index: 1; }
      /* line 89, ../../../../general/res/sass/items/_item.scss */
      .items-holder .item.grid-item .item-main .item-type {
        overflow: false;
        position: absolute;
        top: 40px;
        right: 40px;
        bottom: 40px;
        left: 40px;
        width: auto;
        height: auto;
        text-align: center;
        font-size: 96.9px;
        line-height: 102px;
        bottom: auto;
        height: 102px;
        top: 30px; }
        /* line 100, ../../../../general/res/sass/items/_item.scss */
        .items-holder .item.grid-item .item-main .item-type .l-icon-link {
          color: #49dedb;
          height: auto;
          line-height: 100%;
          position: absolute;
          font-size: 0.3em;
          left: 0px;
          bottom: 10px;
          z-index: 2; }
      /* line 111, ../../../../general/res/sass/items/_item.scss */
      .items-holder .item.grid-item .item-main .item-open {
        -moz-transition-property: "opacity";
        -o-transition-property: "opacity";
        -webkit-transition-property: "opacity";
        transition-property: "opacity";
        -moz-transition-duration: 200ms;
        -o-transition-duration: 200ms;
        -webkit-transition-duration: 200ms;
        transition-duration: 200ms;
        -moz-transition-timing-function: ease-in-out;
        -o-transition-timing-function: ease-in-out;
        -webkit-transition-timing-function: ease-in-out;
        transition-timing-function: ease-in-out;
        opacity: 0;
        color: #8c8c8c;
        font-size: 3em;
        left: auto;
        width: 50px;
        pointer-events: none;
        text-align: right; }
    /* line 121, ../../../../general/res/sass/items/_item.scss */
    .items-holder .item.grid-item .title {
      text-shadow: none;
      overflow: hidden;
      text-overflow: ellipsis;
      white-space: nowrap;
      color: #666; }
    /* line 126, ../../../../general/res/sass/items/_item.scss */
    .items-holder .item.grid-item .details {
      text-shadow: none;
      overflow: hidden;
      text-overflow: ellipsis;
      white-space: nowrap;
      color: #8c8c8c;
      font-size: 0.8em; }
    /* line 132, ../../../../general/res/sass/items/_item.scss */
    .items-holder .item.grid-item.selected {
      background-color: #0099cc;
      -moz-border-radius: 4px;
      -webkit-border-radius: 4px;
      border-radius: 4px;
      -moz-box-sizing: border-box;
      -webkit-box-sizing: border-box;
      box-sizing: border-box;
      color: #fff;
      display: inline-block;
      -moz-user-select: -moz-none;
      -ms-user-select: none;
      -webkit-user-select: none;
      user-select: none;
      -moz-transition: background, 0.25s;
      -o-transition: background, 0.25s;
      -webkit-transition: background, 0.25s;
      transition: background, 0.25s;
      text-shadow: none;
      color: #80dfff; }
      /* line 272, ../../../../general/res/sass/_mixins.scss */
      .items-holder .item.grid-item.selected .icon {
        color: #eee; }
      /* line 137, ../../../../general/res/sass/items/_item.scss */
      .items-holder .item.grid-item.selected .item-type, .items-holder .item.grid-item.selected .top-bar .icon:not(.alert) {
        color: #80dfff; }
      /* line 138, ../../../../general/res/sass/items/_item.scss */
      .items-holder .item.grid-item.selected .item-main .item-open {
        color: #80dfff; }
      /* line 139, ../../../../general/res/sass/items/_item.scss */
      .items-holder .item.grid-item.selected .title {
        color: white; }
      /* line 141, ../../../../general/res/sass/items/_item.scss */
      .items-holder .item.grid-item.selected:hover .item-main .item-type {
        color: white !important; }

/*****************************************************************************
 * Open MCT Web, Copyright (c) 2014-2015, United States Government
 * as represented by the Administrator of the National Aeronautics and Space
 * Administration. All rights reserved.
 *
 * Open MCT Web is licensed under the Apache License, Version 2.0 (the
 * "License"); you may not use this file except in compliance with the License.
 * You may obtain a copy of the License at
 * http://www.apache.org/licenses/LICENSE-2.0.
 *
 * Unless required by applicable law or agreed to in writing, software
 * distributed under the License is distributed on an "AS IS" BASIS, WITHOUT
 * WARRANTIES OR CONDITIONS OF ANY KIND, either express or implied. See the
 * License for the specific language governing permissions and limitations
 * under the License.
 *
 * Open MCT Web includes source code licensed under additional open source
 * licenses. See the Open Source Licenses file (LICENSES.md) included with
 * this source code distribution or the Licensing information page available
 * at runtime from the About dialog for additional information.
 *****************************************************************************/
@media screen and (orientation: portrait) and (max-width: 514px) and (max-height: 740px) and (max-device-width: 799px) and (max-device-height: 1024px), screen and (orientation: landscape) and (max-height: 514px) and (max-width: 740px) and (max-device-width: 799px) and (max-device-height: 1024px), screen and (orientation: landscape) and (max-height: 514px) and (max-width: 740px) and (max-device-width: 1024px) and (max-device-height: 799px), screen and (orientation: portrait) and (min-width: 515px) and (max-width: 799px) and (min-height: 741px) and (max-height: 1024px) and (max-device-width: 799px) and (max-device-height: 1024px), screen and (orientation: landscape) and (min-height: 515px) and (max-height: 799px) and (min-width: 741px) and (max-width: 1024px) and (max-device-width: 799px) and (max-device-height: 1024px), screen and (orientation: landscape) and (min-height: 515px) and (max-height: 799px) and (min-width: 741px) and (max-width: 1024px) and (max-device-width: 1024px) and (max-device-height: 799px) {
  /* line 29, ../../../../general/res/sass/mobile/_item.scss */
  .items-holder .item.grid-item {
    width: 100%; }
    /* line 33, ../../../../general/res/sass/mobile/_item.scss */
    .items-holder .item.grid-item > .contents {
      top: 0px;
      right: 10px;
      bottom: 0px;
      left: 10px; }
    /* line 37, ../../../../general/res/sass/mobile/_item.scss */
    .items-holder .item.grid-item .bar.top-bar {
      bottom: 0 !important;
      left: auto !important;
      right: 20px !important;
      width: 40px !important;
      height: auto !important;
      text-align: right; }
    /* line 44, ../../../../general/res/sass/mobile/_item.scss */
    .items-holder .item.grid-item .bar.bottom-bar {
      left: 40px;
      right: 60px; }
    /* line 52, ../../../../general/res/sass/mobile/_item.scss */
    .items-holder .item.grid-item .item-main .item-type {
      font-size: 30px;
      right: auto;
      bottom: auto;
      left: 0;
      line-height: 100%;
      text-align: left;
      width: 30px; }
      /* line 61, ../../../../general/res/sass/mobile/_item.scss */
      .items-holder .item.grid-item .item-main .item-type .l-icon-link {
        bottom: 0; }
    /* line 65, ../../../../general/res/sass/mobile/_item.scss */
    .items-holder .item.grid-item .item-main .item-open {
      display: block;
      opacity: 1;
      font-size: 1em;
      width: auto; } }
@media screen and (orientation: portrait) and (max-width: 514px) and (max-height: 740px) and (max-device-width: 799px) and (max-device-height: 1024px), screen and (orientation: landscape) and (max-height: 514px) and (max-width: 740px) and (max-device-width: 799px) and (max-device-height: 1024px), screen and (orientation: landscape) and (max-height: 514px) and (max-width: 740px) and (max-device-width: 1024px) and (max-device-height: 799px) {
  /* line 29, ../../../../general/res/sass/mobile/_item.scss */
  .items-holder .item.grid-item {
    height: 50px; }
    /* line 78, ../../../../general/res/sass/mobile/_item.scss */
    .items-holder .item.grid-item .bar.top-bar {
      line-height: 50px !important; }
    /* line 82, ../../../../general/res/sass/mobile/_item.scss */
    .items-holder .item.grid-item .bar.bottom-bar {
      top: 7px;
      bottom: auto;
      height: 35px; }
    /* line 87, ../../../../general/res/sass/mobile/_item.scss */
    .items-holder .item.grid-item .item-main .item-type {
      top: 10px;
      bottom: auto;
      height: 30px; }
    /* line 90, ../../../../general/res/sass/mobile/_item.scss */
    .items-holder .item.grid-item .item-main .item-open {
      line-height: 50px; } }
@media screen and (orientation: portrait) and (min-width: 515px) and (max-width: 799px) and (min-height: 741px) and (max-height: 1024px) and (max-device-width: 799px) and (max-device-height: 1024px), screen and (orientation: landscape) and (min-height: 515px) and (max-height: 799px) and (min-width: 741px) and (max-width: 1024px) and (max-device-width: 799px) and (max-device-height: 1024px), screen and (orientation: landscape) and (min-height: 515px) and (max-height: 799px) and (min-width: 741px) and (max-width: 1024px) and (max-device-width: 1024px) and (max-device-height: 799px) {
  /* line 29, ../../../../general/res/sass/mobile/_item.scss */
  .items-holder .item.grid-item {
    height: 66px; }
    /* line 100, ../../../../general/res/sass/mobile/_item.scss */
    .items-holder .item.grid-item .bar.top-bar {
      line-height: 66px !important; }
    /* line 104, ../../../../general/res/sass/mobile/_item.scss */
    .items-holder .item.grid-item .bar.bottom-bar {
      top: 15px;
      bottom: auto;
      height: 35px; }
    /* line 109, ../../../../general/res/sass/mobile/_item.scss */
    .items-holder .item.grid-item .item-main .item-type {
      top: 18px;
      bottom: auto;
      height: 30px; }
    /* line 112, ../../../../general/res/sass/mobile/_item.scss */
    .items-holder .item.grid-item .item-main .item-open {
      line-height: 66px; } }

/********************************* TO BE MOVED */
/*****************************************************************************
 * Open MCT Web, Copyright (c) 2014-2015, United States Government
 * as represented by the Administrator of the National Aeronautics and Space
 * Administration. All rights reserved.
 *
 * Open MCT Web is licensed under the Apache License, Version 2.0 (the
 * "License"); you may not use this file except in compliance with the License.
 * You may obtain a copy of the License at
 * http://www.apache.org/licenses/LICENSE-2.0.
 *
 * Unless required by applicable law or agreed to in writing, software
 * distributed under the License is distributed on an "AS IS" BASIS, WITHOUT
 * WARRANTIES OR CONDITIONS OF ANY KIND, either express or implied. See the
 * License for the specific language governing permissions and limitations
 * under the License.
 *
 * Open MCT Web includes source code licensed under additional open source
 * licenses. See the Open Source Licenses file (LICENSES.md) included with
 * this source code distribution or the Licensing information page available
 * at runtime from the About dialog for additional information.
 *****************************************************************************/
/* line 22, ../../../../general/res/sass/_autoflow.scss */
.autoflow {
  font-size: 0.75rem; }
  /* line 32, ../../../../general/res/sass/_autoflow.scss */
  .autoflow:hover .l-autoflow-header .s-btn.change-column-width, .autoflow:hover .l-autoflow-header .change-column-width.s-menu-btn {
    -moz-transition-property: visibility, opacity, background-color, border-color;
    -o-transition-property: visibility, opacity, background-color, border-color;
    -webkit-transition-property: visibility, opacity, background-color, border-color;
    transition-property: visibility, opacity, background-color, border-color;
    -moz-transition-duration: 50ms;
    -o-transition-duration: 50ms;
    -webkit-transition-duration: 50ms;
    transition-duration: 50ms;
    -moz-transition-timing-function: ease-in-out;
    -o-transition-timing-function: ease-in-out;
    -webkit-transition-timing-function: ease-in-out;
    transition-timing-function: ease-in-out;
    opacity: 1; }
  /* line 40, ../../../../general/res/sass/_autoflow.scss */
  .autoflow .l-autoflow-header {
    bottom: auto;
    height: 22px;
    line-height: 22px;
    min-width: 225px; }
    /* line 45, ../../../../general/res/sass/_autoflow.scss */
    .autoflow .l-autoflow-header span {
      vertical-align: middle; }
    /* line 48, ../../../../general/res/sass/_autoflow.scss */
    .autoflow .l-autoflow-header .s-btn.change-column-width, .autoflow .l-autoflow-header .change-column-width.s-menu-btn {
      -moz-transition-property: visibility, opacity, background-color, border-color;
      -o-transition-property: visibility, opacity, background-color, border-color;
      -webkit-transition-property: visibility, opacity, background-color, border-color;
      transition-property: visibility, opacity, background-color, border-color;
      -moz-transition-duration: 500ms;
      -o-transition-duration: 500ms;
      -webkit-transition-duration: 500ms;
      transition-duration: 500ms;
      -moz-transition-timing-function: ease-in-out;
      -o-transition-timing-function: ease-in-out;
      -webkit-transition-timing-function: ease-in-out;
      transition-timing-function: ease-in-out;
      opacity: 0; }
    /* line 52, ../../../../general/res/sass/_autoflow.scss */
    .autoflow .l-autoflow-header .l-filter {
      margin-left: 5px; }
      /* line 54, ../../../../general/res/sass/_autoflow.scss */
      .autoflow .l-autoflow-header .l-filter input.t-filter-input {
        width: 100px; }
  /* line 60, ../../../../general/res/sass/_autoflow.scss */
  .autoflow .l-autoflow-items {
    overflow-x: scroll;
    overflow-y: hidden;
    top: 32px;
    white-space: nowrap; }
    /* line 66, ../../../../general/res/sass/_autoflow.scss */
    .autoflow .l-autoflow-items .l-autoflow-col {
      -moz-box-sizing: border-box;
      -webkit-box-sizing: border-box;
      box-sizing: border-box;
      border-left: 1px solid rgba(102, 102, 102, 0.2);
      display: inline-block;
      padding-left: 5px;
      padding-right: 5px;
      vertical-align: top;
      width: 225px; }
      /* line 76, ../../../../general/res/sass/_autoflow.scss */
      .autoflow .l-autoflow-items .l-autoflow-col .l-autoflow-row {
        -moz-box-sizing: border-box;
        -webkit-box-sizing: border-box;
        box-sizing: border-box;
        border-bottom: 1px solid rgba(255, 255, 255, 0.05);
        display: block;
        height: 15px;
        line-height: 15px;
        margin-bottom: 1px;
        margin-top: 1px;
        position: relative; }
        /* line 85, ../../../../general/res/sass/_autoflow.scss */
        .autoflow .l-autoflow-items .l-autoflow-col .l-autoflow-row:first-child {
          border-top: none; }
        /* line 88, ../../../../general/res/sass/_autoflow.scss */
        .autoflow .l-autoflow-items .l-autoflow-col .l-autoflow-row:hover {
          background: rgba(255, 255, 255, 0.1); }
        /* line 93, ../../../../general/res/sass/_autoflow.scss */
        .autoflow .l-autoflow-items .l-autoflow-col .l-autoflow-row.s-stale .l-autoflow-item.l {
          color: rgba(51, 51, 51, 0.3) !important;
          font-style: italic; }
        /* line 94, ../../../../general/res/sass/_autoflow.scss */
        .autoflow .l-autoflow-items .l-autoflow-col .l-autoflow-row.s-stale .l-autoflow-item.r {
          color: rgba(51, 51, 51, 0.5) !important;
          font-style: italic; }
        /* line 97, ../../../../general/res/sass/_autoflow.scss */
        .autoflow .l-autoflow-items .l-autoflow-col .l-autoflow-row:not(.s-stale) .l-autoflow-item.r {
          color: gray; }
        /* line 101, ../../../../general/res/sass/_autoflow.scss */
        .autoflow .l-autoflow-items .l-autoflow-col .l-autoflow-row.first-in-group {
          border-top: 1px solid rgba(153, 153, 153, 0.2); }
        /* line 104, ../../../../general/res/sass/_autoflow.scss */
        .autoflow .l-autoflow-items .l-autoflow-col .l-autoflow-row .l-autoflow-item {
          display: block; }
          /* line 106, ../../../../general/res/sass/_autoflow.scss */
          .autoflow .l-autoflow-items .l-autoflow-col .l-autoflow-row .l-autoflow-item.l {
            float: none;
            overflow: hidden;
            text-overflow: ellipsis;
            white-space: nowrap;
            width: auto; }
          /* line 113, ../../../../general/res/sass/_autoflow.scss */
          .autoflow .l-autoflow-items .l-autoflow-col .l-autoflow-row .l-autoflow-item.r {
            -moz-border-radius: 3px;
            -webkit-border-radius: 3px;
            border-radius: 3px;
            float: right;
            margin-left: 5px;
            padding-left: 5px;
            padding-right: 5px;
            text-align: right; }
      /* line 124, ../../../../general/res/sass/_autoflow.scss */
      .autoflow .l-autoflow-items .l-autoflow-col:first-child {
        border-left: none;
        padding-left: 0; }

/* line 1, ../../../../general/res/sass/features/_imagery.scss */
.l-image-main-wrapper,
.l-image-main,
.l-image-main-controlbar,
.l-image-thumbs-wrapper {
  overflow: false;
  position: absolute;
  top: 0;
  right: 0;
  bottom: 0;
  left: 0;
  width: auto;
  height: auto; }

/*************************************** MAIN LAYOUT */
/* line 9, ../../../../general/res/sass/features/_imagery.scss */
.l-image-main-wrapper {
  min-height: 100px;
  min-width: 150px; }
  /* line 16, ../../../../general/res/sass/features/_imagery.scss */
  .l-image-main-wrapper .l-image-main {
    background-color: rgba(0, 0, 0, 0.05);
    bottom: 30px; }
  /* line 20, ../../../../general/res/sass/features/_imagery.scss */
  .l-image-main-wrapper .l-image-main-controlbar {
    top: auto;
    height: 25px; }

/* line 26, ../../../../general/res/sass/features/_imagery.scss */
.l-image-thumbs-wrapper {
  top: auto;
  height: 168px; }

/* line 32, ../../../../general/res/sass/features/_imagery.scss */
.l-date,
.l-time,
.l-timezone {
  display: inline-block; }

/*************************************** MAIN IMAGE */
/* line 40, ../../../../general/res/sass/features/_imagery.scss */
.l-image-main,
.l-image-thumb-item .l-thumb {
  background-size: contain;
  background-position: center;
  background-repeat: no-repeat; }

/* line 51, ../../../../general/res/sass/features/_imagery.scss */
.l-image-main-controlbar {
  font-size: 0.8em;
  line-height: 25px; }
  /* line 55, ../../../../general/res/sass/features/_imagery.scss */
  .l-image-main-controlbar .left, .l-image-main-controlbar .right {
    direction: rtl;
    overflow: hidden; }
  /* line 59, ../../../../general/res/sass/features/_imagery.scss */
  .l-image-main-controlbar .left {
    text-align: left; }
  /* line 63, ../../../../general/res/sass/features/_imagery.scss */
  .l-image-main-controlbar .right {
    z-index: 2; }
  /* line 67, ../../../../general/res/sass/features/_imagery.scss */
  .l-image-main-controlbar .l-date,
  .l-image-main-controlbar .l-time {
    color: #333333; }
  /* line 71, ../../../../general/res/sass/features/_imagery.scss */
  .l-image-main-controlbar .l-mag {
    direction: ltr;
    display: inline-block; }
    /* line 75, ../../../../general/res/sass/features/_imagery.scss */
    .l-image-main-controlbar .l-mag:before {
      content: "\000049"; }
  /* line 79, ../../../../general/res/sass/features/_imagery.scss */
  .l-image-main-controlbar .s-mag {
    color: #999999; }
  /* line 82, ../../../../general/res/sass/features/_imagery.scss */
  .l-image-main-controlbar .l-btn.show-thumbs {
    display: none; }

/* line 87, ../../../../general/res/sass/features/_imagery.scss */
.s-image-main {
  border: 1px solid transparent; }
  /* line 89, ../../../../general/res/sass/features/_imagery.scss */
  .s-image-main.paused {
    border-color: #ff9900; }

/*************************************** THUMBS */
/* line 96, ../../../../general/res/sass/features/_imagery.scss */
.l-image-thumbs-wrapper {
  direction: rtl;
  overflow-x: auto;
  overflow-y: hidden;
  padding-bottom: 5px;
  white-space: nowrap;
  z-index: 70; }

/* line 106, ../../../../general/res/sass/features/_imagery.scss */
.l-image-thumb-item {
  -moz-transition: background-color 0.25s;
  -o-transition: background-color 0.25s;
  -webkit-transition: background-color 0.25s;
  transition: background-color 0.25s;
  -moz-box-sizing: border-box;
  -webkit-box-sizing: border-box;
  box-sizing: border-box;
  padding: 1px;
  position: relative;
  cursor: pointer;
  direction: ltr;
  display: inline-block;
  font-size: 0.8em;
  margin-left: 3px;
  text-align: left;
  width: 122px;
  white-space: normal; }
  /* line 111, ../../../../general/res/sass/features/_imagery.scss */
  .l-image-thumb-item .l-thumb,
  .l-image-thumb-item .l-date,
  .l-image-thumb-item .l-time {
    display: inline-block; }
  /* line 116, ../../../../general/res/sass/features/_imagery.scss */
  .l-image-thumb-item .l-date,
  .l-image-thumb-item .l-time {
    padding: 2px 3px; }
  /* line 128, ../../../../general/res/sass/features/_imagery.scss */
  .l-image-thumb-item:hover {
    background: rgba(255, 255, 255, 0.2); }
    /* line 130, ../../../../general/res/sass/features/_imagery.scss */
    .l-image-thumb-item:hover .l-date,
    .l-image-thumb-item:hover .l-time {
      color: #fff; }
  /* line 135, ../../../../general/res/sass/features/_imagery.scss */
  .l-image-thumb-item.selected {
    background: #0099cc; }
    /* line 137, ../../../../general/res/sass/features/_imagery.scss */
    .l-image-thumb-item.selected .l-date,
    .l-image-thumb-item.selected .l-time {
      color: #fff; }
  /* line 142, ../../../../general/res/sass/features/_imagery.scss */
  .l-image-thumb-item .l-thumb {
    background-color: rgba(255, 255, 255, 0.1);
    height: 120px;
    width: 120px;
    margin-top: 0; }

/*************************************** WHEN IN FRAME */
/* line 152, ../../../../general/res/sass/features/_imagery.scss */
.frame .t-imagery .l-image-main-wrapper {
  bottom: 0; }
  /* line 154, ../../../../general/res/sass/features/_imagery.scss */
  .frame .t-imagery .l-image-main-wrapper .l-image-main-controlbar {
    font-size: 0.7em; }
/* line 163, ../../../../general/res/sass/features/_imagery.scss */
.frame .t-imagery .l-image-thumbs-wrapper {
  display: none; }

/* line 5, ../../../../general/res/sass/features/_time-display.scss */
.l-time-display:hover .l-btn.control {
  opacity: 1; }
/* line 9, ../../../../general/res/sass/features/_time-display.scss */
.l-time-display .l-elem-wrapper {
  position: relative; }
/* line 12, ../../../../general/res/sass/features/_time-display.scss */
.l-time-display .l-elem {
  display: inline-block; }
/* line 17, ../../../../general/res/sass/features/_time-display.scss */
.l-time-display.l-timer .l-elem.l-value {
  -moz-transition-property: left;
  -o-transition-property: left;
  -webkit-transition-property: left;
  transition-property: left;
  -moz-transition-duration: 200ms;
  -o-transition-duration: 200ms;
  -webkit-transition-duration: 200ms;
  transition-duration: 200ms;
  -moz-transition-timing-function: ease-in-out;
  -o-transition-timing-function: ease-in-out;
  -webkit-transition-timing-function: ease-in-out;
  transition-timing-function: ease-in-out;
  position: absolute;
  left: 0;
  z-index: 1; }
  /* line 22, ../../../../general/res/sass/features/_time-display.scss */
  .l-time-display.l-timer .l-elem.l-value .ui-symbol.direction, .l-time-display.l-timer .l-elem.l-value .l-datetime-picker .l-month-year-pager .direction.pager, .l-datetime-picker .l-month-year-pager .l-time-display.l-timer .l-elem.l-value .direction.pager {
    font-size: 0.8em; }
/* line 26, ../../../../general/res/sass/features/_time-display.scss */
.l-time-display.l-timer:hover .l-elem.l-value {
  left: 20px; }
/* line 33, ../../../../general/res/sass/features/_time-display.scss */
.l-time-display .l-elem .value.active, .l-time-display .l-elem.value.active {
  color: #fff; }
/* line 38, ../../../../general/res/sass/features/_time-display.scss */
.l-time-display .l-btn.control {
  -moz-transition-property: visibility, opacity, background-color, border-color;
  -o-transition-property: visibility, opacity, background-color, border-color;
  -webkit-transition-property: visibility, opacity, background-color, border-color;
  transition-property: visibility, opacity, background-color, border-color;
  -moz-transition-duration: 200ms;
  -o-transition-duration: 200ms;
  -webkit-transition-duration: 200ms;
  transition-duration: 200ms;
  -moz-transition-timing-function: ease-in-out;
  -o-transition-timing-function: ease-in-out;
  -webkit-transition-timing-function: ease-in-out;
  transition-timing-function: ease-in-out;
  opacity: 0;
  font-size: 0.65em;
  vertical-align: top; }

/* line 3, ../sass/_controls.scss */
.s-btn.major .title-label, .major.s-menu-btn .title-label {
  text-transform: uppercase; }<|MERGE_RESOLUTION|>--- conflicted
+++ resolved
@@ -20,7 +20,7 @@
  * this source code distribution or the Licensing information page available
  * at runtime from the About dialog for additional information.
  *****************************************************************************/
-/* line 5, ../../../../../../../../../../../Library/Ruby/Gems/2.0.0/gems/compass-core-1.0.3/stylesheets/compass/reset/_utilities.scss */
+/* line 5, ../../../../../../../../../../Library/Ruby/Gems/2.0.0/gems/compass-core-1.0.3/stylesheets/compass/reset/_utilities.scss */
 html, body, div, span, applet, object, iframe,
 h1, h2, h3, h4, h5, h6, p, blockquote, pre,
 a, abbr, acronym, address, big, cite, code,
@@ -41,38 +41,38 @@
   font-size: 100%;
   vertical-align: baseline; }
 
-/* line 22, ../../../../../../../../../../../Library/Ruby/Gems/2.0.0/gems/compass-core-1.0.3/stylesheets/compass/reset/_utilities.scss */
+/* line 22, ../../../../../../../../../../Library/Ruby/Gems/2.0.0/gems/compass-core-1.0.3/stylesheets/compass/reset/_utilities.scss */
 html {
   line-height: 1; }
 
-/* line 24, ../../../../../../../../../../../Library/Ruby/Gems/2.0.0/gems/compass-core-1.0.3/stylesheets/compass/reset/_utilities.scss */
+/* line 24, ../../../../../../../../../../Library/Ruby/Gems/2.0.0/gems/compass-core-1.0.3/stylesheets/compass/reset/_utilities.scss */
 ol, ul {
   list-style: none; }
 
-/* line 26, ../../../../../../../../../../../Library/Ruby/Gems/2.0.0/gems/compass-core-1.0.3/stylesheets/compass/reset/_utilities.scss */
+/* line 26, ../../../../../../../../../../Library/Ruby/Gems/2.0.0/gems/compass-core-1.0.3/stylesheets/compass/reset/_utilities.scss */
 table {
   border-collapse: collapse;
   border-spacing: 0; }
 
-/* line 28, ../../../../../../../../../../../Library/Ruby/Gems/2.0.0/gems/compass-core-1.0.3/stylesheets/compass/reset/_utilities.scss */
+/* line 28, ../../../../../../../../../../Library/Ruby/Gems/2.0.0/gems/compass-core-1.0.3/stylesheets/compass/reset/_utilities.scss */
 caption, th, td {
   text-align: left;
   font-weight: normal;
   vertical-align: middle; }
 
-/* line 30, ../../../../../../../../../../../Library/Ruby/Gems/2.0.0/gems/compass-core-1.0.3/stylesheets/compass/reset/_utilities.scss */
+/* line 30, ../../../../../../../../../../Library/Ruby/Gems/2.0.0/gems/compass-core-1.0.3/stylesheets/compass/reset/_utilities.scss */
 q, blockquote {
   quotes: none; }
-  /* line 103, ../../../../../../../../../../../Library/Ruby/Gems/2.0.0/gems/compass-core-1.0.3/stylesheets/compass/reset/_utilities.scss */
+  /* line 103, ../../../../../../../../../../Library/Ruby/Gems/2.0.0/gems/compass-core-1.0.3/stylesheets/compass/reset/_utilities.scss */
   q:before, q:after, blockquote:before, blockquote:after {
     content: "";
     content: none; }
 
-/* line 32, ../../../../../../../../../../../Library/Ruby/Gems/2.0.0/gems/compass-core-1.0.3/stylesheets/compass/reset/_utilities.scss */
+/* line 32, ../../../../../../../../../../Library/Ruby/Gems/2.0.0/gems/compass-core-1.0.3/stylesheets/compass/reset/_utilities.scss */
 a img {
   border: none; }
 
-/* line 116, ../../../../../../../../../../../Library/Ruby/Gems/2.0.0/gems/compass-core-1.0.3/stylesheets/compass/reset/_utilities.scss */
+/* line 116, ../../../../../../../../../../Library/Ruby/Gems/2.0.0/gems/compass-core-1.0.3/stylesheets/compass/reset/_utilities.scss */
 article, aside, details, figcaption, figure, footer, header, hgroup, main, menu, nav, section, summary {
   display: block; }
 
@@ -1826,11 +1826,7 @@
   right: 0;
   bottom: 0;
   left: 0; }
-<<<<<<< HEAD
-/* line 312, ../../../../general/res/sass/controls/_controls.scss */
-=======
 /* line 308, ../../../../general/res/sass/controls/_controls.scss */
->>>>>>> 756f7288
 .slider .knob {
   -moz-transition-property: visibility, opacity, background-color, border-color;
   -o-transition-property: visibility, opacity, background-color, border-color;
@@ -1844,12 +1840,7 @@
   -o-transition-timing-function: ease-in-out;
   -webkit-transition-timing-function: ease-in-out;
   transition-timing-function: ease-in-out;
-<<<<<<< HEAD
-  background-color: rgba(0, 153, 204, 0.3);
-  cursor: ew-resize;
-=======
   background-color: rgba(0, 153, 204, 0.5);
->>>>>>> 756f7288
   position: absolute;
   height: 100%;
   width: 10px;
@@ -1857,12 +1848,6 @@
   auto: 0;
   bottom: auto;
   left: auto; }
-<<<<<<< HEAD
-  /* line 317, ../../../../general/res/sass/controls/_controls.scss */
-  .slider .knob:hover {
-    background-color: #0099cc; }
-/* line 335, ../../../../general/res/sass/controls/_controls.scss */
-=======
   /* line 313, ../../../../general/res/sass/controls/_controls.scss */
   .slider .knob:hover {
     background-color: rgba(0, 153, 204, 0.7); }
@@ -1885,7 +1870,6 @@
   border-bottom-right-radius: 10px;
   cursor: e-resize; }
 /* line 332, ../../../../general/res/sass/controls/_controls.scss */
->>>>>>> 756f7288
 .slider .range {
   -moz-transition-property: visibility, opacity, background-color, border-color;
   -o-transition-property: visibility, opacity, background-color, border-color;
@@ -1899,11 +1883,7 @@
   -o-transition-timing-function: ease-in-out;
   -webkit-transition-timing-function: ease-in-out;
   transition-timing-function: ease-in-out;
-<<<<<<< HEAD
-  background-color: rgba(0, 153, 204, 0.3);
-=======
   background-color: rgba(0, 153, 204, 0.2);
->>>>>>> 756f7288
   cursor: ew-resize;
   position: absolute;
   top: 0;
@@ -1912,21 +1892,12 @@
   left: auto;
   height: auto;
   width: auto; }
-<<<<<<< HEAD
-  /* line 346, ../../../../general/res/sass/controls/_controls.scss */
-  .slider .range:hover {
-    background-color: rgba(0, 153, 204, 0.5); }
-
-/******************************************************** DATETIME PICKER */
-/* line 353, ../../../../general/res/sass/controls/_controls.scss */
-=======
   /* line 343, ../../../../general/res/sass/controls/_controls.scss */
   .slider .range:hover {
     background-color: rgba(0, 153, 204, 0.4); }
 
 /******************************************************** DATETIME PICKER */
 /* line 350, ../../../../general/res/sass/controls/_controls.scss */
->>>>>>> 756f7288
 .l-datetime-picker {
   -moz-user-select: -moz-none;
   -ms-user-select: none;
@@ -1935,35 +1906,12 @@
   font-size: 0.8rem;
   padding: 10px !important;
   width: 230px; }
-<<<<<<< HEAD
-  /* line 359, ../../../../general/res/sass/controls/_controls.scss */
-=======
   /* line 356, ../../../../general/res/sass/controls/_controls.scss */
->>>>>>> 756f7288
   .l-datetime-picker .l-month-year-pager {
     font-size: 0.8rem;
     height: 15px;
     margin-bottom: 5px;
     position: relative; }
-<<<<<<< HEAD
-    /* line 371, ../../../../general/res/sass/controls/_controls.scss */
-    .l-datetime-picker .l-month-year-pager .pager {
-      width: 20px; }
-      /* line 374, ../../../../general/res/sass/controls/_controls.scss */
-      .l-datetime-picker .l-month-year-pager .pager.prev {
-        right: auto; }
-        /* line 376, ../../../../general/res/sass/controls/_controls.scss */
-        .l-datetime-picker .l-month-year-pager .pager.prev:before {
-          content: "\3c"; }
-      /* line 380, ../../../../general/res/sass/controls/_controls.scss */
-      .l-datetime-picker .l-month-year-pager .pager.next {
-        left: auto;
-        text-align: right; }
-        /* line 383, ../../../../general/res/sass/controls/_controls.scss */
-        .l-datetime-picker .l-month-year-pager .pager.next:before {
-          content: "\3e"; }
-    /* line 388, ../../../../general/res/sass/controls/_controls.scss */
-=======
     /* line 368, ../../../../general/res/sass/controls/_controls.scss */
     .l-datetime-picker .l-month-year-pager .pager {
       width: 20px; }
@@ -1981,16 +1929,10 @@
         .l-datetime-picker .l-month-year-pager .pager.next:before {
           content: "\3e"; }
     /* line 385, ../../../../general/res/sass/controls/_controls.scss */
->>>>>>> 756f7288
     .l-datetime-picker .l-month-year-pager .val {
       text-align: center;
       left: 25px;
       right: 25px; }
-<<<<<<< HEAD
-
-/******************************************************** CALENDAR */
-/* line 399, ../../../../general/res/sass/controls/_controls.scss */
-=======
   /* line 391, ../../../../general/res/sass/controls/_controls.scss */
   .l-datetime-picker .l-calendar,
   .l-datetime-picker .l-time-selects {
@@ -2001,39 +1943,22 @@
 
 /******************************************************** CALENDAR */
 /* line 403, ../../../../general/res/sass/controls/_controls.scss */
->>>>>>> 756f7288
 .l-calendar ul.l-cal-row {
   display: -webkit-flex;
   display: flex;
   -webkit-flex-flow: row nowrap;
   flex-flow: row nowrap;
   margin-top: 1px; }
-<<<<<<< HEAD
-  /* line 403, ../../../../general/res/sass/controls/_controls.scss */
-  .l-calendar ul.l-cal-row:first-child {
-    margin-top: 0; }
-  /* line 406, ../../../../general/res/sass/controls/_controls.scss */
-=======
   /* line 407, ../../../../general/res/sass/controls/_controls.scss */
   .l-calendar ul.l-cal-row:first-child {
     margin-top: 0; }
   /* line 410, ../../../../general/res/sass/controls/_controls.scss */
->>>>>>> 756f7288
   .l-calendar ul.l-cal-row li {
     -webkit-flex: 1 0;
     flex: 1 0;
     margin-left: 1px;
     padding: 5px;
     text-align: center; }
-<<<<<<< HEAD
-    /* line 412, ../../../../general/res/sass/controls/_controls.scss */
-    .l-calendar ul.l-cal-row li:first-child {
-      margin-left: 0; }
-  /* line 416, ../../../../general/res/sass/controls/_controls.scss */
-  .l-calendar ul.l-cal-row.l-header li {
-    color: #999999; }
-  /* line 419, ../../../../general/res/sass/controls/_controls.scss */
-=======
     /* line 416, ../../../../general/res/sass/controls/_controls.scss */
     .l-calendar ul.l-cal-row li:first-child {
       margin-left: 0; }
@@ -2041,7 +1966,6 @@
   .l-calendar ul.l-cal-row.l-header li {
     color: #999999; }
   /* line 423, ../../../../general/res/sass/controls/_controls.scss */
->>>>>>> 756f7288
   .l-calendar ul.l-cal-row.l-body li {
     -moz-transition-property: background-color;
     -o-transition-property: background-color;
@@ -2056,27 +1980,6 @@
     -webkit-transition-timing-function: ease-in-out;
     transition-timing-function: ease-in-out;
     cursor: pointer; }
-<<<<<<< HEAD
-    /* line 422, ../../../../general/res/sass/controls/_controls.scss */
-    .l-calendar ul.l-cal-row.l-body li.in-month {
-      background-color: #f2f2f2; }
-    /* line 425, ../../../../general/res/sass/controls/_controls.scss */
-    .l-calendar ul.l-cal-row.l-body li .sub {
-      color: #999999;
-      font-size: 0.8em; }
-    /* line 429, ../../../../general/res/sass/controls/_controls.scss */
-    .l-calendar ul.l-cal-row.l-body li.selected {
-      background: #1ac6ff;
-      color: #fcfcfc; }
-      /* line 432, ../../../../general/res/sass/controls/_controls.scss */
-      .l-calendar ul.l-cal-row.l-body li.selected .sub {
-        color: inherit; }
-    /* line 436, ../../../../general/res/sass/controls/_controls.scss */
-    .l-calendar ul.l-cal-row.l-body li:hover {
-      background-color: #0099cc;
-      color: #fff; }
-      /* line 439, ../../../../general/res/sass/controls/_controls.scss */
-=======
     /* line 426, ../../../../general/res/sass/controls/_controls.scss */
     .l-calendar ul.l-cal-row.l-body li.in-month {
       background-color: #f2f2f2; }
@@ -2096,17 +1999,12 @@
       background-color: #0099cc;
       color: #fff; }
       /* line 443, ../../../../general/res/sass/controls/_controls.scss */
->>>>>>> 756f7288
       .l-calendar ul.l-cal-row.l-body li:hover .sub {
         color: inherit; }
 
 /******************************************************** BROWSER ELEMENTS */
 @media screen and (min-device-width: 800px) and (min-device-height: 1025px), screen and (min-device-width: 1025px) and (min-device-height: 800px) {
-<<<<<<< HEAD
-  /* line 450, ../../../../general/res/sass/controls/_controls.scss */
-=======
   /* line 454, ../../../../general/res/sass/controls/_controls.scss */
->>>>>>> 756f7288
   ::-webkit-scrollbar {
     -moz-border-radius: 2px;
     -webkit-border-radius: 2px;
@@ -2121,11 +2019,7 @@
     height: 10px;
     width: 10px; }
 
-<<<<<<< HEAD
-  /* line 459, ../../../../general/res/sass/controls/_controls.scss */
-=======
   /* line 463, ../../../../general/res/sass/controls/_controls.scss */
->>>>>>> 756f7288
   ::-webkit-scrollbar-thumb {
     background-image: url('data:image/svg+xml;base64,PD94bWwgdmVyc2lvbj0iMS4wIiBlbmNvZGluZz0idXRmLTgiPz4gPHN2ZyB2ZXJzaW9uPSIxLjEiIHhtbG5zPSJodHRwOi8vd3d3LnczLm9yZy8yMDAwL3N2ZyI+PGRlZnM+PGxpbmVhckdyYWRpZW50IGlkPSJncmFkIiBncmFkaWVudFVuaXRzPSJvYmplY3RCb3VuZGluZ0JveCIgeDE9IjAuNSIgeTE9IjAuMCIgeDI9IjAuNSIgeTI9IjEuMCI+PHN0b3Agb2Zmc2V0PSIwJSIgc3RvcC1jb2xvcj0iIzg5ODk4OSIvPjxzdG9wIG9mZnNldD0iMTAwJSIgc3RvcC1jb2xvcj0iIzdkN2Q3ZCIvPjwvbGluZWFyR3JhZGllbnQ+PC9kZWZzPjxyZWN0IHg9IjAiIHk9IjAiIHdpZHRoPSIxMDAlIiBoZWlnaHQ9IjEwMCUiIGZpbGw9InVybCgjZ3JhZCkiIC8+PC9zdmc+IA==');
     background-size: 100%;
@@ -2139,11 +2033,7 @@
     -moz-box-sizing: border-box;
     -webkit-box-sizing: border-box;
     box-sizing: border-box; }
-<<<<<<< HEAD
-    /* line 468, ../../../../general/res/sass/controls/_controls.scss */
-=======
     /* line 472, ../../../../general/res/sass/controls/_controls.scss */
->>>>>>> 756f7288
     ::-webkit-scrollbar-thumb:hover {
       background-image: url('data:image/svg+xml;base64,PD94bWwgdmVyc2lvbj0iMS4wIiBlbmNvZGluZz0idXRmLTgiPz4gPHN2ZyB2ZXJzaW9uPSIxLjEiIHhtbG5zPSJodHRwOi8vd3d3LnczLm9yZy8yMDAwL3N2ZyI+PGRlZnM+PGxpbmVhckdyYWRpZW50IGlkPSJncmFkIiBncmFkaWVudFVuaXRzPSJvYmplY3RCb3VuZGluZ0JveCIgeDE9IjAuNSIgeTE9IjAuMCIgeDI9IjAuNSIgeTI9IjEuMCI+PHN0b3Agb2Zmc2V0PSIwJSIgc3RvcC1jb2xvcj0iIzAwYWNlNiIvPjxzdG9wIG9mZnNldD0iMTAwJSIgc3RvcC1jb2xvcj0iIzAwOTljYyIvPjwvbGluZWFyR3JhZGllbnQ+PC9kZWZzPjxyZWN0IHg9IjAiIHk9IjAiIHdpZHRoPSIxMDAlIiBoZWlnaHQ9IjEwMCUiIGZpbGw9InVybCgjZ3JhZCkiIC8+PC9zdmc+IA==');
       background-size: 100%;
@@ -2152,11 +2042,7 @@
       background-image: -webkit-linear-gradient(#00ace6, #0099cc 20px);
       background-image: linear-gradient(#00ace6, #0099cc 20px); }
 
-<<<<<<< HEAD
-  /* line 473, ../../../../general/res/sass/controls/_controls.scss */
-=======
   /* line 477, ../../../../general/res/sass/controls/_controls.scss */
->>>>>>> 756f7288
   ::-webkit-scrollbar-corner {
     background: rgba(0, 0, 0, 0.1); } }
 /*****************************************************************************
@@ -2456,132 +2342,6 @@
   right: 0;
   width: auto; }
 
-<<<<<<< HEAD
-/* line 1, ../../../../general/res/sass/controls/_time-controller.scss */
-.l-time-controller {
-  min-width: 400px; }
-  /* line 9, ../../../../general/res/sass/controls/_time-controller.scss */
-  .l-time-controller .l-time-range-inputs-holder,
-  .l-time-controller .l-time-range-slider {
-    font-size: 0.8em; }
-  /* line 14, ../../../../general/res/sass/controls/_time-controller.scss */
-  .l-time-controller .l-time-range-inputs-holder,
-  .l-time-controller .l-time-range-slider-holder,
-  .l-time-controller .l-time-range-ticks-holder {
-    overflow: visible;
-    position: absolute;
-    top: 0;
-    right: 0;
-    bottom: 0;
-    left: 0;
-    width: auto;
-    height: auto;
-    -moz-box-sizing: border-box;
-    -webkit-box-sizing: border-box;
-    box-sizing: border-box;
-    top: auto; }
-  /* line 23, ../../../../general/res/sass/controls/_time-controller.scss */
-  .l-time-controller .l-time-range-slider,
-  .l-time-controller .l-time-range-ticks {
-    overflow: visible;
-    position: absolute;
-    top: 0;
-    right: 0;
-    bottom: 0;
-    left: 0;
-    width: auto;
-    height: auto; }
-  /* line 29, ../../../../general/res/sass/controls/_time-controller.scss */
-  .l-time-controller .l-time-range-inputs-holder {
-    height: 33px;
-    bottom: 46px;
-    padding-top: 5px;
-    border-top: 1px solid rgba(102, 102, 102, 0.2); }
-    /* line 34, ../../../../general/res/sass/controls/_time-controller.scss */
-    .l-time-controller .l-time-range-inputs-holder .type-icon {
-      font-size: 120%;
-      vertical-align: middle; }
-    /* line 38, ../../../../general/res/sass/controls/_time-controller.scss */
-    .l-time-controller .l-time-range-inputs-holder .l-time-range-input,
-    .l-time-controller .l-time-range-inputs-holder .l-time-range-inputs-elem {
-      margin-right: 5px; }
-      /* line 41, ../../../../general/res/sass/controls/_time-controller.scss */
-      .l-time-controller .l-time-range-inputs-holder .l-time-range-input .lbl,
-      .l-time-controller .l-time-range-inputs-holder .l-time-range-inputs-elem .lbl {
-        color: #999999; }
-      /* line 44, ../../../../general/res/sass/controls/_time-controller.scss */
-      .l-time-controller .l-time-range-inputs-holder .l-time-range-input .ui-symbol.icon, .l-time-controller .l-time-range-inputs-holder .l-time-range-input .l-datetime-picker .l-month-year-pager .icon.pager, .l-datetime-picker .l-month-year-pager .l-time-controller .l-time-range-inputs-holder .l-time-range-input .icon.pager,
-      .l-time-controller .l-time-range-inputs-holder .l-time-range-inputs-elem .ui-symbol.icon,
-      .l-time-controller .l-time-range-inputs-holder .l-time-range-inputs-elem .l-datetime-picker .l-month-year-pager .icon.pager,
-      .l-datetime-picker .l-month-year-pager .l-time-controller .l-time-range-inputs-holder .l-time-range-inputs-elem .icon.pager {
-        font-size: 11px;
-        width: 11px; }
-  /* line 51, ../../../../general/res/sass/controls/_time-controller.scss */
-  .l-time-controller .l-time-range-slider,
-  .l-time-controller .l-time-range-ticks {
-    left: 125px;
-    right: 125px; }
-  /* line 57, ../../../../general/res/sass/controls/_time-controller.scss */
-  .l-time-controller .l-time-range-slider-holder {
-    height: 20px;
-    bottom: 23px; }
-    /* line 60, ../../../../general/res/sass/controls/_time-controller.scss */
-    .l-time-controller .l-time-range-slider-holder .range-holder {
-      -moz-box-shadow: none;
-      -webkit-box-shadow: none;
-      box-shadow: none;
-      background: none;
-      border: none; }
-  /* line 67, ../../../../general/res/sass/controls/_time-controller.scss */
-  .l-time-controller .l-time-range-ticks-holder {
-    height: 20px; }
-    /* line 69, ../../../../general/res/sass/controls/_time-controller.scss */
-    .l-time-controller .l-time-range-ticks-holder .l-time-range-ticks {
-      border-top: 1px solid rgba(0, 0, 0, 0.2); }
-      /* line 71, ../../../../general/res/sass/controls/_time-controller.scss */
-      .l-time-controller .l-time-range-ticks-holder .l-time-range-ticks .tick {
-        background-color: rgba(0, 0, 0, 0.2);
-        border: none;
-        height: 5px;
-        width: 1px;
-        margin-left: -1px;
-        position: absolute; }
-        /* line 78, ../../../../general/res/sass/controls/_time-controller.scss */
-        .l-time-controller .l-time-range-ticks-holder .l-time-range-ticks .tick:first-child {
-          margin-left: 0; }
-        /* line 81, ../../../../general/res/sass/controls/_time-controller.scss */
-        .l-time-controller .l-time-range-ticks-holder .l-time-range-ticks .tick .l-time-range-tick-label {
-          transform: translateX(-50%);
-          -webkit-transform: translateX(-50%);
-          color: #999999;
-          display: inline-block;
-          font-size: 0.7em;
-          position: absolute;
-          top: 8px;
-          white-space: nowrap;
-          z-index: 2; }
-  /* line 95, ../../../../general/res/sass/controls/_time-controller.scss */
-  .l-time-controller .knob {
-    width: 5px; }
-    /* line 97, ../../../../general/res/sass/controls/_time-controller.scss */
-    .l-time-controller .knob .range-value {
-      position: absolute;
-      height: 20px;
-      line-height: 20px;
-      white-space: nowrap; }
-    /* line 103, ../../../../general/res/sass/controls/_time-controller.scss */
-    .l-time-controller .knob:hover .range-value {
-      color: #0099cc; }
-    /* line 108, ../../../../general/res/sass/controls/_time-controller.scss */
-    .l-time-controller .knob.knob-l .range-value {
-      text-align: right;
-      right: 10px; }
-    /* line 115, ../../../../general/res/sass/controls/_time-controller.scss */
-    .l-time-controller .knob.knob-r .range-value {
-      left: 10px; }
-
-/* line 126, ../../../../general/res/sass/controls/_time-controller.scss */
-=======
 /* line 27, ../../../../general/res/sass/controls/_time-controller.scss */
 .l-time-controller .l-time-range-inputs-holder,
 .l-time-controller .l-time-range-slider {
@@ -2782,7 +2542,6 @@
       background-color: #0052b5; }
 
 /* line 193, ../../../../general/res/sass/controls/_time-controller.scss */
->>>>>>> 756f7288
 .s-time-range-val {
   -moz-border-radius: 4px;
   -webkit-border-radius: 4px;
@@ -3653,11 +3412,7 @@
   .pane.treeview.left .tree-holder {
     overflow: auto;
     top: 64px; }
-<<<<<<< HEAD
-  /* line 251, ../../../../general/res/sass/user-environ/_layout.scss */
-=======
   /* line 250, ../../../../general/res/sass/user-environ/_layout.scss */
->>>>>>> 756f7288
   .pane.items .object-browse-bar .left.abs, .pane.items .object-browse-bar .l-datetime-picker .l-month-year-pager .left.pager, .l-datetime-picker .l-month-year-pager .pane.items .object-browse-bar .left.pager,
   .pane.items .object-browse-bar .l-datetime-picker .l-month-year-pager .left.val,
   .l-datetime-picker .l-month-year-pager .pane.items .object-browse-bar .left.val, .pane.items .object-browse-bar .s-menu-btn span.left.l-click-area, .s-menu-btn .pane.items .object-browse-bar span.left.l-click-area,
@@ -3690,9 +3445,6 @@
     .split-layout.vertical > .pane:first-child .holder {
       right: 3px; }
 
-<<<<<<< HEAD
-/* line 302, ../../../../general/res/sass/user-environ/_layout.scss */
-=======
 /* line 289, ../../../../general/res/sass/user-environ/_layout.scss */
 .object-holder {
   overflow: hidden;
@@ -3712,7 +3464,6 @@
     bottom: 88px; }
 
 /* line 304, ../../../../general/res/sass/user-environ/_layout.scss */
->>>>>>> 756f7288
 .object-browse-bar .s-btn, .object-browse-bar .s-menu-btn,
 .top-bar .buttons-main .s-btn,
 .top-bar .buttons-main .s-menu-btn,
@@ -3754,33 +3505,18 @@
       float: left;
       margin-right: 10px; }
 
-<<<<<<< HEAD
-/* line 338, ../../../../general/res/sass/user-environ/_layout.scss */
-=======
 /* line 340, ../../../../general/res/sass/user-environ/_layout.scss */
->>>>>>> 756f7288
 .l-flex {
   display: flex;
   display: -webkit-flex;
   flex-flow: row nowrap;
   -webkit-flex-flow: row nowrap; }
-<<<<<<< HEAD
-  /* line 341, ../../../../general/res/sass/user-environ/_layout.scss */
-=======
   /* line 343, ../../../../general/res/sass/user-environ/_layout.scss */
->>>>>>> 756f7288
   .l-flex .left {
     flex: 1 1 0;
     -webkit-flex: 1 1 0;
     padding-right: 10px; }
 
-<<<<<<< HEAD
-/* line 348, ../../../../general/res/sass/user-environ/_layout.scss */
-.vscroll {
-  overflow-y: auto; }
-
-=======
->>>>>>> 756f7288
 /*****************************************************************************
  * Open MCT Web, Copyright (c) 2014-2015, United States Government
  * as represented by the Administrator of the National Aeronautics and Space
