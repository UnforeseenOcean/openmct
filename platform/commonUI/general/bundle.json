{
    "name": "General UI elements",
    "description": "General UI elements, meant to be reused across modes",
    "resources": "res",
    "extensions": {
        "services": [
            {
                "key": "urlService",
                "implementation": "/services/UrlService.js",
                "depends": [ "$location" ]
            },
            {
                "key": "agentService",
<<<<<<< HEAD
                "implementation": "/services/AgentService.js",
                "depends": [ "$window" ]
=======
                "implementation": "/services/AgentService.js"
>>>>>>> 678d1183
            }
        ],
        "runs": [
            {
                "implementation": "StyleSheetLoader.js",
                "depends": [ "stylesheets[]", "$document" ]
            }
        ],
        "stylesheets": [
            {
                "stylesheetUrl": "css/normalize.min.css",
                "priority": "mandatory"
            },
            {
                "stylesheetUrl": "css/theme-espresso.css",
                "priority": 1000
            },
            {
                "stylesheetUrl": "css/items.css",
                "priority": 901
            },
            {
                "stylesheetUrl": "css/tree.css",
                "priority": 900
            }
        ],
        "templates": [
            {
                "key": "bottombar",
                "templateUrl": "templates/bottombar.html"
            },
            {
                "key": "action-button",
                "templateUrl": "templates/controls/action-button.html"
            },
            {
                "key": "input-filter",
                "templateUrl": "templates/controls/input-filter.html"
            },
            {
                "key": "indicator",
                "templateUrl": "templates/indicator.html"
            },
            {
              "key": "time-controller",
              "templateUrl": "templates/controls/time-controller.html"
            }
        ],
        "controllers": [
            {
                "key": "TreeNodeController",
                "implementation": "controllers/TreeNodeController.js",
                "depends": [ "$scope", "$timeout", "agentService" ]
            },
            {
                "key": "ActionGroupController",
                "implementation": "controllers/ActionGroupController.js",
                "depends": [ "$scope" ]
            },
            {
                "key": "ToggleController",
                "implementation": "controllers/ToggleController.js"
            },
            {
                "key": "ContextMenuController",
                "implementation": "controllers/ContextMenuController.js",
                "depends": [ "$scope" ]
            },
            {
                "key": "ClickAwayController",
                "implementation": "controllers/ClickAwayController.js",
                "depends": [ "$scope", "$document" ]
            },
            {
                "key": "ViewSwitcherController",
                "implementation": "controllers/ViewSwitcherController.js",
                "depends": [ "$scope", "$timeout" ]
            },
            {
                "key": "BottomBarController",
                "implementation": "controllers/BottomBarController.js",
                "depends": [ "indicators[]" ]
            },
            {
                "key": "GetterSetterController",
                "implementation": "controllers/GetterSetterController.js",
                "depends": [ "$scope" ]
            },
            {
                "key": "SplitPaneController",
                "implementation": "controllers/SplitPaneController.js"
            },
            {
                "key": "SelectorController",
                "implementation": "controllers/SelectorController.js",
                "depends": [ "objectService", "$scope" ]
            }
        ],
        "directives": [
            {
                "key": "mctContainer",
                "implementation": "directives/MCTContainer.js",
                "depends": [ "containers[]" ]
            },
            {
                "key": "mctDrag",
                "implementation": "directives/MCTDrag.js",
                "depends": [ "$document" ]
            },
            {
                "key": "mctResize",
                "implementation": "directives/MCTResize.js",
                "depends": [ "$timeout" ]
            },
            {
                "key": "mctScrollX",
                "implementation": "directives/MCTScroll.js",
                "depends": [ "$parse", "MCT_SCROLL_X_PROPERTY", "MCT_SCROLL_X_ATTRIBUTE" ]
            },
            {
                "key": "mctScrollY",
                "implementation": "directives/MCTScroll.js",
                "depends": [ "$parse", "MCT_SCROLL_Y_PROPERTY", "MCT_SCROLL_Y_ATTRIBUTE" ]
            },
            {
                "key": "mctSplitPane",
                "implementation": "directives/MCTSplitPane.js",
                "depends": [ "$parse", "$log" ]
            },
            {
                "key": "mctSplitter",
                "implementation": "directives/MCTSplitter.js"
            }
        ],
        "constants": [
            {
                "key": "MCT_SCROLL_X_PROPERTY",
                "value": "scrollLeft"
            },
            {
                "key": "MCT_SCROLL_X_ATTRIBUTE",
                "value": "mctScrollX"
            },
            {
                "key": "MCT_SCROLL_Y_PROPERTY",
                "value": "scrollTop"
            },
            {
                "key": "MCT_SCROLL_Y_ATTRIBUTE",
                "value": "mctScrollY"
            }
        ],
        "containers": [
            {
                "key": "accordion",
                "templateUrl": "templates/containers/accordion.html",
                "attributes": [ "label" ]
            }
        ],
        "representations": [
            {
                "key": "tree",
                "templateUrl": "templates/subtree.html",
                "uses": [ "composition" ],
                "type": "root",
                "priority": "preferred"
            },
            {
                "key": "tree",
                "templateUrl": "templates/tree.html"
            },
            {
                "key": "subtree",
                "templateUrl": "templates/subtree.html",
                "uses": [ "composition" ]
            },
            {
                "key": "test",
                "templateUrl": "templates/test.html"
            },
            {
                "key": "tree-node",
                "templateUrl": "templates/tree-node.html",
                "uses": [ "action" ]
            },
            {
                "key": "label",
                "templateUrl": "templates/label.html",
                "uses": [ "type", "location" ],
                "gestures": [ "drag", "menu", "info" ]
            },
            {
                "key": "node",
                "templateUrl": "templates/label.html",
                "uses": [ "type" ],
                "gestures": [ "drag", "menu" ]
            },
            {
                "key": "action-group",
                "templateUrl": "templates/controls/action-group.html",
                "uses": [ "action" ]
            },
            {
                "key": "context-menu",
                "templateUrl": "templates/menu/context-menu.html",
                "uses": [ "action" ]
            },
            {
                "key": "switcher",
                "templateUrl": "templates/controls/switcher.html",
                "uses": [ "view" ]
            }
        ],
        "controls": [
            {
                "key": "selector",
                "templateUrl": "templates/controls/selector.html"
            }
        ],
        "licenses": [
            {
                "name": "Modernizr",
                "version": "2.6.2",
                "description": "Browser/device capability finding",
                "author": "Faruk Ateş",
                "website": "http://modernizr.com",
                "copyright": "Copyright (c) 2009–2015",
                "license": "license-mit",
                "link": "http://modernizr.com/license/"
            },
            {
                "name": "Normalize.css",
                "version": "1.1.2",
                "description": "Browser style normalization",
                "author": "Nicolas Gallagher, Jonathan Neal",
                "website": "http://necolas.github.io/normalize.css/",
                "copyright": "Copyright (c) Nicolas Gallagher and Jonathan Neal",
                "license": "license-mit",
                "link": "https://github.com/necolas/normalize.css/blob/v1.1.2/LICENSE.md"
            }
        ]
    }
}<|MERGE_RESOLUTION|>--- conflicted
+++ resolved
@@ -11,12 +11,7 @@
             },
             {
                 "key": "agentService",
-<<<<<<< HEAD
-                "implementation": "/services/AgentService.js",
-                "depends": [ "$window" ]
-=======
                 "implementation": "/services/AgentService.js"
->>>>>>> 678d1183
             }
         ],
         "runs": [
