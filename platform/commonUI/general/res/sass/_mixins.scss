--- conflicted
+++ resolved
@@ -298,10 +298,6 @@
 	border-radius: $controlCr;
 	box-sizing: border-box;
 	color: $fg;
-<<<<<<< HEAD
-=======
-	//display: inline-block;
->>>>>>> d1e1ba1c
 }
 
 @mixin btnBase($bg: $colorBtnBg, $bgHov: $colorBtnBgHov, $fg: $colorBtnFg, $fgHov: $colorBtnFgHov, $ic: $colorBtnIcon, $icHov: $colorBtnIconHov) {
