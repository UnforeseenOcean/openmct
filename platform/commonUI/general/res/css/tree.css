/*****************************************************************************
 * Open MCT Web, Copyright (c) 2014-2015, United States Government
 * as represented by the Administrator of the National Aeronautics and Space
 * Administration. All rights reserved.
 *
 * Open MCT Web is licensed under the Apache License, Version 2.0 (the
 * "License"); you may not use this file except in compliance with the License.
 * You may obtain a copy of the License at
 * http://www.apache.org/licenses/LICENSE-2.0.
 *
 * Unless required by applicable law or agreed to in writing, software
 * distributed under the License is distributed on an "AS IS" BASIS, WITHOUT
 * WARRANTIES OR CONDITIONS OF ANY KIND, either express or implied. See the
 * License for the specific language governing permissions and limitations
 * under the License.
 *
 * Open MCT Web includes source code licensed under additional open source
 * licenses. See the Open Source Licenses file (LICENSES.md) included with
 * this source code distribution or the Licensing information page available
 * at runtime from the About dialog for additional information.
 *****************************************************************************/
/*****************************************************************************
 * Open MCT Web, Copyright (c) 2014-2015, United States Government
 * as represented by the Administrator of the National Aeronautics and Space
 * Administration. All rights reserved.
 *
 * Open MCT Web is licensed under the Apache License, Version 2.0 (the
 * "License"); you may not use this file except in compliance with the License.
 * You may obtain a copy of the License at
 * http://www.apache.org/licenses/LICENSE-2.0.
 *
 * Unless required by applicable law or agreed to in writing, software
 * distributed under the License is distributed on an "AS IS" BASIS, WITHOUT
 * WARRANTIES OR CONDITIONS OF ANY KIND, either express or implied. See the
 * License for the specific language governing permissions and limitations
 * under the License.
 *
 * Open MCT Web includes source code licensed under additional open source
 * licenses. See the Open Source Licenses file (LICENSES.md) included with
 * this source code distribution or the Licensing information page available
 * at runtime from the About dialog for additional information.
 *****************************************************************************/
/************************** FEATURES */
/************************** VERY INFLUENTIAL GLOBAL DIMENSIONS */
/************************** COLORS AND SHADING */
/************************** RATIOS */
/************************** LAYOUT */
/************************** CONTROLS */
/************************** PATHS */
/************************** TIMINGS */
/*****************************************************************************
 * Open MCT Web, Copyright (c) 2014-2015, United States Government
 * as represented by the Administrator of the National Aeronautics and Space
 * Administration. All rights reserved.
 *
 * Open MCT Web is licensed under the Apache License, Version 2.0 (the
 * "License"); you may not use this file except in compliance with the License.
 * You may obtain a copy of the License at
 * http://www.apache.org/licenses/LICENSE-2.0.
 *
 * Unless required by applicable law or agreed to in writing, software
 * distributed under the License is distributed on an "AS IS" BASIS, WITHOUT
 * WARRANTIES OR CONDITIONS OF ANY KIND, either express or implied. See the
 * License for the specific language governing permissions and limitations
 * under the License.
 *
 * Open MCT Web includes source code licensed under additional open source
 * licenses. See the Open Source Licenses file (LICENSES.md) included with
 * this source code distribution or the Licensing information page available
 * at runtime from the About dialog for additional information.
 *****************************************************************************/
<<<<<<< HEAD
=======
/************************** STYLE */
>>>>>>> b8b9721d
/************************** MOBILE REPRESENTATION ITEMS DIMENSIONS */
/************************** MOBILE TREE MENU DIMENSIONS */
/************************** WINDOW DIMENSIONS FOR RWD */
/************************** MEDIA QUERIES: WINDOW CHECKS FOR SPECIFIC ORIENTATIONS FOR EACH DEVICE */
/************************** MEDIA QUERIES: WINDOWS FOR SPECIFIC ORIENTATIONS FOR EACH DEVICE */
/************************** DEVICE PARAMETERS FOR MENUS/REPRESENTATIONS */
/*****************************************************************************
 * Open MCT Web, Copyright (c) 2014-2015, United States Government
 * as represented by the Administrator of the National Aeronautics and Space
 * Administration. All rights reserved.
 *
 * Open MCT Web is licensed under the Apache License, Version 2.0 (the
 * "License"); you may not use this file except in compliance with the License.
 * You may obtain a copy of the License at
 * http://www.apache.org/licenses/LICENSE-2.0.
 *
 * Unless required by applicable law or agreed to in writing, software
 * distributed under the License is distributed on an "AS IS" BASIS, WITHOUT
 * WARRANTIES OR CONDITIONS OF ANY KIND, either express or implied. See the
 * License for the specific language governing permissions and limitations
 * under the License.
 *
 * Open MCT Web includes source code licensed under additional open source
 * licenses. See the Open Source Licenses file (LICENSES.md) included with
 * this source code distribution or the Licensing information page available
 * at runtime from the About dialog for additional information.
 *****************************************************************************/
/*********************************************** FORM ELEMENTS */
/*
@mixin invokeMenu($baseColor: $colorBodyFg) {
	$c: $baseColor;
	color: $c;
	&:hover {
		color: lighten($c, $ltGamma);
	}
}
*/
/*****************************************************************************
 * Open MCT Web, Copyright (c) 2014-2015, United States Government
 * as represented by the Administrator of the National Aeronautics and Space
 * Administration. All rights reserved.
 *
 * Open MCT Web is licensed under the Apache License, Version 2.0 (the
 * "License"); you may not use this file except in compliance with the License.
 * You may obtain a copy of the License at
 * http://www.apache.org/licenses/LICENSE-2.0.
 *
 * Unless required by applicable law or agreed to in writing, software
 * distributed under the License is distributed on an "AS IS" BASIS, WITHOUT
 * WARRANTIES OR CONDITIONS OF ANY KIND, either express or implied. See the
 * License for the specific language governing permissions and limitations
 * under the License.
 *
 * Open MCT Web includes source code licensed under additional open source
 * licenses. See the Open Source Licenses file (LICENSES.md) included with
 * this source code distribution or the Licensing information page available
 * at runtime from the About dialog for additional information.
 *****************************************************************************/
/*****************************************************************************
 * Open MCT Web, Copyright (c) 2014-2015, United States Government
 * as represented by the Administrator of the National Aeronautics and Space
 * Administration. All rights reserved.
 *
 * Open MCT Web is licensed under the Apache License, Version 2.0 (the
 * "License"); you may not use this file except in compliance with the License.
 * You may obtain a copy of the License at
 * http://www.apache.org/licenses/LICENSE-2.0.
 *
 * Unless required by applicable law or agreed to in writing, software
 * distributed under the License is distributed on an "AS IS" BASIS, WITHOUT
 * WARRANTIES OR CONDITIONS OF ANY KIND, either express or implied. See the
 * License for the specific language governing permissions and limitations
 * under the License.
 *
 * Open MCT Web includes source code licensed under additional open source
 * licenses. See the Open Source Licenses file (LICENSES.md) included with
 * this source code distribution or the Licensing information page available
 * at runtime from the About dialog for additional information.
 *****************************************************************************/
/* line 23, ../sass/tree/_tree.scss */
ul.tree {
  margin: 0;
  padding: 0; }
<<<<<<< HEAD
  /* line 309, ../sass/_mixins.scss */
=======
  /* line 314, ../sass/_mixins.scss */
>>>>>>> b8b9721d
  ul.tree li {
    list-style-type: none;
    margin: 0;
    padding: 0; }
  /* line 25, ../sass/tree/_tree.scss */
  ul.tree li {
    display: block;
    position: relative; }
    /* line 28, ../sass/tree/_tree.scss */
    ul.tree li span.tree-item {
      -moz-box-sizing: border-box;
      -webkit-box-sizing: border-box;
      box-sizing: border-box;
      -moz-border-radius: 2px;
      -webkit-border-radius: 2px;
      border-radius: 2px;
      -moz-transition: background-color 0.25s;
      -o-transition: background-color 0.25s;
      -webkit-transition: background-color 0.25s;
      transition: background-color 0.25s;
      display: block;
      font-size: 0.8em;
      height: 1.5rem;
      line-height: 1.5rem;
      margin-bottom: 3px;
      position: relative; }
      /* line 40, ../sass/tree/_tree.scss */
      ul.tree li span.tree-item .view-control {
        display: inline-block;
        margin-left: 5px;
        font-size: 0.75em;
        width: 10px; }
        @media screen and (min-device-width: 800px) and (min-device-height: 1025px), screen and (min-device-width: 1025px) and (min-device-height: 800px) {
<<<<<<< HEAD
          /* line 47, ../sass/tree/_tree.scss */
          ul.tree li span.tree-item .view-control:hover {
            color: #ffc700; } }
      /* line 53, ../sass/tree/_tree.scss */
=======
          /* line 48, ../sass/tree/_tree.scss */
          ul.tree li span.tree-item .view-control:hover {
            color: #ffc700; } }
      /* line 54, ../sass/tree/_tree.scss */
>>>>>>> b8b9721d
      ul.tree li span.tree-item .label {
        display: block;
        overflow: hidden;
        position: absolute;
        top: 0px;
        right: 0px;
        bottom: 0px;
        left: 0px;
        width: auto;
        height: auto;
        line-height: 1.5rem;
        left: 15px; }
<<<<<<< HEAD
        /* line 60, ../sass/tree/_tree.scss */
=======
        /* line 62, ../sass/tree/_tree.scss */
>>>>>>> b8b9721d
        ul.tree li span.tree-item .label .type-icon {
          text-shadow: rgba(0, 0, 0, 0.6) 0 1px 2px;
          font-size: 16px;
          color: #0099cc;
          left: 5px;
          position: absolute;
          top: 4px;
          bottom: auto;
          height: 16px;
          line-height: 100%;
          right: auto;
<<<<<<< HEAD
          width: 1em; }
          /* line 68, ../sass/tree/_tree.scss */
=======
          width: 16px; }
          /* line 75, ../sass/tree/_tree.scss */
>>>>>>> b8b9721d
          ul.tree li span.tree-item .label .type-icon .icon.l-icon-link, ul.tree li span.tree-item .label .type-icon .icon.l-icon-alert {
            text-shadow: black 0 1px 2px;
            position: absolute;
            z-index: 2; }
<<<<<<< HEAD
          /* line 74, ../sass/tree/_tree.scss */
=======
          /* line 81, ../sass/tree/_tree.scss */
>>>>>>> b8b9721d
          ul.tree li span.tree-item .label .type-icon .icon.l-icon-alert {
            color: #ff3c00;
            font-size: 8px;
            line-height: 8px;
            height: 8px;
            width: 8px;
            top: 1px;
            right: -2px; }
<<<<<<< HEAD
          /* line 80, ../sass/tree/_tree.scss */
=======
          /* line 87, ../sass/tree/_tree.scss */
>>>>>>> b8b9721d
          ul.tree li span.tree-item .label .type-icon .icon.l-icon-link {
            color: #49dedb;
            font-size: 8px;
            line-height: 8px;
            height: 8px;
            width: 8px;
            left: -3px;
<<<<<<< HEAD
            bottom: 5px; }
        /* line 89, ../sass/tree/_tree.scss */
=======
            bottom: 0px; }
        /* line 95, ../sass/tree/_tree.scss */
>>>>>>> b8b9721d
        ul.tree li span.tree-item .label .title-label {
          overflow: hidden;
          position: absolute;
          top: 0px;
          right: 0px;
          bottom: 0px;
          left: 0px;
          width: auto;
          height: auto;
          display: block;
          left: 30px;
          overflow: hidden;
          text-overflow: ellipsis;
          white-space: nowrap; }
<<<<<<< HEAD
      /* line 100, ../sass/tree/_tree.scss */
      ul.tree li span.tree-item.loading {
        pointer-events: none; }
        /* line 102, ../sass/tree/_tree.scss */
        ul.tree li span.tree-item.loading .label {
          opacity: 0.5; }
          /* line 104, ../sass/tree/_tree.scss */
          ul.tree li span.tree-item.loading .label .title-label {
            font-style: italic; }
        /* line 108, ../sass/tree/_tree.scss */
        ul.tree li span.tree-item.loading .wait-spinner {
          margin-left: 14px; }
      /* line 113, ../sass/tree/_tree.scss */
      ul.tree li span.tree-item.selected {
        background: #005177;
        color: #fff; }
        /* line 117, ../sass/tree/_tree.scss */
        ul.tree li span.tree-item.selected .view-control {
          color: #0099cc; }
        /* line 120, ../sass/tree/_tree.scss */
        ul.tree li span.tree-item.selected .label .type-icon {
          color: #fff; }
      @media screen and (min-device-width: 800px) and (min-device-height: 1025px), screen and (min-device-width: 1025px) and (min-device-height: 800px) {
        /* line 128, ../sass/tree/_tree.scss */
        ul.tree li span.tree-item:not(.selected):hover {
          background: #404040;
          color: #cccccc; }
          /* line 131, ../sass/tree/_tree.scss */
          ul.tree li span.tree-item:not(.selected):hover .context-trigger {
            display: block; }
          /* line 134, ../sass/tree/_tree.scss */
          ul.tree li span.tree-item:not(.selected):hover .icon {
            color: #33ccff; } }
      /* line 141, ../sass/tree/_tree.scss */
      ul.tree li span.tree-item:not(.loading) {
        cursor: pointer; }
      /* line 145, ../sass/tree/_tree.scss */
=======
      /* line 106, ../sass/tree/_tree.scss */
      ul.tree li span.tree-item.loading {
        pointer-events: none; }
        /* line 108, ../sass/tree/_tree.scss */
        ul.tree li span.tree-item.loading .label {
          opacity: 0.5; }
          /* line 110, ../sass/tree/_tree.scss */
          ul.tree li span.tree-item.loading .label .title-label {
            font-style: italic; }
        /* line 114, ../sass/tree/_tree.scss */
        ul.tree li span.tree-item.loading .wait-spinner {
          margin-left: 14px; }
      /* line 119, ../sass/tree/_tree.scss */
      ul.tree li span.tree-item.selected {
        background: #005177;
        color: #fff; }
        /* line 123, ../sass/tree/_tree.scss */
        ul.tree li span.tree-item.selected .view-control {
          color: #0099cc; }
        /* line 126, ../sass/tree/_tree.scss */
        ul.tree li span.tree-item.selected .label .type-icon {
          color: #fff; }
      @media screen and (min-device-width: 800px) and (min-device-height: 1025px), screen and (min-device-width: 1025px) and (min-device-height: 800px) {
        /* line 134, ../sass/tree/_tree.scss */
        ul.tree li span.tree-item:not(.selected):hover {
          background: rgba(255, 255, 255, 0.1);
          color: #cccccc; }
          /* line 137, ../sass/tree/_tree.scss */
          ul.tree li span.tree-item:not(.selected):hover .context-trigger {
            display: block; }
          /* line 140, ../sass/tree/_tree.scss */
          ul.tree li span.tree-item:not(.selected):hover .icon {
            color: #33ccff; } }
      /* line 147, ../sass/tree/_tree.scss */
      ul.tree li span.tree-item:not(.loading) {
        cursor: pointer; }
      /* line 151, ../sass/tree/_tree.scss */
>>>>>>> b8b9721d
      ul.tree li span.tree-item .context-trigger {
        top: -1px;
        position: absolute;
        right: 3px; }
<<<<<<< HEAD
        /* line 151, ../sass/tree/_tree.scss */
=======
        /* line 157, ../sass/tree/_tree.scss */
>>>>>>> b8b9721d
        ul.tree li span.tree-item .context-trigger .invoke-menu {
          font-size: 0.75em;
          height: 0.9rem;
          line-height: 0.9rem; }
<<<<<<< HEAD
  /* line 160, ../sass/tree/_tree.scss */
  ul.tree ul.tree {
    margin-left: 15px; }

/*****************************************************************************
 * Open MCT Web, Copyright (c) 2014-2015, United States Government
 * as represented by the Administrator of the National Aeronautics and Space
 * Administration. All rights reserved.
 *
 * Open MCT Web is licensed under the Apache License, Version 2.0 (the
 * "License"); you may not use this file except in compliance with the License.
 * You may obtain a copy of the License at
 * http://www.apache.org/licenses/LICENSE-2.0.
 *
 * Unless required by applicable law or agreed to in writing, software
 * distributed under the License is distributed on an "AS IS" BASIS, WITHOUT
 * WARRANTIES OR CONDITIONS OF ANY KIND, either express or implied. See the
 * License for the specific language governing permissions and limitations
 * under the License.
 *
 * Open MCT Web includes source code licensed under additional open source
 * licenses. See the Open Source Licenses file (LICENSES.md) included with
 * this source code distribution or the Licensing information page available
 * at runtime from the About dialog for additional information.
 *****************************************************************************/
/* line 23, ../sass/search/_search.scss */
.abs.search-holder {
  height: 25px;
  bottom: 0;
  top: 23px;
  z-index: 5; }
  /* line 27, ../sass/search/_search.scss */
  .abs.search-holder.active {
    height: auto;
    bottom: 0; }

/* line 38, ../sass/search/_search.scss */
.search {
  display: flex;
  flex-direction: column;
  height: 100%; }
  /* line 49, ../sass/search/_search.scss */
  .search .search-bar {
    font-size: 0.8em;
    position: relative;
    width: 100%; }
    /* line 66, ../sass/search/_search.scss */
    .search .search-bar .search-input {
      height: 25px;
      line-height: 25px;
      padding-top: 0;
      padding-bottom: 0; }
    /* line 73, ../sass/search/_search.scss */
    .search .search-bar .search-icon,
    .search .search-bar .clear-icon,
    .search .search-bar .menu-icon {
      -moz-box-sizing: border-box;
      -webkit-box-sizing: border-box;
      box-sizing: border-box;
      color: #737373;
      height: 17px;
      width: 17px;
      line-height: 17px;
      position: absolute;
      text-align: center;
      top: 4px; }
    /* line 86, ../sass/search/_search.scss */
    .search .search-bar .clear-icon,
    .search .search-bar .menu-icon {
      cursor: pointer;
      transition: color .25s; }
    /* line 93, ../sass/search/_search.scss */
    .search .search-bar .search-input {
      position: relative;
      width: 100%;
      padding-left: 22px !important;
      padding-right: 44px !important; }
      /* line 100, ../sass/search/_search.scss */
      .search .search-bar .search-input input {
        width: 100%; }
    /* line 105, ../sass/search/_search.scss */
    .search .search-bar .search-icon {
      color: #737373;
      left: 3px;
      transition: visibility .15s, opacity .15s, color .2s;
      pointer-events: none; }
    /* line 125, ../sass/search/_search.scss */
    .search .search-bar .search-input:hover + div.search-icon {
      color: #a6a6a6; }
    /* line 129, ../sass/search/_search.scss */
    .search .search-bar .clear-icon {
      right: 22px;
      visibility: hidden;
      opacity: 0;
      transition: visibility .15s, opacity .15s, color .2s; }
      /* line 138, ../sass/search/_search.scss */
      .search .search-bar .clear-icon.content {
        visibility: visible;
        opacity: 1; }
      /* line 143, ../sass/search/_search.scss */
      .search .search-bar .clear-icon:hover {
        color: #a6a6a6; }
    /* line 148, ../sass/search/_search.scss */
    .search .search-bar .menu-icon {
      font-size: 0.8em;
      padding-right: 4px;
      right: 4px;
      text-align: right; }
      /* line 154, ../sass/search/_search.scss */
      .search .search-bar .menu-icon:hover {
        color: #a6a6a6; }
    /* line 159, ../sass/search/_search.scss */
    .search .search-bar .search-menu-holder {
      float: right;
      left: -20px;
      z-index: 1;
      transition: visibility .05s, opacity .05s; }
      /* line 169, ../sass/search/_search.scss */
      .search .search-bar .search-menu-holder.off {
        visibility: hidden;
        opacity: 0; }
    /* line 176, ../sass/search/_search.scss */
    .search .search-bar .menu-icon:hover + div.search-menu-holder {
      visibility: visible; }
    /* line 179, ../sass/search/_search.scss */
    .search .search-bar div.search-menu-holder:hover {
      visibility: visible; }
  /* line 184, ../sass/search/_search.scss */
  .search .active-filter-display {
    -moz-border-radius: 2px;
    -webkit-border-radius: 2px;
    border-radius: 2px;
    -moz-box-sizing: border-box;
    -webkit-box-sizing: border-box;
    box-sizing: border-box;
    line-height: 130%;
    padding: 5px 0;
    padding-left: 1.4625em;
    font-size: 0.65em;
    margin-top: 3px; }
    /* line 199, ../sass/search/_search.scss */
    .search .active-filter-display .clear-filters-icon {
      opacity: 0.4;
      font-size: 0.8em;
      position: absolute;
      left: 1px;
      cursor: pointer; }
    /* line 210, ../sass/search/_search.scss */
    .search .active-filter-display.off {
      visibility: hidden;
      opacity: 0;
      height: 0;
      margin: 0;
      padding: 0;
      border: 0; }
  /* line 220, ../sass/search/_search.scss */
  .search .search-scroll {
    order: 3;
    margin-top: 4px;
    overflow-y: auto;
    top: auto;
    height: auto;
    max-height: 100%;
    position: relative; }
    /* line 235, ../sass/search/_search.scss */
    .search .search-scroll .results .search-result-item {
      -moz-transition: background-color 0.25s;
      -o-transition: background-color 0.25s;
      -webkit-transition: background-color 0.25s;
      transition: background-color 0.25s;
      margin-bottom: 2px;
      border-radius: 2px;
      padding-top: 4px;
      padding-bottom: 2px; }
      /* line 249, ../sass/search/_search.scss */
      .search .search-scroll .results .search-result-item .label {
        margin-left: 6px; }
        /* line 253, ../sass/search/_search.scss */
        .search .search-scroll .results .search-result-item .label .title-label {
          display: inline-block;
          position: absolute;
          left: 29px;
          right: 5px;
          font-size: .8em;
          line-height: 17px;
          width: auto;
          overflow: hidden;
          text-overflow: ellipsis;
          white-space: nowrap; }
      /* line 275, ../sass/search/_search.scss */
      .search .search-scroll .results .search-result-item.selected {
        background: #005177;
        color: #fff; }
        /* line 279, ../sass/search/_search.scss */
        .search .search-scroll .results .search-result-item.selected .view-control {
          color: #0099cc; }
        /* line 282, ../sass/search/_search.scss */
        .search .search-scroll .results .search-result-item.selected .label .type-icon {
          color: #fff; }
      /* line 287, ../sass/search/_search.scss */
      .search .search-scroll .results .search-result-item .label .type-icon .l-icon-link {
        text-shadow: black 0 1px 2px;
        z-index: 2;
        color: #49dedb;
        font-size: 8px;
        line-height: 8px;
        height: 8px;
        width: 8px;
        margin-left: -25px; }
      /* line 296, ../sass/search/_search.scss */
      .search .search-scroll .results .search-result-item:not(.selected):hover {
        background: #404040;
        color: #cccccc; }
        /* line 299, ../sass/search/_search.scss */
        .search .search-scroll .results .search-result-item:not(.selected):hover .context-trigger {
          display: block; }
        /* line 302, ../sass/search/_search.scss */
        .search .search-scroll .results .search-result-item:not(.selected):hover .icon {
          color: #33ccff; }
    /* line 310, ../sass/search/_search.scss */
    .search .search-scroll .load-icon {
      position: relative; }
      /* line 312, ../sass/search/_search.scss */
      .search .search-scroll .load-icon.loading {
        pointer-events: none;
        margin-left: 6px; }
        /* line 316, ../sass/search/_search.scss */
        .search .search-scroll .load-icon.loading .title-label {
          font-style: italic;
          font-size: .9em;
          opacity: 0.5;
          margin-left: 26px;
          line-height: 24px; }
        /* line 326, ../sass/search/_search.scss */
        .search .search-scroll .load-icon.loading .wait-spinner {
          margin-left: 6px; }
      /* line 331, ../sass/search/_search.scss */
      .search .search-scroll .load-icon:not(.loading) {
        cursor: pointer; }
    /* line 336, ../sass/search/_search.scss */
    .search .search-scroll .load-more-button {
      margin-top: 5px 0;
      font-size: 0.8em;
      position: relative;
      left: 50%;
      margin-left: -45px;
      text-align: center;
      width: 90px;
      white-space: nowrap; }

/*****************************************************************************
 * Open MCT Web, Copyright (c) 2014-2015, United States Government
 * as represented by the Administrator of the National Aeronautics and Space
 * Administration. All rights reserved.
 *
 * Open MCT Web is licensed under the Apache License, Version 2.0 (the
 * "License"); you may not use this file except in compliance with the License.
 * You may obtain a copy of the License at
 * http://www.apache.org/licenses/LICENSE-2.0.
 *
 * Unless required by applicable law or agreed to in writing, software
 * distributed under the License is distributed on an "AS IS" BASIS, WITHOUT
 * WARRANTIES OR CONDITIONS OF ANY KIND, either express or implied. See the
 * License for the specific language governing permissions and limitations
 * under the License.
 *
 * Open MCT Web includes source code licensed under additional open source
 * licenses. See the Open Source Licenses file (LICENSES.md) included with
 * this source code distribution or the Licensing information page available
 * at runtime from the About dialog for additional information.
 *****************************************************************************/
@media screen and (orientation: portrait) and (max-width: 514px) and (max-height: 740px) and (max-device-width: 799px) and (max-device-height: 1024px), screen and (orientation: landscape) and (max-height: 514px) and (max-width: 740px) and (max-device-width: 799px) and (max-device-height: 1024px), screen and (orientation: landscape) and (max-height: 514px) and (max-width: 740px) and (max-device-width: 1024px) and (max-device-height: 799px), screen and (orientation: portrait) and (min-width: 515px) and (max-width: 799px) and (min-height: 741px) and (max-height: 1024px) and (max-device-width: 799px) and (max-device-height: 1024px), screen and (orientation: landscape) and (min-height: 515px) and (max-height: 799px) and (min-width: 741px) and (max-width: 1024px) and (max-device-width: 799px) and (max-device-height: 1024px), screen and (orientation: landscape) and (min-height: 515px) and (max-height: 799px) and (min-width: 741px) and (max-width: 1024px) and (max-device-width: 1024px) and (max-device-height: 799px) {
  /* line 24, ../sass/mobile/_tree.scss */
  ul.tree {
    margin: 0;
    padding: 0; }
    /* line 309, ../sass/_mixins.scss */
    ul.tree li {
      list-style-type: none;
      margin: 0;
      padding: 0; }
    /* line 29, ../sass/mobile/_tree.scss */
    ul.tree li span.tree-item {
      height: 38px;
      line-height: 38px;
      padding-top: 3px;
      padding-bottom: 3px;
      margin-bottom: 0px; }
      /* line 36, ../sass/mobile/_tree.scss */
      ul.tree li span.tree-item .view-control {
        position: absolute;
        right: 13px;
        font-size: 1.8em;
        right: 0px;
        width: 35px;
        text-align: center; }
      /* line 45, ../sass/mobile/_tree.scss */
      ul.tree li span.tree-item .label {
        left: 3px;
        right: 45px;
        font-size: 1.2em; }
        /* line 54, ../sass/mobile/_tree.scss */
        ul.tree li span.tree-item .label .title-label {
          right: 16.9px; }
    /* line 63, ../sass/mobile/_tree.scss */
    ul.tree ul.tree {
      margin-left: 7px; } }
=======
  /* line 166, ../sass/tree/_tree.scss */
  ul.tree ul.tree {
    margin-left: 15px; }

/*****************************************************************************
 * Open MCT Web, Copyright (c) 2014-2015, United States Government
 * as represented by the Administrator of the National Aeronautics and Space
 * Administration. All rights reserved.
 *
 * Open MCT Web is licensed under the Apache License, Version 2.0 (the
 * "License"); you may not use this file except in compliance with the License.
 * You may obtain a copy of the License at
 * http://www.apache.org/licenses/LICENSE-2.0.
 *
 * Unless required by applicable law or agreed to in writing, software
 * distributed under the License is distributed on an "AS IS" BASIS, WITHOUT
 * WARRANTIES OR CONDITIONS OF ANY KIND, either express or implied. See the
 * License for the specific language governing permissions and limitations
 * under the License.
 *
 * Open MCT Web includes source code licensed under additional open source
 * licenses. See the Open Source Licenses file (LICENSES.md) included with
 * this source code distribution or the Licensing information page available
 * at runtime from the About dialog for additional information.
 *****************************************************************************/
@media screen and (orientation: portrait) and (max-width: 514px) and (max-height: 740px) and (max-device-width: 799px) and (max-device-height: 1024px), screen and (orientation: landscape) and (max-height: 514px) and (max-width: 740px) and (max-device-width: 799px) and (max-device-height: 1024px), screen and (orientation: landscape) and (max-height: 514px) and (max-width: 740px) and (max-device-width: 1024px) and (max-device-height: 799px), screen and (orientation: portrait) and (min-width: 515px) and (max-width: 799px) and (min-height: 741px) and (max-height: 1024px) and (max-device-width: 799px) and (max-device-height: 1024px), screen and (orientation: landscape) and (min-height: 515px) and (max-height: 799px) and (min-width: 741px) and (max-width: 1024px) and (max-device-width: 799px) and (max-device-height: 1024px), screen and (orientation: landscape) and (min-height: 515px) and (max-height: 799px) and (min-width: 741px) and (max-width: 1024px) and (max-device-width: 1024px) and (max-device-height: 799px) {
  /* line 28, ../sass/mobile/_tree.scss */
  ul.tree li span.tree-item {
    height: 35px;
    line-height: 35px;
    margin-bottom: 0px; }
    /* line 32, ../sass/mobile/_tree.scss */
    ul.tree li span.tree-item .view-control {
      position: absolute;
      font-size: 1.1em;
      right: 0px;
      width: 30px;
      text-align: center; }
    /* line 41, ../sass/mobile/_tree.scss */
    ul.tree li span.tree-item .label {
      left: 0;
      right: 35px;
      line-height: 35px; }
      /* line 46, ../sass/mobile/_tree.scss */
      ul.tree li span.tree-item .label .type-icon {
        top: 9px;
        bottom: auto;
        height: 16px; }
  /* line 57, ../sass/mobile/_tree.scss */
  ul.tree ul.tree {
    margin-left: 20px; } }
>>>>>>> b8b9721d
<|MERGE_RESOLUTION|>--- conflicted
+++ resolved
@@ -69,10 +69,7 @@
  * this source code distribution or the Licensing information page available
  * at runtime from the About dialog for additional information.
  *****************************************************************************/
-<<<<<<< HEAD
-=======
 /************************** STYLE */
->>>>>>> b8b9721d
 /************************** MOBILE REPRESENTATION ITEMS DIMENSIONS */
 /************************** MOBILE TREE MENU DIMENSIONS */
 /************************** WINDOW DIMENSIONS FOR RWD */
@@ -156,11 +153,7 @@
 ul.tree {
   margin: 0;
   padding: 0; }
-<<<<<<< HEAD
-  /* line 309, ../sass/_mixins.scss */
-=======
   /* line 314, ../sass/_mixins.scss */
->>>>>>> b8b9721d
   ul.tree li {
     list-style-type: none;
     margin: 0;
@@ -194,17 +187,10 @@
         font-size: 0.75em;
         width: 10px; }
         @media screen and (min-device-width: 800px) and (min-device-height: 1025px), screen and (min-device-width: 1025px) and (min-device-height: 800px) {
-<<<<<<< HEAD
-          /* line 47, ../sass/tree/_tree.scss */
-          ul.tree li span.tree-item .view-control:hover {
-            color: #ffc700; } }
-      /* line 53, ../sass/tree/_tree.scss */
-=======
           /* line 48, ../sass/tree/_tree.scss */
           ul.tree li span.tree-item .view-control:hover {
             color: #ffc700; } }
       /* line 54, ../sass/tree/_tree.scss */
->>>>>>> b8b9721d
       ul.tree li span.tree-item .label {
         display: block;
         overflow: hidden;
@@ -217,11 +203,7 @@
         height: auto;
         line-height: 1.5rem;
         left: 15px; }
-<<<<<<< HEAD
-        /* line 60, ../sass/tree/_tree.scss */
-=======
         /* line 62, ../sass/tree/_tree.scss */
->>>>>>> b8b9721d
         ul.tree li span.tree-item .label .type-icon {
           text-shadow: rgba(0, 0, 0, 0.6) 0 1px 2px;
           font-size: 16px;
@@ -233,22 +215,13 @@
           height: 16px;
           line-height: 100%;
           right: auto;
-<<<<<<< HEAD
-          width: 1em; }
-          /* line 68, ../sass/tree/_tree.scss */
-=======
           width: 16px; }
           /* line 75, ../sass/tree/_tree.scss */
->>>>>>> b8b9721d
           ul.tree li span.tree-item .label .type-icon .icon.l-icon-link, ul.tree li span.tree-item .label .type-icon .icon.l-icon-alert {
             text-shadow: black 0 1px 2px;
             position: absolute;
             z-index: 2; }
-<<<<<<< HEAD
-          /* line 74, ../sass/tree/_tree.scss */
-=======
           /* line 81, ../sass/tree/_tree.scss */
->>>>>>> b8b9721d
           ul.tree li span.tree-item .label .type-icon .icon.l-icon-alert {
             color: #ff3c00;
             font-size: 8px;
@@ -257,11 +230,7 @@
             width: 8px;
             top: 1px;
             right: -2px; }
-<<<<<<< HEAD
-          /* line 80, ../sass/tree/_tree.scss */
-=======
           /* line 87, ../sass/tree/_tree.scss */
->>>>>>> b8b9721d
           ul.tree li span.tree-item .label .type-icon .icon.l-icon-link {
             color: #49dedb;
             font-size: 8px;
@@ -269,13 +238,8 @@
             height: 8px;
             width: 8px;
             left: -3px;
-<<<<<<< HEAD
-            bottom: 5px; }
-        /* line 89, ../sass/tree/_tree.scss */
-=======
             bottom: 0px; }
         /* line 95, ../sass/tree/_tree.scss */
->>>>>>> b8b9721d
         ul.tree li span.tree-item .label .title-label {
           overflow: hidden;
           position: absolute;
@@ -290,45 +254,6 @@
           overflow: hidden;
           text-overflow: ellipsis;
           white-space: nowrap; }
-<<<<<<< HEAD
-      /* line 100, ../sass/tree/_tree.scss */
-      ul.tree li span.tree-item.loading {
-        pointer-events: none; }
-        /* line 102, ../sass/tree/_tree.scss */
-        ul.tree li span.tree-item.loading .label {
-          opacity: 0.5; }
-          /* line 104, ../sass/tree/_tree.scss */
-          ul.tree li span.tree-item.loading .label .title-label {
-            font-style: italic; }
-        /* line 108, ../sass/tree/_tree.scss */
-        ul.tree li span.tree-item.loading .wait-spinner {
-          margin-left: 14px; }
-      /* line 113, ../sass/tree/_tree.scss */
-      ul.tree li span.tree-item.selected {
-        background: #005177;
-        color: #fff; }
-        /* line 117, ../sass/tree/_tree.scss */
-        ul.tree li span.tree-item.selected .view-control {
-          color: #0099cc; }
-        /* line 120, ../sass/tree/_tree.scss */
-        ul.tree li span.tree-item.selected .label .type-icon {
-          color: #fff; }
-      @media screen and (min-device-width: 800px) and (min-device-height: 1025px), screen and (min-device-width: 1025px) and (min-device-height: 800px) {
-        /* line 128, ../sass/tree/_tree.scss */
-        ul.tree li span.tree-item:not(.selected):hover {
-          background: #404040;
-          color: #cccccc; }
-          /* line 131, ../sass/tree/_tree.scss */
-          ul.tree li span.tree-item:not(.selected):hover .context-trigger {
-            display: block; }
-          /* line 134, ../sass/tree/_tree.scss */
-          ul.tree li span.tree-item:not(.selected):hover .icon {
-            color: #33ccff; } }
-      /* line 141, ../sass/tree/_tree.scss */
-      ul.tree li span.tree-item:not(.loading) {
-        cursor: pointer; }
-      /* line 145, ../sass/tree/_tree.scss */
-=======
       /* line 106, ../sass/tree/_tree.scss */
       ul.tree li span.tree-item.loading {
         pointer-events: none; }
@@ -366,22 +291,16 @@
       ul.tree li span.tree-item:not(.loading) {
         cursor: pointer; }
       /* line 151, ../sass/tree/_tree.scss */
->>>>>>> b8b9721d
       ul.tree li span.tree-item .context-trigger {
         top: -1px;
         position: absolute;
         right: 3px; }
-<<<<<<< HEAD
-        /* line 151, ../sass/tree/_tree.scss */
-=======
         /* line 157, ../sass/tree/_tree.scss */
->>>>>>> b8b9721d
         ul.tree li span.tree-item .context-trigger .invoke-menu {
           font-size: 0.75em;
           height: 0.9rem;
           line-height: 0.9rem; }
-<<<<<<< HEAD
-  /* line 160, ../sass/tree/_tree.scss */
+  /* line 166, ../sass/tree/_tree.scss */
   ul.tree ul.tree {
     margin-left: 15px; }
 
@@ -653,68 +572,6 @@
  * at runtime from the About dialog for additional information.
  *****************************************************************************/
 @media screen and (orientation: portrait) and (max-width: 514px) and (max-height: 740px) and (max-device-width: 799px) and (max-device-height: 1024px), screen and (orientation: landscape) and (max-height: 514px) and (max-width: 740px) and (max-device-width: 799px) and (max-device-height: 1024px), screen and (orientation: landscape) and (max-height: 514px) and (max-width: 740px) and (max-device-width: 1024px) and (max-device-height: 799px), screen and (orientation: portrait) and (min-width: 515px) and (max-width: 799px) and (min-height: 741px) and (max-height: 1024px) and (max-device-width: 799px) and (max-device-height: 1024px), screen and (orientation: landscape) and (min-height: 515px) and (max-height: 799px) and (min-width: 741px) and (max-width: 1024px) and (max-device-width: 799px) and (max-device-height: 1024px), screen and (orientation: landscape) and (min-height: 515px) and (max-height: 799px) and (min-width: 741px) and (max-width: 1024px) and (max-device-width: 1024px) and (max-device-height: 799px) {
-  /* line 24, ../sass/mobile/_tree.scss */
-  ul.tree {
-    margin: 0;
-    padding: 0; }
-    /* line 309, ../sass/_mixins.scss */
-    ul.tree li {
-      list-style-type: none;
-      margin: 0;
-      padding: 0; }
-    /* line 29, ../sass/mobile/_tree.scss */
-    ul.tree li span.tree-item {
-      height: 38px;
-      line-height: 38px;
-      padding-top: 3px;
-      padding-bottom: 3px;
-      margin-bottom: 0px; }
-      /* line 36, ../sass/mobile/_tree.scss */
-      ul.tree li span.tree-item .view-control {
-        position: absolute;
-        right: 13px;
-        font-size: 1.8em;
-        right: 0px;
-        width: 35px;
-        text-align: center; }
-      /* line 45, ../sass/mobile/_tree.scss */
-      ul.tree li span.tree-item .label {
-        left: 3px;
-        right: 45px;
-        font-size: 1.2em; }
-        /* line 54, ../sass/mobile/_tree.scss */
-        ul.tree li span.tree-item .label .title-label {
-          right: 16.9px; }
-    /* line 63, ../sass/mobile/_tree.scss */
-    ul.tree ul.tree {
-      margin-left: 7px; } }
-=======
-  /* line 166, ../sass/tree/_tree.scss */
-  ul.tree ul.tree {
-    margin-left: 15px; }
-
-/*****************************************************************************
- * Open MCT Web, Copyright (c) 2014-2015, United States Government
- * as represented by the Administrator of the National Aeronautics and Space
- * Administration. All rights reserved.
- *
- * Open MCT Web is licensed under the Apache License, Version 2.0 (the
- * "License"); you may not use this file except in compliance with the License.
- * You may obtain a copy of the License at
- * http://www.apache.org/licenses/LICENSE-2.0.
- *
- * Unless required by applicable law or agreed to in writing, software
- * distributed under the License is distributed on an "AS IS" BASIS, WITHOUT
- * WARRANTIES OR CONDITIONS OF ANY KIND, either express or implied. See the
- * License for the specific language governing permissions and limitations
- * under the License.
- *
- * Open MCT Web includes source code licensed under additional open source
- * licenses. See the Open Source Licenses file (LICENSES.md) included with
- * this source code distribution or the Licensing information page available
- * at runtime from the About dialog for additional information.
- *****************************************************************************/
-@media screen and (orientation: portrait) and (max-width: 514px) and (max-height: 740px) and (max-device-width: 799px) and (max-device-height: 1024px), screen and (orientation: landscape) and (max-height: 514px) and (max-width: 740px) and (max-device-width: 799px) and (max-device-height: 1024px), screen and (orientation: landscape) and (max-height: 514px) and (max-width: 740px) and (max-device-width: 1024px) and (max-device-height: 799px), screen and (orientation: portrait) and (min-width: 515px) and (max-width: 799px) and (min-height: 741px) and (max-height: 1024px) and (max-device-width: 799px) and (max-device-height: 1024px), screen and (orientation: landscape) and (min-height: 515px) and (max-height: 799px) and (min-width: 741px) and (max-width: 1024px) and (max-device-width: 799px) and (max-device-height: 1024px), screen and (orientation: landscape) and (min-height: 515px) and (max-height: 799px) and (min-width: 741px) and (max-width: 1024px) and (max-device-width: 1024px) and (max-device-height: 799px) {
   /* line 28, ../sass/mobile/_tree.scss */
   ul.tree li span.tree-item {
     height: 35px;
@@ -739,5 +596,4 @@
         height: 16px; }
   /* line 57, ../sass/mobile/_tree.scss */
   ul.tree ul.tree {
-    margin-left: 20px; } }
->>>>>>> b8b9721d
+    margin-left: 20px; } }