--- conflicted
+++ resolved
@@ -322,48 +322,11 @@
  * this source code distribution or the Licensing information page available
  * at runtime from the About dialog for additional information.
  *****************************************************************************/
-<<<<<<< HEAD
-@media screen and (orientation: portrait) and (max-width: 514px) and (max-height: 740px) and (max-device-width: 799px) and (max-device-height: 1024px), screen and (orientation: landscape) and (max-height: 514px) and (max-width: 740px) and (max-device-width: 799px) and (max-device-height: 1024px), screen and (orientation: landscape) and (max-height: 514px) and (max-width: 740px) and (max-device-width: 1024px) and (max-device-height: 799px), screen and (orientation: portrait) and (min-width: 515px) and (max-width: 799px) and (min-height: 741px) and (max-height: 1024px) and (max-device-width: 799px) and (max-device-height: 1024px), screen and (orientation: landscape) and (min-height: 515px) and (max-height: 799px) and (min-width: 741px) and (max-width: 1024px) and (max-device-width: 799px) and (max-device-height: 1024px), screen and (orientation: landscape) and (min-height: 515px) and (max-height: 799px) and (min-width: 741px) and (max-width: 1024px) and (max-device-width: 1024px) and (max-device-height: 799px) {
-  /* line 24, ../sass/mobile/_tree.scss */
-  ul.tree {
-    margin: 0;
-    padding: 0; }
-    /* line 309, ../sass/_mixins.scss */
-    ul.tree li {
-      list-style-type: none;
-      margin: 0;
-      padding: 0; }
-    /* line 29, ../sass/mobile/_tree.scss */
-    ul.tree li span.tree-item {
-      height: 38px;
-      line-height: 38px;
-      padding-top: 3px;
-      padding-bottom: 3px;
-      margin-bottom: 0px; }
-      /* line 36, ../sass/mobile/_tree.scss */
-      ul.tree li span.tree-item .view-control {
-        position: absolute;
-        right: 13px;
-        font-size: 1.8em;
-        right: 0px;
-        width: 35px;
-        text-align: center; }
-      /* line 45, ../sass/mobile/_tree.scss */
-      ul.tree li span.tree-item .label {
-        left: 3px;
-        right: 45px;
-        font-size: 1.2em; }
-        /* line 54, ../sass/mobile/_tree.scss */
-        ul.tree li span.tree-item .label .title-label {
-          right: 16.9px; }
-    /* line 63, ../sass/mobile/_tree.scss */
-    ul.tree ul.tree {
-      margin-left: 7px; } }
-=======
 /* line 23, ../sass/search/_search.scss */
 .abs.search-holder {
   height: 25px;
   bottom: 0;
+  top: 23px;
   z-index: 5; }
   /* line 27, ../sass/search/_search.scss */
   .abs.search-holder.active {
@@ -583,4 +546,61 @@
       text-align: center;
       width: 90px;
       white-space: nowrap; }
->>>>>>> 509badb2
+
+/*****************************************************************************
+ * Open MCT Web, Copyright (c) 2014-2015, United States Government
+ * as represented by the Administrator of the National Aeronautics and Space
+ * Administration. All rights reserved.
+ *
+ * Open MCT Web is licensed under the Apache License, Version 2.0 (the
+ * "License"); you may not use this file except in compliance with the License.
+ * You may obtain a copy of the License at
+ * http://www.apache.org/licenses/LICENSE-2.0.
+ *
+ * Unless required by applicable law or agreed to in writing, software
+ * distributed under the License is distributed on an "AS IS" BASIS, WITHOUT
+ * WARRANTIES OR CONDITIONS OF ANY KIND, either express or implied. See the
+ * License for the specific language governing permissions and limitations
+ * under the License.
+ *
+ * Open MCT Web includes source code licensed under additional open source
+ * licenses. See the Open Source Licenses file (LICENSES.md) included with
+ * this source code distribution or the Licensing information page available
+ * at runtime from the About dialog for additional information.
+ *****************************************************************************/
+@media screen and (orientation: portrait) and (max-width: 514px) and (max-height: 740px) and (max-device-width: 799px) and (max-device-height: 1024px), screen and (orientation: landscape) and (max-height: 514px) and (max-width: 740px) and (max-device-width: 799px) and (max-device-height: 1024px), screen and (orientation: landscape) and (max-height: 514px) and (max-width: 740px) and (max-device-width: 1024px) and (max-device-height: 799px), screen and (orientation: portrait) and (min-width: 515px) and (max-width: 799px) and (min-height: 741px) and (max-height: 1024px) and (max-device-width: 799px) and (max-device-height: 1024px), screen and (orientation: landscape) and (min-height: 515px) and (max-height: 799px) and (min-width: 741px) and (max-width: 1024px) and (max-device-width: 799px) and (max-device-height: 1024px), screen and (orientation: landscape) and (min-height: 515px) and (max-height: 799px) and (min-width: 741px) and (max-width: 1024px) and (max-device-width: 1024px) and (max-device-height: 799px) {
+  /* line 24, ../sass/mobile/_tree.scss */
+  ul.tree {
+    margin: 0;
+    padding: 0; }
+    /* line 309, ../sass/_mixins.scss */
+    ul.tree li {
+      list-style-type: none;
+      margin: 0;
+      padding: 0; }
+    /* line 29, ../sass/mobile/_tree.scss */
+    ul.tree li span.tree-item {
+      height: 38px;
+      line-height: 38px;
+      padding-top: 3px;
+      padding-bottom: 3px;
+      margin-bottom: 0px; }
+      /* line 36, ../sass/mobile/_tree.scss */
+      ul.tree li span.tree-item .view-control {
+        position: absolute;
+        right: 13px;
+        font-size: 1.8em;
+        right: 0px;
+        width: 35px;
+        text-align: center; }
+      /* line 45, ../sass/mobile/_tree.scss */
+      ul.tree li span.tree-item .label {
+        left: 3px;
+        right: 45px;
+        font-size: 1.2em; }
+        /* line 54, ../sass/mobile/_tree.scss */
+        ul.tree li span.tree-item .label .title-label {
+          right: 16.9px; }
+    /* line 63, ../sass/mobile/_tree.scss */
+    ul.tree ul.tree {
+      margin-left: 7px; } }