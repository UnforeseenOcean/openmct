--- conflicted
+++ resolved
@@ -120,7 +120,7 @@
  * this source code distribution or the Licensing information page available
  * at runtime from the About dialog for additional information.
  *****************************************************************************/
-/* line 5, ../../../../../../../../.gem/ruby/2.0.0/gems/compass-core-1.0.3/stylesheets/compass/reset/_utilities.scss */
+/* line 5, ../../../../../../../../../../Library/Ruby/Gems/2.0.0/gems/compass-core-1.0.3/stylesheets/compass/reset/_utilities.scss */
 html, body, div, span, applet, object, iframe,
 h1, h2, h3, h4, h5, h6, p, blockquote, pre,
 a, abbr, acronym, address, big, cite, code,
@@ -141,38 +141,38 @@
   font-size: 100%;
   vertical-align: baseline; }
 
-/* line 22, ../../../../../../../../.gem/ruby/2.0.0/gems/compass-core-1.0.3/stylesheets/compass/reset/_utilities.scss */
+/* line 22, ../../../../../../../../../../Library/Ruby/Gems/2.0.0/gems/compass-core-1.0.3/stylesheets/compass/reset/_utilities.scss */
 html {
   line-height: 1; }
 
-/* line 24, ../../../../../../../../.gem/ruby/2.0.0/gems/compass-core-1.0.3/stylesheets/compass/reset/_utilities.scss */
+/* line 24, ../../../../../../../../../../Library/Ruby/Gems/2.0.0/gems/compass-core-1.0.3/stylesheets/compass/reset/_utilities.scss */
 ol, ul {
   list-style: none; }
 
-/* line 26, ../../../../../../../../.gem/ruby/2.0.0/gems/compass-core-1.0.3/stylesheets/compass/reset/_utilities.scss */
+/* line 26, ../../../../../../../../../../Library/Ruby/Gems/2.0.0/gems/compass-core-1.0.3/stylesheets/compass/reset/_utilities.scss */
 table {
   border-collapse: collapse;
   border-spacing: 0; }
 
-/* line 28, ../../../../../../../../.gem/ruby/2.0.0/gems/compass-core-1.0.3/stylesheets/compass/reset/_utilities.scss */
+/* line 28, ../../../../../../../../../../Library/Ruby/Gems/2.0.0/gems/compass-core-1.0.3/stylesheets/compass/reset/_utilities.scss */
 caption, th, td {
   text-align: left;
   font-weight: normal;
   vertical-align: middle; }
 
-/* line 30, ../../../../../../../../.gem/ruby/2.0.0/gems/compass-core-1.0.3/stylesheets/compass/reset/_utilities.scss */
+/* line 30, ../../../../../../../../../../Library/Ruby/Gems/2.0.0/gems/compass-core-1.0.3/stylesheets/compass/reset/_utilities.scss */
 q, blockquote {
   quotes: none; }
-  /* line 103, ../../../../../../../../.gem/ruby/2.0.0/gems/compass-core-1.0.3/stylesheets/compass/reset/_utilities.scss */
+  /* line 103, ../../../../../../../../../../Library/Ruby/Gems/2.0.0/gems/compass-core-1.0.3/stylesheets/compass/reset/_utilities.scss */
   q:before, q:after, blockquote:before, blockquote:after {
     content: "";
     content: none; }
 
-/* line 32, ../../../../../../../../.gem/ruby/2.0.0/gems/compass-core-1.0.3/stylesheets/compass/reset/_utilities.scss */
+/* line 32, ../../../../../../../../../../Library/Ruby/Gems/2.0.0/gems/compass-core-1.0.3/stylesheets/compass/reset/_utilities.scss */
 a img {
   border: none; }
 
-/* line 116, ../../../../../../../../.gem/ruby/2.0.0/gems/compass-core-1.0.3/stylesheets/compass/reset/_utilities.scss */
+/* line 116, ../../../../../../../../../../Library/Ruby/Gems/2.0.0/gems/compass-core-1.0.3/stylesheets/compass/reset/_utilities.scss */
 article, aside, details, figcaption, figure, footer, header, hgroup, main, menu, nav, section, summary {
   display: block; }
 
@@ -721,33 +721,18 @@
 /* line 269, ../sass/user-environ/_layout.scss */
 .split-layout.vertical > .pane {
   margin-left: 5px; }
-<<<<<<< HEAD
-  /* line 270, ../sass/user-environ/_layout.scss */
+  /* line 272, ../sass/user-environ/_layout.scss */
   .split-layout.vertical > .pane > .holder {
     left: 0;
     right: 0; }
-  /* line 274, ../sass/user-environ/_layout.scss */
+  /* line 276, ../sass/user-environ/_layout.scss */
   .split-layout.vertical > .pane:first-child {
     margin-left: 0; }
-    /* line 276, ../sass/user-environ/_layout.scss */
+    /* line 278, ../sass/user-environ/_layout.scss */
     .split-layout.vertical > .pane:first-child .holder {
       right: 3px; }
 
-/* line 285, ../sass/user-environ/_layout.scss */
-=======
-  /* line 271, ../sass/user-environ/_layout.scss */
-  .split-layout.vertical > .pane > .holder {
-    left: 0;
-    right: 0; }
-  /* line 275, ../sass/user-environ/_layout.scss */
-  .split-layout.vertical > .pane:first-child {
-    margin-left: 0; }
-    /* line 277, ../sass/user-environ/_layout.scss */
-    .split-layout.vertical > .pane:first-child .holder {
-      right: 3px; }
-
-/* line 286, ../sass/user-environ/_layout.scss */
->>>>>>> 509badb2
+/* line 287, ../sass/user-environ/_layout.scss */
 .vscroll {
   overflow-y: auto; }
 
@@ -830,7 +815,7 @@
 
 /* line 82, ../sass/mobile/_layout.scss */
 .mobile-tree-holder {
-  top: 30px; }
+  top: 50px; }
 
 @media screen and (orientation: portrait) and (max-width: 514px) and (max-height: 740px) and (max-device-width: 799px) and (max-device-height: 1024px), screen and (orientation: landscape) and (max-height: 514px) and (max-width: 740px) and (max-device-width: 799px) and (max-device-height: 1024px), screen and (orientation: landscape) and (max-height: 514px) and (max-width: 740px) and (max-device-width: 1024px) and (max-device-height: 799px), screen and (orientation: portrait) and (min-width: 515px) and (max-width: 799px) and (min-height: 741px) and (max-height: 1024px) and (max-device-width: 799px) and (max-device-height: 1024px), screen and (orientation: landscape) and (min-height: 515px) and (max-height: 799px) and (min-width: 741px) and (max-width: 1024px) and (max-device-width: 799px) and (max-device-height: 1024px), screen and (orientation: landscape) and (min-height: 515px) and (max-height: 799px) and (min-width: 741px) and (max-width: 1024px) and (max-device-width: 1024px) and (max-device-height: 799px) {
   /* line 91, ../sass/mobile/_layout.scss */
@@ -2907,13 +2892,8 @@
     border-top: 1px solid #919191;
     color: #999;
     display: inline-block; }
-<<<<<<< HEAD
     /* line 171, ../sass/_mixins.scss */
-    .menu-element .context-menu.btn-menu .invoke-menu,
-=======
-    /* line 170, ../sass/_mixins.scss */
     .menu-element .context-menu.btn-menu .invoke-menu, .menu-element .btn-menu.checkbox-menu .invoke-menu,
->>>>>>> 509badb2
     .menu-element .super-menu.btn-menu .invoke-menu {
       color: #b0b0b0; }
     /* line 79, ../sass/controls/_menus.scss */
