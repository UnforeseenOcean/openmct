--- conflicted
+++ resolved
@@ -20,58 +20,30 @@
  at runtime from the About dialog for additional information.
 -->
 
-<<<<<<< HEAD
-<div content="jquery-wrapper" class="abs holder-all browse-mode" ng-controller="BrowseController">
+<div class="abs holder-all browse-mode" ng-controller="BrowseController">
     <mct-include key="'topbar-browse'"></mct-include>
     <div class="holder browse-area s-browse-area abs browse-wrapper" ng-class="treeClass ? 'browse-showtree' : 'browse-hidetree'">
         <mct-split-pane class='contents abs' anchor='left'>
-            <div
-                class='split-pane-component treeview pane mobile-pane left-menu desktop-browse'
-                >
+            <div class='split-pane-component treeview pane left'>
                 <mct-representation key="'create-button'" mct-object="navigatedObject">
                 </mct-representation>
-                <div class='holder search-holder abs'
+                <div class='holder search-holder abs l-mobile'
                      ng-class="{active: treeModel.search}">
                     <mct-representation key="'search'"
                                  mct-object="domainObject"
                                  ng-model="treeModel">
                     </mct-representation>
                 </div>
-                <div class='holder tree-holder abs mobile-tree-holder'
+                <div class='tree-holder abs mobile-tree-holder'
                      ng-hide="treeModel.search">
                     <mct-representation key="'tree'"
                                         mct-object="domainObject"
                                         ng-model="treeModel">
-=======
-<div class="abs holder-all browse-mode" ng-controller="BrowseController">
-    <mct-include key="'topbar-browse'"></mct-include>
-    <div class="holder browse-area s-browse-area abs browse-wrapper" ng-class="treeClass ? 'browse-showtree' : 'browse-hidetree'">
-        <mct-split-pane class='contents abs' anchor='left'>
-            <div class='split-pane-component treeview pane left'>
-                <div class="holder abs l-mobile">
-                    <div class='tree-holder abs mobile-tree-holder'>
-                        <mct-representation key="'tree'"
-                                            mct-object="domainObject"
-                                            ng-model="treeModel">
-                        </mct-representation>
-                    </div>
-                    <mct-representation key="'create-button'" mct-object="navigatedObject">
->>>>>>> b8b9721d
                     </mct-representation>
                 </div>
             </div>
 
             <mct-splitter class="mobile-hide"></mct-splitter>
-<<<<<<< HEAD
-                    <div class='split-pane-component items pane mobile-pane right-repr'>
-                        <div class='holder abs' id='content-area'>
-                            <mct-representation mct-object="navigatedObject" key="'browse-object'">
-                            </mct-representation>
-                        </div>
-                    <div class="left s-very-subtle key-properties ui-symbol mobile-menu-icon button-pos" 
-                        ng-click="treeSlide()">m</div>                        
-                    </div>   
-=======
 
             <div class='split-pane-component items pane right-repr'>
                 <div class='holder abs l-mobile' id='content-area'>
@@ -80,7 +52,6 @@
                 </div>
                 <div class="key-properties ui-symbol icon mobile-menu-icon desktop-hide" ng-click="treeSlide()">m</div>
             </div>
->>>>>>> b8b9721d
         </mct-split-pane>
     </div>
     <mct-include key="'bottombar'"></mct-include>
