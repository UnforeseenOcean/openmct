--- conflicted
+++ resolved
@@ -24,12 +24,8 @@
     <mct-include key="'topbar-browse'"></mct-include>
     <div class="holder browse-area s-browse-area abs browse-wrapper" ng-class="treeClass ? 'browse-showtree' : 'browse-hidetree'">
         <mct-split-pane class='contents abs' anchor='left'>
-<<<<<<< HEAD
-            <div class='split-pane-component treeview pane mobile-pane left-menu desktop-browse'>
-                <div class='holder tree-holder abs mobile-tree-holder'>
-=======
             <div
-                class='split-pane-component treeview pane left'
+                class='split-pane-component treeview pane mobile-pane left-menu desktop-browse'
                 >
                 <mct-representation key="'create-button'" mct-object="navigatedObject">
                 </mct-representation>
@@ -40,16 +36,13 @@
                                  ng-model="treeModel">
                     </mct-representation>
                 </div>
-                <div class='holder tree-holder abs'
+                <div class='holder tree-holder abs mobile-tree-holder'
                      ng-hide="treeModel.search">
->>>>>>> 509badb2
                     <mct-representation key="'tree'"
                                         mct-object="domainObject"
                                         ng-model="treeModel">
                     </mct-representation>
                 </div>
-                    <mct-representation key="'create-button'" mct-object="navigatedObject">
-                    </mct-representation>
             </div>
 
             <mct-splitter class="mobile-hide"></mct-splitter>
