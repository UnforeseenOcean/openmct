--- conflicted
+++ resolved
@@ -20,15 +20,11 @@
  at runtime from the About dialog for additional information.
 -->
 <div class='object-header'>
-	<span class="label s-label">
-	    <span class='type-icon icon ui-symbol'>{{type.getGlyph()}}</span>
-	    <span ng-if="parameters.mode" class='action'>{{parameters.mode}}</span>
-	    <span class='type-name'>{{type.getName()}}</span>
-	    <span class='title-label'>{{model.name}}</span>
-<<<<<<< HEAD
-		<a id='actions-menu' class='ui-symbol context-available' onclick="alert('Not yet functional. This will display a dropdown menu of options for this object.');">v</a>
-=======
+    <span class="label s-label">
+        <span class='type-icon icon ui-symbol'>{{type.getGlyph()}}</span>
+        <span ng-if="parameters.mode" class='action'>{{parameters.mode}}</span>
+        <span class='type-name'>{{type.getName()}}</span>
+        <span class='title-label'>{{model.name}}</span>
         <mct-representation key="'menu-arrow'" mct-object='domainObject'></mct-representation>
->>>>>>> aa091a9d
-	</span>
+    </span>
 </div>