/*****************************************************************************
 * Open MCT Web, Copyright (c) 2014-2015, United States Government
 * as represented by the Administrator of the National Aeronautics and Space
 * Administration. All rights reserved.
 *
 * Open MCT Web is licensed under the Apache License, Version 2.0 (the
 * "License"); you may not use this file except in compliance with the License.
 * You may obtain a copy of the License at
 * http://www.apache.org/licenses/LICENSE-2.0.
 *
 * Unless required by applicable law or agreed to in writing, software
 * distributed under the License is distributed on an "AS IS" BASIS, WITHOUT
 * WARRANTIES OR CONDITIONS OF ANY KIND, either express or implied. See the
 * License for the specific language governing permissions and limitations
 * under the License.
 *
 * Open MCT Web includes source code licensed under additional open source
 * licenses. See the Open Source Licenses file (LICENSES.md) included with
 * this source code distribution or the Licensing information page available
 * at runtime from the About dialog for additional information.
 *****************************************************************************/
/*global define,Promise*/

/**
 * This bundle implements Browse mode.
 * @namespace platform/commonUI/browse
 */
define(
    [],
    function () {
        "use strict";

        var ROOT_ID = "ROOT",
            DEFAULT_PATH = "mine";

        /**
         * The BrowseController is used to populate the initial scope in Browse
         * mode. It loads the root object from the objectService and makes it
         * available in the scope for Angular template's; this is the point at
         * which Angular templates first have access to the domain object
         * hierarchy.
         *
         * @memberof platform/commonUI/browse
         * @constructor
         */
        function BrowseController($scope, $route, $location, objectService, navigationService, urlService) {
            var path = [ROOT_ID].concat(
                ($route.current.params.ids || DEFAULT_PATH).split("/")
            );

            function updateRoute(domainObject) {
                var priorRoute = $route.current,
                    // Act as if params HADN'T changed to avoid page reload
                    unlisten;

                unlisten = $scope.$on('$locationChangeSuccess', function () {
                    // Checks path to make sure /browse/ is at front
                    // if so, change $route.current                    
                    if ($location.path().indexOf("/browse/") === 0) {
                        $route.current = priorRoute;
                    }
                    unlisten();
                });
                // urlService.urlForLocation used to adjust current
                // path to new, addressed, path based on
                // domainObject
                $location.path(urlService.urlForLocation("browse", domainObject));
            }

            // Callback for updating the in-scope reference to the object
            // that is currently navigated-to.
            function setNavigation(domainObject) {
                $scope.navigatedObject = domainObject;
                $scope.treeModel.selectedObject = domainObject;
                navigationService.setNavigation(domainObject);
                updateRoute(domainObject);
            }

            function navigateTo(domainObject) {
                // Check if an object has been navigated-to already...
                // If not, or if an ID path has been explicitly set in the URL,
                // navigate to the URL-specified object.
                if (!navigationService.getNavigation() || $route.current.params.ids) {
                    // If not, pick a default as the last
                    // root-level component (usually "mine")
                    navigationService.setNavigation(domainObject);
                    $scope.navigatedObject = domainObject;
                } else {
                    // Otherwise, just expose the currently navigated object.
                    $scope.navigatedObject = navigationService.getNavigation();
                    updateRoute($scope.navigatedObject);
                }
            }

            function findObject(domainObjects, id) {
                var i;
                for (i = 0; i < domainObjects.length; i += 1) {
                    if (domainObjects[i].getId() === id) {
                        return domainObjects[i];
                    }
                }
            }

            // Navigate to the domain object identified by path[index],
            // which we expect to find in the composition of the passed
            // domain object.
            function doNavigate(domainObject, index) {
                var composition = domainObject.useCapability("composition");
                if (composition) {
                    composition.then(function (c) {
                        var nextObject = findObject(c, path[index]);
                        if (nextObject) {
                            if (index + 1 >= path.length) {
                                navigateTo(nextObject);
                            } else {
                                doNavigate(nextObject, index + 1);
                            }
                        } else {
                            // Couldn't find the next element of the path
                            // so navigate to the last path object we did find
                            navigateTo(domainObject);
                        }
                    });
                } else {
                    // Similar to above case; this object has no composition,
                    // so navigate to it instead of subsequent path elements.
                    navigateTo(domainObject);
                }
            }
            
            // Uses the current navigation to get the 
            // current ContextCapability, then the
            // parent is gotten from that. If the parent
            // is not the root, then user is navigated to
            // parent
            function navigateToParent() {
<<<<<<< HEAD
                var parent = navigationService.getNavigation().getCapability('context').getParent(),
                    grandparent;
                if (parent.getId() !== ROOT_ID) {
                    grandparent = parent.getCapability('context').getParent().getId();
                    navigateTo(parent);
                    if (grandparent && grandparent !== ROOT_ID) {
                        $scope.atRoot = false;
                    } else {
                        $scope.atRoot = true;
                    }
                } else {
                    $scope.atRoot = true;
=======
                var context = navigationService.getNavigation().getCapability('context'),
                    parentContext,
                    parent,
                    grandparentId;
                
                // Checks if the current object has a context
                if (context) {
                    
                    // Sets the parent and the parent context
                    // which is checked
                    parent = context.getParent();
                    parentContext = parent.getCapability('context');
                    
                    if ((parent.getId() !== ROOT_ID) && parentContext) {
                        // Gets the grandparent id
                        grandparentId = parentContext.getParent().getId();
                        
                        // Navigates to the parent
                        navigateTo(parent);
                        
                        // Checks after navigation if the user is located at the 
                        // root (grandparent of original selected object, after
                        // navigation, user is at parent of original object and
                        // child of grandparent)
                        if (grandparentId && grandparentId !== ROOT_ID) {
                            $scope.atRoot = false;
                            return;
                        }
                        
                        // Set at root if no grandparent exists and
                        // if grandparent is ROOT, after navigation
                        $scope.atRoot = true;
                    }
>>>>>>> 678d1183
                }
            }
            
            function checkRoot() {
<<<<<<< HEAD
                var parent = navigationService.getNavigation().getCapability('context').getParent();
                if (parent.getId() !== ROOT_ID) {
                    $scope.atRoot = false;
                } else {
                    $scope.atRoot = true;
                }
=======
                var context = navigationService.getNavigation().getCapability('context'),
                    parentContext,
                    parent,
                    grandparent;
                
                // Checks if the current object has a context
                if (context) {
                    parent = context.getParent();
                    parentContext = parent.getCapability('context');
                    if ((parent.getId() !== ROOT_ID) && parentContext) {
                        grandparent = parentContext.getParent();
                        
                        // Checks if the grandparent exists
                        // if it does not exist (for example in search),
                        // than do not show the back button
                        if (grandparent) {
                            $scope.atRoot = false;
                            return;
                        }
                    }
                }
                
                // In any other situation where the context or parent
                // context does not exist or the user is at ROOT, than
                // hide the back arrow
                $scope.atRoot = true;
               
>>>>>>> 678d1183
            }

            // Load the root object, put it in the scope.
            // Also, load its immediate children, and (possibly)
            // navigate to one of them, so that navigation state has
            // a useful initial value.
            objectService.getObjects([path[0]]).then(function (objects) {
                $scope.domainObject = objects[path[0]];
                doNavigate($scope.domainObject, 1);
            });

            // Provide a model for the tree to modify
            $scope.treeModel = {
                selectedObject: navigationService.getNavigation()
            };
            
            // SlideMenu boolean used to hide and show
            // tree menu
            $scope.treeSlide = function () {
                $scope.treeClass = !$scope.treeClass;
            };
            
            // Listen for changes in navigation state.
            navigationService.addListener(setNavigation);

            // Also listen for changes which come from the tree
            $scope.$watch("treeModel.selectedObject", setNavigation);

            // Clean up when the scope is destroyed
            $scope.$on("$destroy", function () {
                navigationService.removeListener(setNavigation);
            });
            
<<<<<<< HEAD
=======
            // If the user has selected an object (and is portrait
            // on a phone), then hide the tree menu
            $scope.$on("select-obj", function () {
                $scope.treeSlide();
            });
            
>>>>>>> 678d1183
            $scope.backArrow = navigateToParent;
            
            $scope.checkRoot = checkRoot;

        }

        return BrowseController;
    }
);
<|MERGE_RESOLUTION|>--- conflicted
+++ resolved
@@ -134,20 +134,6 @@
             // is not the root, then user is navigated to
             // parent
             function navigateToParent() {
-<<<<<<< HEAD
-                var parent = navigationService.getNavigation().getCapability('context').getParent(),
-                    grandparent;
-                if (parent.getId() !== ROOT_ID) {
-                    grandparent = parent.getCapability('context').getParent().getId();
-                    navigateTo(parent);
-                    if (grandparent && grandparent !== ROOT_ID) {
-                        $scope.atRoot = false;
-                    } else {
-                        $scope.atRoot = true;
-                    }
-                } else {
-                    $scope.atRoot = true;
-=======
                 var context = navigationService.getNavigation().getCapability('context'),
                     parentContext,
                     parent,
@@ -181,19 +167,10 @@
                         // if grandparent is ROOT, after navigation
                         $scope.atRoot = true;
                     }
->>>>>>> 678d1183
                 }
             }
             
             function checkRoot() {
-<<<<<<< HEAD
-                var parent = navigationService.getNavigation().getCapability('context').getParent();
-                if (parent.getId() !== ROOT_ID) {
-                    $scope.atRoot = false;
-                } else {
-                    $scope.atRoot = true;
-                }
-=======
                 var context = navigationService.getNavigation().getCapability('context'),
                     parentContext,
                     parent,
@@ -221,7 +198,6 @@
                 // hide the back arrow
                 $scope.atRoot = true;
                
->>>>>>> 678d1183
             }
 
             // Load the root object, put it in the scope.
@@ -255,15 +231,12 @@
                 navigationService.removeListener(setNavigation);
             });
             
-<<<<<<< HEAD
-=======
             // If the user has selected an object (and is portrait
             // on a phone), then hide the tree menu
             $scope.$on("select-obj", function () {
                 $scope.treeSlide();
             });
             
->>>>>>> 678d1183
             $scope.backArrow = navigateToParent;
             
             $scope.checkRoot = checkRoot;
