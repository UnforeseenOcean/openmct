# Open MCT Web Developer Guide
Victor Woeltjen

[victor.woeltjen@nasa.gov](mailto:victor.woeltjen@nasa.gov)

September 23, 2015  
Document Version 1.1  

Date                | Version   | Summary of Changes      | Author
------------------- | --------- | ----------------------- | ---------------
April 29, 2015      | 0         | Initial Draft           | Victor Woeltjen
May 12, 2015        | 0.1       |                         | Victor Woeltjen
June 4, 2015        | 1.0       | Name Changes            | Victor Woeltjen
October 4, 2015     | 1.1       | Conversion to MarkDown  | Andrew Henry

# Introduction
The purpose of this guide is to familiarize software developers with the Open
MCT Web platform.

## What is Open MCT Web
Open MCT Web is a platform for building user interface and display tools,
developed at the NASA Ames Research Center in collaboration with teams at the
Jet Propulsion Laboratory. It is written in HTML5, CSS3, and JavaScript, using 
[AngularJS](http://www.angularjs.org) as a framework. Its intended use is to 
create single-page web applications which integrate data and behavior from a 
variety of sources and domains.

Open MCT Web has been developed to support the remote operation of space
vehicles, so some of its features are specific to that task; however, it is
flexible enough to be adapted to a variety of other application domains where a
display tool oriented toward browsing, composing, and visualizing would be
useful.

Open MCT Web provides:

*  A common user interface paradigm which can be applied to a variety of domains
and tasks. Open MCT Web is more than a widget toolkit - it provides a standard
tree-on-the-left, view-on-the-right browsing environment which you customize by
adding new browsable object types, visualizations, and back-end adapters.  
*  A plugin framework and an extensible API for introducing new application
features of a variety of types.  
*  A set of general-purpose object types and visualizations, as well as some
visualizations and infrastructure specific to telemetry display.

## Client-Server Relationship
Open MCT Web is client software - it runs entirely in the user's web browser. As
such, it is largely 'server agnostic'; any web server capable of serving files
from paths is capable of providing Open MCT Web.

While Open MCT Web can be configured to run as a standalone client, this is
rarely very useful. Instead, it is intended to be used as a display and
interaction layer for information obtained from a variety of back-end services.
Doing so requires authoring or utilizing adapter plugins which allow Open MCT
Web to interact with these services.

Typically, the pattern here is to provide a known interface that Open MCT Web
can utilize, and implement it such that it interacts with whatever back-end
provides the relevant information. Examples of back-ends that can be utilized in
this fashion include databases for the persistence of user-created objects, or
sources of telemetry data.

See the [Architecture Guide](../architecture/index.md#Overview) for information
on the client-server relationship.

## Developing with Open MCT Web
Building applications with Open MCT Web typically means authoring and utilizing
a set of plugins which provide application-specific details about how Open MCT
Web should behave.

### Technologies

Open MCT Web sources are written in JavaScript, with a number of configuration
files written in JSON. Displayable components are written in HTML5 and CSS3.  
Open MCT Web is built using [AngularJS](http://www.angularjs.org)  from Google. A
good understanding of Angular is recommended for developers working with Open
MCT Web.

### Forking
Open MCT Web does not currently have a single stand-alone artifact that can be
used as a library. Instead, the recommended approach for creating a new
application is to start by forking/branching Open MCT Web, and then adding new
features from there. Put another way, Open MCT Web's source structure is built
to serve as a template for specific applications.

Forking in this manner should not require that you edit Open MCT Web's sources.
The preferred approach is to create a new directory (peer to `index.html`) for
the new application, then add new bundles (as described in the Framework
chapter) within that directory.

To initially clone the Open MCT Web repository:
`git clone <repository URL> <local repo directory> -b open-master`

To create a fork to begin working on a new application using Open MCT Web:  

    cd <local repo directory>  
    git checkout open-master
    git checkout -b <new branch name>

As a convention used internally, applications built using Open MCT Web have
master branch names with an identifying prefix. For instance, if building an
application called 'Foo', the last statement above would look like:

    git checkout -b foo-master

This convention is not enforced or understood by Open MCT Web in any way; it is
mentioned here as a more general recommendation.

# Overview

Open MCT Web is implemented as a framework component which manages a set of
other components. These components, called _bundles_, act as containers to group
sets of related functionality; individual units of functionality are expressed
within these bundles as _extensions_.

Extensions declare dependencies on other extensions (either individually or
categorically), and the framework provides actual extension instances at
run-time to satisfy these declared dependency. This dependency injection
approach allows software components which have been authored separately (e.g. as
plugins) but to collaborate at run-time.

Open MCT Web's framework layer is implemented on top of AngularJS's [dependency
injection mechanism](https://docs.angularjs.org/guide/di)  and is modelled after
[OSGi](hhttp://www.osgi.org/)  and its [Declarative Services component model](http://wiki.osgi.org/wiki/Declarative_Services). 
In particular, this is where the term _bundle_ comes from.

## Framework Overview

The framework's role in the application is to manage connections between
bundles. All application-specific behavior is provided by individual bundles, or
as the result of their collaboration.

The framework is described in more detail in the [Framework Overview](../architecture/Framework.md#Overview) of the 
architecture guide.

### Tiers
While all bundles in a running Open MCT Web instance are effectively peers, it
is useful to think of them as a tiered architecture, where each tier adds more
specificity to the application.
```nomnoml
#direction: down
[Plugins (Features external to OpenMCTWeb) *Bundle]->[<frame>OpenMCTWeb |
[Application (Plots, layouts, ElasticSearch wrapper) *Bundle]->[Platform (Core API, common UI, infrastructure) *Bundle]
[Platform (Core API, common UI, infrastructure) *Bundle]->[Framework (RequireJS, AngularJS, bundle loader)]]
```

* __Framework__ : This tier is responsible for wiring together the set of
configured components (called _bundles_) together to instantiate the running
application. It is responsible for mediating between AngularJS (in particular,
its dependency injection mechanism) and RequireJS (to load scripts at run-time.)
It additionally interprets bundle definitions (see explanation below, as well as
further detail in the Framework chapter.) At this tier, we are at our most
general: We know only that we are a plugin-based application.
* __Platform__: Components in the Platform tier describe both the general user
interface and corresponding developer-facing interfaces of Open MCT Web. This
tier provides the general infrastructure for applications. It is less general
than the framework tier, insofar as this tier introduces a specific user
interface paradigm, but it is still non-specific as to what useful features
will be provided. Although they can be removed or replaced easily, bundles
provided by the Platform tier generally should not be thought of as optional.
* __Application__: The application tier consists of components which utilize the
infrastructure provided by the Platform to provide functionality which will (or
could) be useful to specific applications built using Open MCT Web. These
include adapters to specific persistence back-ends (such as ElasticSearch or
CouchDB) as well as bundles which describe more user-facing features (such as
_Plot_ views for visualizing time series data, or _Layout_ objects for
display-building.) Bundles from this tier can be added or removed without
compromising basic application functionality, with the caveat that at least one
persistence adapter needs to be present.
* __Plugins__: Conceptually, this tier is not so different from the application
tier; it consists of bundles describing new features, back-end adapters, that
are specific to the application being built on Open MCT Web. It is described as
a separate tier here because it has one important distinction from the
application tier: It consists of bundles that are not included with the platform
(either authored anew for the specific application, or obtained from elsewhere.)

Note that bundles in any tier can go off and consult back-end services. In
practice, this responsibility is handled at the Application and/or Plugin tiers;
Open MCT Web is built to be server-agnostic, so any back-end is considered an
application-specific detail.

## Platform Overview

The "tiered" architecture described in the preceding text describes a way of
thinking of and categorizing software components of a Open MCT Web application,
as well as the framework layer's role in mediating between these components.
Once the framework layer has wired these software components together, however,
the application's logical architecture emerges.

An overview of the logical architecture of the platform is given in the [Platform Architecture](../architecture/Platform.md#PlatformArchitecture) 
section of the Platform guide

### Web Services

As mentioned in the Introduction, Open MCT Web is a platform single-page 
applications which runs entirely in the browser. Most applications will want to 
additionally interact with server-side resources, to (for example) read 
telemetry data or store user-created objects. This interaction is handled by 
individual bundles using APIs which are supported in browser (such as 
`XMLHttpRequest`, typically wrapped by Angular's `$http`.)

```nomnoml
#direction: right
[Web Service #1] <- [Web Browser]
[Web Service #2] <- [Web Browser]
[Web Service #3] <- [Web Browser]
[<package> Web Browser |
  [<package> Open MCT Web |
    [Plugin Bundle #1]-->[Core API]
    [Core API]<--[Plugin Bundle #2]
    [Platform Bundle #1]-->[Core API]
    [Platform Bundle #2]-->[Core API]
    [Platform Bundle #3]-->[Core API]
    [Core API]<--[Platform Bundle #4]
    [Core API]<--[Platform Bundle #5]
    [Core API]<--[Plugin Bundle #3]
  ]
  [Open MCT Web] ->[Browser APIs]
]
```

This architectural approach ensures a loose coupling between applications built 
using Open MCT Web and the backends which support them. 
 
### Glossary 
 
Certain terms are used throughout Open MCT Web with consistent meanings or 
conventions. Other developer documentation, particularly in-line documentation, 
may presume an understanding of these terms.

* __bundle__: A bundle is a removable, reusable grouping of software elements. 
The application is composed of bundles. Plug-ins are bundles.
* __capability__: A JavaScript object which exposes dynamic behavior or 
non-persistent state associated with a domain object.
* __category__: A machine-readable identifier for a group that something may 
belong to.
* __composition __: In the context of a domain object, this refers to the set of 
other domain objects that compose or are contained by that object. A domain 
object's composition is the set of domain objects that should appear immediately
 beneath it in a tree hierarchy. A domain object's composition is described in 
its model as an array of identifiers; its composition capability provides a 
means to retrieve the actual domain object instances associated with these 
identifiers asynchronously. 
* __description__: When used as an object property, this refers to the human-
readable description of a thing; usually a single sentence or short paragraph. 
(Most often used in the context of extensions, domain object models, or other 
similar application-specific objects.) 
* __domain object __: A meaningful object to the user; a distinct thing in the 
work support by Open MCT Web. Anything that appears in the left-hand tree is a 
domain object. 
* __extension __: An extension is a unit of functionality exposed to the platform 
in a declarative fashion by a bundle. The term 'extension category' is used to 
distinguish types of extensions from specific extension instances. 
* __id__: A string which uniquely identifies a domain object. 
* __key__: When used as an object property, this refers to the machine-readable 
identifier for a specific thing in a set of things. (Most often used in the 
context of extensions or other similar application-specific object sets.) This 
term is chosen to avoid attaching ambiguous meanings to 'id'. 
* __model__: The persistent state associated with a domain object. A domain 
object's model is a JavaScript object which can be converted to JSON without 
losing information (that is, it contains no methods.) 
* __name__: When used as an object property, this refers to the human-readable 
name for a thing. (Most often used in the context of extensions, domain object 
models, or other similar application-specific objects.) 
* __navigation__: Refers to the current state of the application with respect to 
the user's expressed interest in a specific domain object; e.g. when a user 
clicks on a domain object in the tree, they are navigating to it, and it is 
thereafter considered the navigated object (until the user makes another such 
choice.) This term is used to distinguish navigation from selection, which 
occurs in an editing context. 
* __space__: A machine-readable name used to identify a persistence store. 
Interactions with persistence with generally involve a space parameter in some 
form, to distinguish multiple persistence stores from one another (for cases 
where there are multiple valid persistence locations available.) 
* __source__: A machine-readable name used to identify a source of telemetry 
data. Similar to "space", this allows multiple telemetry sources to operate 
side-by-side without conflicting. 

# Framework
  
Open MCT Web is built on the [AngularJS framework]( http://www.angularjs.org ). A 
good understanding of that framework is recommended. 

Open MCT Web adds an extra layer on top of AngularJS to (a) generalize its 
dependency injection mechanism slightly, particularly to handle many-to-one 
relationships; and (b) handle script loading. Combined, these features become a 
plugin mechanism. 
  
This framework layer operates on two key concepts: 

* __Bundle:__  A bundle is a collection of related functionality that can be 
added to the application as a group. More concretely, a bundle is a directory 
containing a JSON file declaring its contents, as well as JavaScript sources, 
HTML templates, and other resources used to support that functionality. (The 
term bundle is borrowed from [OSGi](http://www.osgi.org/)  - which has also 
inspired many of the concepts used in the framework layer. A familiarity with 
OSGi, particularly Declarative Services, may be useful when working with Open 
MCT Web.)
* __Extension:__  An extension is an individual unit of functionality. Extensions 
are collected together in bundles, and may interact with other extensions. 

The framework layer, loaded and initiated from `index.html`, is the main point 
of entry for an application built on Open MCT Web. It is responsible for wiring 
together the application at run time (much of this responsibility is actually 
delegated to Angular); at a high-level, the framework does this by proceeding 
through four stages:

1. __Loading definitions:__ JSON declarations are loaded for all bundles which 
will constitute the application, and wrapped in a useful API for subsequent 
stages. 
2. __Resolving extensions:__ Any scripts which provide implementations for 
extensions exposed by bundles are loaded, using Require. 
3. __Registering extensions__ Resolved extensions are registered with Angular, 
such that they can be used by the application at run-time. This stage includes 
both registration of Angular built-ins (directives, controllers, routes, 
constants, and services) as well as registration of non-Angular extensions. 
4. __Bootstrapping__ The Angular application is bootstrapped; at that point, 
Angular takes over and populates the body of the page using the extensions that 
have been registered. 

## Bundles 

The basic configurable unit of Open MCT Web is the _bundle_. This term has been 
used a bit already; now we'll get to a more formal definition. 

A bundle is a directory which contains:

* A bundle definition; a file named `bundle.json`.
* Subdirectories for sources, resources, and tests. 
* Optionally, a `README.md` Markdown file describing its contents (this is not 
used by Open MCT Web in any way, but it's a helpful convention to follow.)

The bundle definition is the main point of entry for the bundle. The framework 
looks at this to determine which components need to be loaded and how they 
interact.

A plugin in Open MCT Web is a bundle. The platform itself is also decomposed 
into bundles, each of which provides some category of functionality. The 
difference between a _bundle_ and a _plugin_ is purely a matter of the intended 
use; a plugin is just a bundle that is meant to be easily added or removed. When 
developing, it is typically more useful to think in terms of bundles. 
  
### Configuring Active Bundles 
 
To decide which bundles should be loaded, the framework loads a file named 
`bundles.json` (peer to the `index.html` file which serves the application) to 
determine which bundles should be loaded. This file should contain a single JSON 
array of strings, where each is the path to a bundle. These paths should not 
include bundle.json  (this is implicit) or a trailing slash. 

For instance, if `bundles.json` contained: 

    [ 
        "example/builtins", 
        "example/extensions" 
    ] 
   
...then the Open MCT Web framework would look for bundle definitions at 
`example/builtins/bundle.json` and `example/extensions/bundle.json`, relative 
to the path of `index.html`. No other bundles would be loaded.  

### Bundle Definition 
 
A bundle definition (the `bundle.json` file located within a bundle) contains a 
description of the bundle itself, as well as the information exposed by the 
bundle. 
 
This definition is expressed as a single JSON object with the following 
properties (all of which are optional, falling back to reasonable defaults):

* `key`: A machine-readable name for the bundle. (Currently used only in 
logging.) 
* `name`: A human-readable name for the bundle. (Also only used in logging.) 
* `sources`: Names a directory in which source scripts (which will implement 
extensions) are located. Defaults to 'src' 
* `resources`: Names a directory in which resource files (such as HTML templates, 
images, CS files, and other non-JavaScript files needed by this bundle) are 
located. Defaults to 'res'  
* `libraries`: Names a directory in which third-party libraries are located. 
Defaults to 'lib' 
* `configuration`: A bundle's configuration object, which should be formatted as 
would be passed to require.config (see [RequireJS documentation](http://requirejs.org/docs/api.html ) ); 
note that only paths and shim have been tested. 
* `extensions`: An object containing key-value pairs, where keys are extension 
categories, and values are extension definitions. See the section on Extensions 
for more information.  

For example, the bundle definition for example/policy looks like:  

    {
        "name": "Example Policy", 
        "description": "Provides an example of using policies.", 
        "sources": "src", 
        "extensions": { 
            "policies": [ 
                { 
                    "implementation": "ExamplePolicy.js", 
                    "category": "action" 
                }
            ] 
        } 
    }

### Bundle Directory Structure 
 
In addition to the directories defined in the bundle definition, a bundle will 
typically contain other directories not used at run-time. Additionally, some 
useful development scripts (such as the command line build and the test suite) 
expect this directory structure to be in use, and may ignore options chosen by 
`b undle.json`. It is recommended that the directory structure described below be 
used for new bundles.

* `src`: Contains JavaScript sources for this bundle. May contain additional 
subdirectories to organize these sources; typically, these subdirectories are 
named to correspond to the extension categories they contain and/or support, but 
this is only a convention. 
* `res`: Contains other files needed by this bundle, such as HTML templates. May 
contain additional subdirectories to organize these sources. 
* `lib`: Contains JavaScript sources from third-party libraries. These are 
separated from bundle sources in order to ignore them during code style checking 
from the command line build.
* `test`: Contains JavaScript sources implementing [Jasmine](http://jasmine.github.io/) 
tests, as well as a file named `suite.json` describing which files to test. 
Should have the same folder structure as the `src` directory; see the section on 
automated testing for more information. 
 
For example, the directory structure for bundle `platform/commonUI/about`  looks 
like: 

    Platform
      |
      |-commonUI
      |
      +-about
        |
        |-res
        |
        |-src
        |
        |-test
        |
        |-bundle.json
        |
        +-README.md

## Extensions 

While bundles provide groupings of related behaviors, the individual units of 
behavior are called extensions. 

Extensions belong to categories; an extension category is the machine-readable 
identifier used to identify groups of extensions. In the `extensions` property 
of a bundle definition, the keys are extension categories and the values are 
arrays of extension definitions. 
 
### General Extensions 

Extensions are intended as a general-purpose mechanism for adding new types of 
functionality to Open MCT Web. 

An extension category is registered with Angular under the name of the 
extension, plus a suffix of two square brackets; so, an Angular service (or, 
generally, any other extension) can access the full set of registered 
extensions, from all bundles, by including this string (e.g. `types[]` to get 
all type definitions) in a dependency declaration. 

As a convention, extension categories are given single-word, plural nouns for 
names within Open MCT Web (e.g. `types`.) This convention is not enforced by the 
platform in any way. For extension categories introduced by external plugins, it 
is recommended to prefix the extension category with a vendor identifier (or 
similar) followed by a dot, to avoid collisions. 
 
### Extension Definitions 

The properties used in extension definitions are typically unique to each 
category of extension; a few properties have standard interpretations by the 
platform. 

* `implementation`: Identifies a JavaScript source file (in the sources 
folder) which implements this extension. This JavaScript file is expected to 
contain an AMD module (see http://requirejs.org/docs/whyamd.html#amd ) which 
gives as its result a single constructor function. 
* `depends`: An array of dependencies needed by this extension; these will be 
passed on to Angular's [dependency injector](https://docs.angularjs.org/guide/di ) . 
By default, this is treated as an empty array. Note that depends does not make 
sense without `implementation` (since these dependencies will be passed to the 
implementation when it is instantiated.) 
* `priority`: A number or string indicating the priority order (see below) of 
this extension instance. Before an extension category is registered with 
AngularJS, the extensions of this category from all bundles will be concatenated 
into a single array, and then sorted by priority. 

Extensions do not need to have an implementation. If no implementation is 
provided, consumers of the extension category will receive the extension 
definition as a plain JavaScript object. Otherwise, they will receive the 
partialized (see below) constructor for that implementation, which will 
additionally have all properties from the extension definition attached. 

#### Partial Construction 

In general, extensions are intended to be implemented as constructor functions, 
which will be used elsewhere to instantiate new objects of that type. However, 
the Angular-supported method for dependency injection is (effectively) 
constructor-style injection; so, both declared dependencies and run-time 
arguments are competing for space in a constructor's arguments. 

To resolve this, the Open MCT Web framework registers extension instances in a 
partially constructed form. That is, the constructor exposed by the extension's 
implementation is effectively decomposed into two calls; the first takes the 
dependencies, and returns the constructor in its second form, which takes the 
remaining arguments. 

This means that, when writing implementations, the constructor function should 
be written to include all declared dependencies, followed by all run-time 
arguments. When using extensions, only the run-time arguments need to be 
provided. 
 
#### Priority 

Within each extension category, registration occurs in priority order. An 
extension's priority may be specified as a `priority` property in its extension 
definition; this may be a number, or a symbolic string. Extensions are 
registered in reverse order (highest-priority first), and symbolic strings are 
mapped to the numeric values as follows: 

* `fallback`: Negative infinity. Used for extensions that are not intended for 
use (that is, they are meant to be overridden) but are present as an option of 
last resort. 
* `default`: `-100`. Used for extensions that are expected to be overridden, but 
need a useful default. 
* `none`: `0`. Also used if no priority is specified, or if an unknown or 
malformed priority is specified. 
* `optional`: `100`. Used for extensions that are meant to be used, but may be 
overridden. 
* `preferred`: `1000`. Used for extensions that are specifically intended to be 
used, but still may be overridden in principle. 
* `mandatory`: Positive infinity. Used when an extension should definitely not 
be overridden. 

These symbolic names are chosen to support usage where many extensions may 
satisfy a given need, but only one may be used; in this case, as a convention it 
should be the lowest-ordered (highest-priority) extensions available. In other 
cases, a full set (or multi-element subset) of extensions may be desired, with a 
specific ordering; in these cases, it is preferable to specify priority 
numerically when declaring extensions, and to understand that extensions will be 
sorted according to these conventions when using them. 
   
### Angular Built-ins 

Several entities supported Angular are expressed and managed as extensions in 
Open MCT Web. Specifically, these extension categories are _directives_, 
_controllers_, _services_, _constants_, _runs_, and _routes_. 
 
#### Angular Directives

New [directives]( https://docs.angularjs.org/guide/directive ) may be 
registered as extensions of the directives category. Implementations of 
directives in this category should take only dependencies as arguments, and 
should return a directive definition object. 

The directive's name should be provided as a key property of its extension 
definition, in camel-case format. 
 
#### Angular Controllers

New [controllers]( https://docs.angularjs.org/guide/controller ) may be registered 
as extensions of the controllers category. The implementation is registered 
directly as the controller; its only constructor arguments are its declared 
dependencies. 

The directive's identifier should be provided as a key property of its extension 
definition. 
   
 
#### Angular Services

New [services](https://docs.angularjs.org/guide/services ) may be registered as 
extensions of the services category. The implementation is registered via a 
[service call]( https://docs.angularjs.org/api/auto/service/$provide#service ), so 
it will be instantiated with the new operator. 

#### Angular Constants 

Constant values may be registered as extensions of the [ constants category](https://docs.angularjs.org/api/ng/type/angular.Module#constant ). 
These extensions have no implementation; instead, they should contain a property 
 key , which is the name under which the constant will be registered, and a 
property value , which is the constant value that will be registered.

#### Angular Runs 

In some cases, you want to register code to run as soon as the application 
starts; these can be registered as extensions of the [ runs category](https://docs.angularjs.org/api/ng/type/angular.Module#run ). 
Implementations registered in this category will be invoked (with their declared 
dependencies) when the Open MCT Web application first starts. (Note that, in 
this case, the implementation is better thought of as just a function, as 
opposed to a constructor function.)

#### Angular Routes

Extensions of category `routes` will be registered with Angular's [route provider](https://docs.angularjs.org/api/ngRoute/provider/$routeProvider ). 
Extensions of this category have no implementations, and need only two 
properties in their definition: 

* `when`: The value that will be passed as the path argument to `$routeProvider.when`; 
specifically, the string that will appear in the trailing 
part of the URL corresponding to this route. This property may be omitted, in 
which case this extension instance will be treated as the default route. 
* `templateUrl`: A path to the template to render for this route. Specified as a 
path relative to the bundle's resource directory (`res` by default.) 

### Composite Services

Composite services are described in the [relevant section](../architecture/Framework.md#Composite-Services) 
of the framework guide.

A component should include the following properties in its extension definition:

* `provides`: The symbolic identifier for the service that will be composed. The 
  fully-composed service will be registered with Angular under this name.
* `type`: One of `provider`, `aggregator` or `decorator` (as above) 

In addition to any declared dependencies, _aggregators_ and _decorators_ both 
receive one more argument (immediately following declared dependencies) that is 
provided by the framework. For an aggregator, this will be an array of all 
providers of the same service (that is, with matching `provides` properties); 
for a decorator, this will be whichever provider, decorator, or aggregator is 
next in the sequence of decorators. 

Services exposed by the Open MCT Web platform are often declared as composite 
services, as this form is open for a variety of common modifications. 

# Core API 

Most of Open MCT Web's relevant API is provided and/or mediated by the 
framework; that is, much of developing for Open MCT Web is a matter of adding 
extensions which access other parts of the platform by means of dependency 
injection. 

The core bundle (`platform/core`) introduces a few additional object types meant 
to be passed along by other services. 

## Domain Objects 

Domain objects are the most fundamental component of Open MCT Web's information 
model. A domain object is some distinct thing relevant to a user's work flow, 
such as a telemetry channel, display, or similar. Open MCT Web is a tool for 
viewing, browsing, manipulating, and otherwise interacting with a graph of 
domain objects. 

A domain object should be conceived of as the union of the following:

* __Identifier__: A machine-readable string that uniquely identifies the domain 
object within this application instance. 
* __Model__: The persistent state of the domain object. A domain object's model 
is a JavaScript object that can be losslessly converted to JSON. 
* __Capabilities__: Dynamic behavior associated with the domain object. 
Capabilities are JavaScript objects which provide additional methods for 
interacting with the domain objects which expose those capabilities. Not all 
domain objects expose all capabilities. 

At run-time, a domain object has the following interface:

* `getId()`: Get the identifier for this domain object. 
* `getModel()`: Get the plain state associated with this domain object. This 
will return a JavaScript object that can be losslessly converted to JSON. Note 
that the model returned here can be modified directly but should not be; 
instead, use the mutation capability. 
* `getCapability(key)`: Get the specified capability associated with this domain 
object. This will return a JavaScript object whose interface is specific to the 
type of capability being requested. If the requested capability is not exposed 
by this domain object, this will return undefined .
* `hasCapability(key)`: Shorthand for checking if a domain object exposes the 
requested capability.
* `useCapability(key, arguments  )`: Shorthand for 
`getCapability(key).invoke(arguments)`, with additional checking between calls. 
If the provided capability has no invoke method, the return value here functions 
as `getCapability` including returning `undefined` if the capability is not 
exposed.

### Identifier Syntax

For most purposes, a domain object identifier can be treated as a purely
symbolic string; these are typically generated by Open MCT Web and plug-ins
should rarely be concerned with its internal structure.

A domain object identifier has one or two parts, separated by a colon.

* If two parts are present, the part before the colon refers to the space
  in which the domain object resides. This may be a persistence space or
  a purely symbolic space recognized by a specific model provider.
* If only one part is present, the domain object has no space specified,
  and may presume to reside in the application-configured default space
  defined by the `PERSISTENCE_SPACE` constant.

```bnf
<identifier> ::= <space> ":" <simple id> | <simple id>
<space> ::= <id char>+
<simple id> ::= <id char>+
<allowed char> ::= <letter> | <digit> | "-" | "." | "_"
```

## Domain Object Actions

An `Action` is behavior that can be performed upon/using a `DomainObject`. An 
Action has the following interface:

* `perform()`: Do this action. For example, if one had an instance of a 
`RemoveAction` invoking its perform method would cause the domain object which 
exposed it to be removed from its container.
* `getMetadata()`: Get metadata associated with this action. Returns an object 
containing: 
    * `name`: Human-readable name.
    * `description`: Human-readable summary of this action. 
    * `glyph`: Single character to be displayed in Open MCT Web's icon font set. 
    * `context`: The context in which this action is being performed (see below)

Action instances are typically obtained via a domain object's `action` 
capability. 
 
### Action Contexts 

An action context is a JavaScript object with the following properties: 

* `domainObject`: The domain object being acted upon. 
* `selectedObject`: Optional; the selection at the time of action (e.g. the 
dragged object in a drag-and-drop operation.)

## Telemetry 

Telemetry series data in Open MCT Web is represented by a common interface, and 
packaged in a consistent manner to facilitate passing telemetry updates around 
multiple visualizations. 
 
### Telemetry Requests 

A telemetry request is a JavaScript object containing the following properties: 

* `source`: A machine-readable identifier for the source of this telemetry. This 
is useful when multiple distinct data sources are in use side-by-side. 
* `key`: A machine-readable identifier for a unique series of telemetry within 
that source. 
* _Note: This API is still under development; additional properties, such as 
start and end time, should be present in future versions of Open MCT Web._ 

Additional properties may be included in telemetry requests which have specific 
interpretations for specific sources.

### Telemetry Responses

When returned from the `telemetryService` (see [Services](#Services) section), 
telemetry series data will be packaged in a `source -> key -> TelemetrySeries` 
fashion. That is, telemetry is passed in an object containing key-value pairs. 
Keys identify telemetry sources; values are objects containing additional 
key-value pairs. In this object, keys identify individual telemetry series (and 
match they `key` property from corresponding requests) and values are 
`TelemetrySeries` objects (see below.) 

### Telemetry Series

A telemetry series is a specific sequence of data, typically associated with a 
specific instrument. Telemetry is modeled as an ordered sequence of domain and 
range values, where domain values must be non-decreasing but range values do 
not. (Typically, domain values are interpreted as UTC timestamps in milliseconds 
relative to the UNIX epoch.) A series must have at least one domain and one 
range, and may have more than one.

Telemetry series data in Open MCT Web is expressed via the following 
`TelemetrySeries` interface: 

* `getPointCount()`: Returns the number of unique points/samples in this series. 
* `getDomainValue(index, [domain])`:  Get the domain value at the specified index . 
If a second domain argument is provided, this is taken as a string identifier 
indicating which domain option (of, presumably, multiple) should be returned. 
* `getRangeValue(index, [range])`:  Get the domain value at the specified index . 
If a second range argument is provided, this is taken as a string identifier 
indicating which range option (of, presumably, multiple) should be returned. 
 
### Telemetry Metadata 

Domain objects which have associated telemetry also expose metadata about that 
telemetry; this is retrievable via the `getMetadata()` of the telemetry 
capability. This will return a single JavaScript object containing the following 
properties: 

* `source`: The machine-readable identifier for the source of telemetry data for 
this object. 
* `key`: The machine-readable identifier for the individual telemetry series. 
* `domains`: An array of supported domains (see TelemetrySeries above.) Each 
domain should be expressed as an object which includes: 
    * `key`: Machine-readable identifier for this domain, as will be passed into 
    a getDomainValue(index, domain)  call. 
    * `name`: Human-readable name for this domain. 
* `ranges`: An array of supported ranges; same format as domains . 

Note that this metadata is also used as the prototype for telemetry requests 
made using this capability. 

## Types 
A domain object's type is represented as a Type object, which has the following 
interface:

* `getKey()`: Get the machine-readable identifier for this type. 
* `getName()`: Get the human-readable name for this type. 
* `getDescription()`: Get a human-readable summary of this type. 
* `getGlyph()`: Get the single character to be rendered as an icon for this type 
in Open MCT Web's custom font set. 
* `getInitialModel()`: Get a domain object model that represents the initial 
state (before user specification of properties) for domain objects of this type. 
* `getDefinition()`: Get the extension definition for this type, as a JavaScript 
object. 
* `instanceOf(type)`: Check if this type is (or inherits from) a specified type . 
This type can be either a string, in which case it is taken to be that type's 
 key , or it may be a  `Type` instance. 
* `hasFeature(feature)`: Returns a boolean value indicating whether or not this 
type supports the specified feature, which is a symbolic string. 
* `getProperties()`: Get all properties associated with this type, expressed as 
an array of `TypeProperty` instances. 
 
### Type Features 

Features of a domain object type are expressed as symbolic string identifiers. 
They are defined in practice by usage; currently, the Open MCT Web platform only 
uses the creation feature to determine which domain object types should appear 
in the Create menu. 
 
### Type Properties 

Types declare the user-editable properties of their domain object instances in 
order to allow the forms which appear in the __Create__ and __Edit Properties__ 
dialogs to be generated by the platform. A `TypeProperty` has the following interface:

* `getValue(model)`: Get the current value for this property, as it appears in 
the provided domain object model. 
* `setValue(model, value)`: Set a new value for this property in the provided 
domain object model . 
* `getDefinition()`: Get the raw definition for this property as a JavaScript 
object (as it was declared in this type's extension definition.) 

# Extension Categories 

The information in this section is focused on registering new extensions of 
specific types; it does not contain a catalog of the extension instances of 
these categories provided by the platform. Relevant summaries there are provided 
in subsequent sections.
 
## Actions Category

An action is a thing that can be done to or using a domain object, typically as 
initiated by the user. 

An action's implementation:

* Should take a single `context` argument in its constructor. (See Action 
Contexts, under Core API.)
* Should provide a method `perform` which causes the behavior associated with 
the action to occur.
* May provide a method `getMetadata` which provides metadata associated with 
the action. If omitted, one will be provided by the platform which includes 
metadata from the action's extension definition.
* May provide a static method `appliesTo(context)` (that is, a function 
available as a property of the implementation's constructor itself), which will 
be used by the platform to filter out actions from contexts in which they are 
inherently inapplicable.

An action's bundle definition (and/or `getMetadata()` return value) may include:

* `category`: A string or array of strings identifying which category or 
categories an action falls into; used to determine when an action is displayed. 
Categories supported by the platform include: 
    * `contextual`: Actions in a context menu. 
    * `view-control`: Actions triggered by buttons in the top-right of Browse 
    view. 
* `key`: A machine-readable identifier for this action. 
* `name`: A human-readable name for this action (e.g. to show in a menu) 
* `description`: A human-readable summary of the behavior of this action. 
* `glyph`: A single character which will be rendered in Open MCT Web's custom 
font set as an icon for this action.

## Capabilities Category

Capabilities are exposed by domain objects (e.g. via the `getCapability` method) 
but most commonly originate as extensions of this category.

Extension definitions for capabilities should include both an implementation, 
and a property named key whose value should be a string used as a 
machine-readable identifier for that capability, e.g. when passed as the 
argument to a domain object's `getCapability(key)` call.
 
A capability's implementation should have methods specific to that capability; 
that is, there is no common format for capability implementations, aside from 
support for invocation via the `useCapability` shorthand.

A capability's implementation will take a single argument (in addition to any 
declared dependencies), which is the domain object that will expose that 
capability.

A capability's implementation may also expose a static method `appliesTo(model)` 
which should return a boolean value, and will be used by the platform to filter 
down capabilities to those which should be exposed by specific domain objects, 
based on their domain object models. 
 
## Controls Category

Controls provide options for the `mct-control` directive. 
 
Six standard control types are included in the forms bundle:

* `textfield`: An area to enter plain text.
* `select`: A drop-down list of options.
* `checkbox`: A box which may be checked/unchecked.
* `color`: A color picker.
* `button`: A button.
* `datetime`: An input for UTC date/time entry; gives result as a UNIX 
timestamp, in milliseconds since start of 1970, UTC. 

New controls may be added as extensions of the controls category. Extensions of 
this category have two properties: 

* `key`: The symbolic name for this control (matched against the control field 
in rows of the form structure).
* `templateUrl`: The URL to the control's Angular template, relative to the 
resources directory of the bundle which exposes the extension. 

Within the template for a control, the following variables will be included in 
scope:

* `ngModel`: The model where form input will be stored. Notably we also need to 
look at field  (see below) to determine which field in the model should be 
modified. 
* `ngRequired`: True if input is required.
* `ngPattern`: The pattern to match against (for text entry)
* `options`: The options for this control, as passed from the `options` property 
of an individual row definition. 
* `field`: Name of the field in `ngModel` which will hold the value for this 
control. 

## Gestures Category

A _gesture_ is a user action which can be taken upon a representation of a 
domain object. 

Examples of gestures included in the platform are:

* `drag`: For representations that can be used to initiate drag-and-drop 
composition.
* `drop`: For representations that can be drop targets for drag-and-drop 
composition. 
* `menu`: For representations that can be used to pop up a context menu. 
 
Gesture definitions have a property `key` which is used as a machine-readable 
identifier for the gesture (e.g. `drag`, `drop`, `menu` above.) 
 
A gesture's implementation is instantiated once per representation that uses the 
gesture. This class will receive the jqLite-wrapped `mct-representation` element 
and the domain object being represented as arguments, and should do any 
necessary "wiring" (e.g. listening for events) during its constructor call. The 
gesture's implementation may also expose an optional `destroy()`  method which 
will be called when the gesture should be removed, to avoid memory leaks by way 
of unremoved listeners.

## Indicators Category

An indicator is an element that should appear in the status area at the bottom 
of a running Open MCT Web client instance. 

### Standard Indicators 
 
Indicators which wish to appear in the common form of an icon-text pair should 
provide implementations with the following methods:

* `getText()`: Provides the human-readable text that will be displayed for this 
indicator. 
* `getGlyph()`: Provides a single-character string that will be displayed as an 
icon in Open MCT Web's custom font set. 
* `getDescription()`: Provides a human-readable summary of the current state of 
this indicator; will be displayed in a tooltip on hover. 
* `getClass()`: Get a CSS class that will be applied to this indicator. 
* `getTextClass()`: Get a CSS class that will be applied to this indicator's 
text portion. 
* `getGlyphClass()`: Get a CSS class that will be applied to this indicator's 
icon portion. 
* `configure()`: If present, a configuration icon will appear to the right of 
this indicator, and clicking it will invoke this method. 
 
Note that all methods are optional, and are called directly from an Angular 
template, so they should be appropriate to run during digest cycles. 

### Custom Indicators 

Indicators which wish to have an arbitrary appearance (instead of following the 
icon-text convention commonly used) may specify a `template` property in their 
extension definition. The value of this property will be used as the `key` for 
an `mct-include` directive (so should refer to an extension of category 
 templates .) This template will be rendered to the status area. Indicators of 
this variety do not need to provide an implementation. 

## Licenses Category

The extension category `licenses` can be used to add entries into the 'Licensing 
information' page, reachable from Open MCT Web's About dialog. 

Licenses may have the following properties, all of which are strings:

* `name`: Human-readable name of the licensed component. (e.g. 'AngularJS'.)
* `version`: Human-readable version of the licensed component. (e.g. '1.2.26'.)
* `description`: Human-readable summary of the component.
* `author`: Name or names of entities to which authorship should be attributed.
* `copyright`: Copyright text to display for this component.
* `link`: URL to full license text. 

## Policies Category

Policies are used to handle decisions made using Open MCT Web's `policyService`; 
examples of these decisions are determining the applicability of certain 
actions, or checking whether or not a domain object of one type can contain a 
domain object of a different type. See the section on the Policies for an 
overview of Open MCT Web's policy model.

A policy's extension definition should include:

* `category`: The machine-readable identifier for the type of policy decision 
being supported here. For a list of categories supported by the platform, see 
the section on Policies. Plugins may introduce and utilize additional policy 
categories not in that list. 
* `message`: Optional; a human-readable message describing the policy, intended 
for display in situations where this specific policy has disallowed something. 
 
A policy's implementation should include a single method, `allow(candidate,
context)`. The specific types used for `candidate` and `context` vary by policy 
category; in general, what is being asked is 'is this candidate allowed in this 
context?' This method should return a boolean value. 

Open MCT Web's policy model requires consensus; a policy decision is allowed 
when and only when all policies choose to allow it. As such, policies should 
generally be written to reject a certain case, and allow (by returning `true`) 
anything else. 
 
## Representations Category

A representation is an Angular template used to display a domain object. The 
`representations` extension category is used to add options for the 
`mct-representation` directive. 
 
A representation definition should include the following properties:

* `key`: The machine-readable name which identifies the representation. 
* `templateUrl`: The path to the representation's Angular template. This path is 
relative to the bundle's resources directory. 
* `uses`: Optional; an array of capability names. Indicates that this 
representation intends to use those capabilities of a domain object (via a 
`useCapability` call), and expects to find the latest results of that 
`useCapability` call in the scope of the presented template (under the same name 
as the capability itself.) Note that, if `useCapability` returns a promise, this 
will be resolved before being placed in the representation's scope. 
* `gestures`: An array of keys identifying gestures (see the `gestures` 
extension category) which should be available upon this representation. Examples 
of gestures include `drag` (for representations that should act as draggable 
sources for drag-drop operations) and `menu` (for representations which should 
show a domain-object-specific context menu on right-click.) 

### Representation Scope

While  _representations_ do not have implementations, per se, they do refer to 
Angular templates which need to interact with information (e.g. the domain 
object being represented) provided by the platform. This information is passed 
in through the template's scope, such that simple representations may be created 
by providing only templates. (More complex representations will need controllers 
which are referenced from templates. See [https://docs.angularjs.org/guide/controller ]()
for more information on controllers in Angular.) 
 
A representation's scope will contain:

* `domainObject`: The represented domain object.
* `model`: The domain object's model.
* `configuration`: An object containing configuration information for this 
representation (an empty object if there is no saved configuration.) The 
contents of this object are managed entirely by the view/representation which 
receives it. 
* `representation`: An empty object, useful as a 'scratch pad' for 
representation state. 
* `ngModel`: An object passed through the ng-model attribute of the 
`mct-representation` , if any. 
* `parameters`: An object passed through the parameters attribute of the 
`mct-representation`, if any. 
* Any capabilities requested by the uses property of the representation 
definition.
 
## Representers Category

The `representers` extension category is used to add additional behavior to the 
`mct-representation` directive. This extension category is intended primarily 
for use internal to the platform. 

Unlike _representations_, which describe specific ways to represent domain 
objects, _representers_ are used to modify or augment the process of 
representing domain objects in general. For example, support for the  _gestures_ 
extension category is added by a _representer_.

A representer needs only provide an implementation. When an `mct-representation` 
is linked (see  [https://docs.angularjs.org/guide/directive ]() or when the 
domain object being represented changes, a new _representer_ of each declared 
type is instantiated. The constructor arguments for a _representer_ are the same 
as the arguments to the link function in an Angular directive: `scope` the 
Angular scope for this representation; `element` the jqLite-wrapped 
`mct-representation` element, and `attrs` a set of key-value pairs of that 
element's attributes. _Representers_ may wish to populate the scope, attach 
event listeners to the element, etc.

This implementation must provide a single method, `destroy()`, which will be 
invoked when the representer is no longer needed. 

## Roots Category

The extension category `roots` is used to provide root-level domain object 
models. Root-level domain objects appear at the top-level of the tree hierarchy. 
For example, the _My Items_ folder is added as an extension of this category. 

Extensions of this category should have the following properties:

* `id`: The machine-readable identifier for the domaiwn object being exposed.
* `model`: The model, as a JSON object, for the domain object being exposed. 

## Stylesheets Category

The stylesheets extension category is used to add CSS files to style the 
application. Extension definitions for this category should include one 
property:

* `stylesheetUrl`: Path and filename, including extension, for the stylesheet to 
include. This path is relative to the bundle's resources folder (by default,  
`res`) 
* `theme`: Optional; if present, this stylesheet will only be included if this
value matches the `THEME` constant.
 
To control the order of CSS files, use priority  (see the section on Extension 
Definitions above.) 

## Templates Category

The `templates` extension category is used to expose Angular templates under 
symbolic identifiers. These can then be utilized using the `mct-include` 
directive, which behaves similarly to `ng-include` except that it uses these 
symbolic identifiers instead of paths.

A template's extension definition should include the following properties:

* `key`: The machine-readable name which identifies this template, matched 
against the value given to the key attribute of the `mct-include` directive.
* `templateUrl`: The path to the relevant Angular template. This path is 
relative to the bundle's resources directory. 

Note that, when multiple templates are present with the same key , the one with 
the highest priority will be used from `mct-include`. This behavior can be used 
to override templates exposed by the platform (to change the logo which appears 
in the bottom right, for instance.)

Templates do not have implementations. 

## Types Category

The types extension category describes types of domain objects which may 
appear within Open MCT Web.

A type's extension definition should have the following properties:

* `key`: The machine-readable identifier for this domain object type. Will be 
stored to and matched against the type property of domain object models.
* `name`: The human-readable name for this domain object type.
* `description`: A human-readable summary of this domain object type.
* `glyph`: A single character to be rendered as an icon in Open MCT Web's custom 
font set. 
* `model`: A domain object model, used as the initial state for created domain 
objects of this type (before any properties are specified.)
* `features`: Optional; an array of strings describing features of this domain 
object type. Currently, only creation is recognized by the platform; this is 
used to determine that this type should appear in the Create menu. More 
generally, this is used to support the `hasFeature(...)`  method of the type  
capability. 
* `properties`: An array describing individual properties of this domain object
(as should appear in the _Create_ or the _Edit Properties_ dialog.) Each 
property is described by an object containing the following properties:
    * `control`: The key of the control (see `mct-control` and the `controls` 
    [extension category](#Controls)) to use for editing this property. 
    * `property`: A string which will be used as the name of the property in the 
    domain object's model that the value for this property should be stored 
    under. If this value should be stored in an object nested within the domain 
    object model, then property should be specified as an array of strings 
    identifying these nested objects and, finally, the property itself. 
    * other properties as appropriate for a control of this type (each 
    property's definition will also be passed in as the structure for its 
    control.) See documentation of mct-form for more detail on these 
    properties.
    
Types do not have implementations. 
 
## Versions Category
The versions extension category is used to introduce line items in Open MCT 
Web's About dialog. These should have the following properties: 

* `name`: The name of this line item, as should appear in the left-hand side of 
the list of version information in the About dialog.
* `value`: The value which should appear to the right of the name in the About 
dialog.

To control the ordering of line items within the About dialog, use `priority`. 
(See section on [Extension Definitions](#ExtensionDefinitions) above.) 

This extension category does not have implementations. 
 
## Views Category

The views extension category is used to determine which options appear to the 
user as available views of domain objects of specific types. A view's extension 
definition has the same properties as a representation (and views can be 
utilized via `mct-representation`); additionally:

* `name`: The human-readable name for this view type.
* description : A human-readable summary of this view type.
* `glyph`: A single character to be rendered as an icon in Open MCT Web's custom 
font set.
* `type`: Optional; if present, this representation is only applicable for 
domain object's of this type.
* `needs`: Optional array of strings; if present, this representation is only 
applicable for domain objects which have the capabilities identified by these 
strings. 
* `delegation`: Optional boolean, intended to be used in conjunction with  
`needs`;  if present, allow required capabilities to be satisfied by means of 
capability delegation. (See [Delegation](#Delegation))
* `toolbar`: Optional; a definition for the toolbar which may appear in a 
toolbar when using this view in Edit mode. This should be specified as a 
structure for mct-toolbar , with additional properties available for each item in 
that toolbar: 
    * `property`: A property name. This will refer to a property in the view's 
    current selection; that property on the selected object will be modifiable 
    as the `ng-model` of the displayed control in the toolbar. If the value of 
    the property is a function, it will be used as a getter-setter (called with 
    no arguments to use as a getter, called with a value to use as a setter.) 
    * `method`: A method to invoke (again, on the selected object) from the 
    toolbar control. Useful particularly for buttons (which don't edit a single 
    property, necessarily.)

### View Scope 

Views do not have implementations, but do get the same properties in scope that 
are provided for `representations`. 

When a view is in Edit mode, this scope will additionally contain:

* `commit()`: A function which can be invoked to mark any changes to the view's 
  configuration as ready to persist.
* `selection`: An object representing the current selection state. 

#### Selection State 

A view's selection state is, conceptually, a set of JavaScript objects. The 
presence of methods/properties on these objects determine which toolbar controls 
are visible, and what state they manage and/or behavior they invoke. 

This set may contain up to two different objects: The  _view proxy _, which is 
used to make changes to the view as a whole, and the _ selected object _, which is 
used to represent some state within the view. (Future versions of Open MCT Web 
may support multiple selected objects.) 

The `selection` object made available during Edit mode has the following 
methods: 

* `proxy([object])`: Get (or set, if called with an argument) the current view 
proxy.  
* `select(object)`: Make this object the selected object. 
* `deselect()`: Clear the currently selected object. 
* `get()`: Get the currently selected object. Returns undefined if there is no 
currently selected object.
* `selected(object)`: Check if the JavaScript object is currently in the 
selection set. Returns true if the object is either the currently selected 
object, or the current view proxy. 
* `all()`: Get an array of all objects in the selection state. Will include 
either or both of the view proxy and selected object. 

# Directives

Open MCT Web defines several Angular directives that are intended for use both 
internally within the platform, and by plugins. 

## Before Unload 

The `mct-before-unload` directive is used to listen for (and prompt for user 
confirmation) of navigation changes in the browser. This includes reloading, 
following links out of Open MCT Web, or changing routes. It is used to hook into 
both `onbeforeunload` event handling as well as route changes from within 
Angular.

This directive is useable as an attribute. Its value should be an Angular 
expression. When an action that would trigger an unload and/or route change 
occurs, this Angular expression is evaluated. Its result should be a message to 
display to the user to confirm their navigation change; if this expression 
evaluates to a falsy value, no message will be displayed. 
 
## Chart 

The `mct-chart` directive is used to support drawing of simple charts. It is 
present to support the Plot view, and its functionality is limited to the 
functionality that is relevant for that view.

This directive is used at the element level and takes one attribute, `draw` 
which is an Angular expression which will should evaluate to a drawing object. 
This drawing object should contain the following properties:

* `dimensions`: The size, in logical coordinates, of the chart area. A 
two-element array or numbers. 
* `origin`: The position, in logical coordinates, of the lower-left corner of 
the chart area. A two-element array or numbers. 
* `lines`: An array of lines (e.g. as a plot line) to draw, where each line is 
expressed as an object containing: 
    * `buffer`: A Float32Array containing points in the line, in logical 
    coordinates, in sequential x,y pairs. 
    * `color`: The color of the line, as a four-element RGBA array, where 
    each element is a number in the range of 0.0-1.0. 
    * `points`: The number of points in the line. 
* `boxes`: An array of rectangles to draw in the chart area. Each is an object 
containing: 
    * `start`: The first corner of the rectangle, as a two-element array of 
    numbers, in logical coordinates. 
    * `end`: The opposite corner of the rectangle, as a two-element array of 
    numbers, in logical coordinates. color : The color of the line, as a 
    four-element RGBA array, where each element is a number in the range of 
    0.0-1.0. 

While `mct-chart` is intended to support plots specifically, it does perform 
some useful management of canvas objects (e.g. choosing between WebGL and Canvas 
2D APIs for drawing based on browser support) so its usage is recommended when 
its supported drawing primitives are sufficient for other charting tasks. 
 
## Container 

The `mct-container` is similar to the `mct-include` directive insofar as it allows 
templates to be referenced by symbolic keys instead of by URL. Unlike 
`mct-include` it supports transclusion.

Unlike `mct-include` `mct-container` accepts a key as a plain string attribute, 
instead of as an Angular expression.

## Control

The `mct-control` directive is used to display user input elements. Several 
controls are included with the platform to wrap default input types. This 
directive is primarily intended for internal use by the `mct-form` and 
`mct-toolbar` directives. 

When using `mct-control` the attributes `ng-model` `ng-disabled` 
`ng-required` and `ng-pattern` may also be used. These have the usual meaning 
(as they would for an input element) except for `ng-model`; when used, it will 
actually be `ngModel[field]` (see below) that is two-way bound by this control. 
This allows `mct-control` elements to more easily delegate to other 
`mct-control` instances, and also facilitates usage for generated forms. 

This directive supports the following additional attributes, all specified as 
Angular expressions:

* `key`: A machine-readable identifier for the specific type of control to 
display.
* `options`: A set of options to display in this control.
* `structure`: In practice, contains the definition object which describes this 
form row or toolbar item. Used to pass additional control-specific parameters. 
* `field`: The field in the `ngModel` under which to read/store the property 
associated with this control. 

## Drag

The `mct-drag` directive is used to support drag-based gestures on HTML 
elements. Note that this is not 'drag' in the 'drag-and-drop' sense, but 'drag' 
in the more general 'mouse down, mouse move, mouse up' sense. 

This takes the form of three attributes: 

* `mct-drag`: An Angular expression to evaluate during drag movement.
* `mct-drag-down`: An Angular expression to evaluate when the drag starts.
* `mct-drag-up`: An Angular expression to evaluate when the drag ends.

In each case, a variable `delta` will be provided to the expression; this is a 
two-element array or the horizontal and vertical pixel offset of the current 
mouse position relative to the mouse position where dragging began. 

## Form 

The `mct-form` directive is used to generate forms using a declarative structure, 
and to gather back user input. It is applicable at the element level and 
supports the following attributes: 

* `ng-model`: The object which should contain the full form input. Individual 
fields in this model are bound to individual controls; the names used for these 
fields are provided in the form structure (see below).
* `structure`: The structure of the form; e.g. sections, rows, their names, and 
so forth. The value of this attribute should be an Angular expression. 
* `name`: The name in the containing scope under which to publish form 
"meta-state", e.g. `$valid` `$dirty` etc. This is as the behavior of `ng-form`. 
Passed as plain text in the attribute. 

### Form Structure 

Forms in Open MCT Web have a common structure to permit consistent display. A 
form is broken down into sections, which will be displayed in groups; each 
section is broken down into rows, each of which provides a control for a single 
property. Input from this form is two-way bound to the object passed via 
`ng-model`. 

A form's structure is represented by a JavaScript object in the following form:
 
    { 
        "name": ... title to display for the form, as a string ..., 
        "sections": [
        { 
            "name": ... title to display for the section ..., 
            "rows": [ 
                { 
                    "name": ... title to display for this row ...,
                    "control": ... symbolic key for the control ..., 
                    "key": ... field name in ng-model ... 
                    "pattern": ... optional, reg exp to match against ... 
                    "required": ... optional boolean ... 
                    "options": [ 
                        "name": ... name to display (e.g. in a select) ..., 
                        "value": ... value to store in the model ... 
                    ] 
                    }, 
                ... and other rows ... 
            ] 
        }, 
        ... and other sections ... 
        ] 
    } 

Note that `pattern` may be specified as a string, to simplify storing for 
structures as JSON when necessary. The string should be given in a form 
appropriate to pass to a `RegExp` constructor. 

### Form Controls 

A few standard control types are included in the platform/forms bundle: 

* `textfield`: An area to enter plain text. 
* `select`: A drop-down list of options. 
* `checkbox`: A box which may be checked/unchecked. 
* `color`: A color picker. 
* `button`: A button. 
* `datetime`: An input for UTC date/time entry; gives result as a UNIX 
timestamp, in milliseconds since start of 1970, UTC. 

## Include 

The `mct-include` directive is similar to ng-include , except that it takes a 
symbolic identifier for a template instead of a URL. Additionally, templates 
included via mct-include will have an isolated scope. 

The directive should be used at the element level and supports the following 
attributes, all of which are specified as Angular expressions: 

* `key`: Machine-readable identifier for the template (of extension category  
templates ) to be displayed. 
* `ng-model`: _Optional_; will be passed into the template's scope as `ngModel`. 
Intended usage is for two-way bound user input.
* `parameters`: _Optional_; will be passed into the template's scope as 
parameters. Intended usage is for template-specific display parameters. 

## Representation 

The `mct-representation` directive is used to include templates which 
specifically represent domain objects. Usage is similar to `mct-include`. 

The directive should be used at the element level and supports the following 
attributes, all of which are specified as Angular expressions:

* `key`: Machine-readable identifier for the representation (of extension 
category _representations_ or _views_ ) to be displayed. 
* `mct-object`: The domain object being represented. 
* `ng-model`: Optional; will be passed into the template's scope as `ngModel`. 
Intended usage is for two-way bound user input. 
* `parameters`: Optional; will be passed into the template's scope as  
parameters . Intended usage is for template-specific display parameters. 

## Resize 

The `mct-resize` directive is used to monitor the size of an HTML element. It is 
specified as an attribute whose value is an Angular expression that will be 
evaluated when the size of the HTML element changes. This expression will be 
provided a single variable, `bounds` which is an object containing two 
properties, `width` and `height` describing the size in pixels of the element.

When using this directive, an attribute `mct-resize-interval` may optionally be 
provided. Its value is an Angular expression describing the number of 
milliseconds to wait before next checking the size of the HTML element; this 
expression is evaluated when the directive is linked and reevaluated whenever 
the size is checked.

## Scroll 

The `mct-scroll-x` and `mct-scroll-y` directives are used to both monitor and 
control the horizontal and vertical scroll bar state of an element, 
respectively. They are intended to be used as attributes whose values are 
assignable Angular expressions which two-way bind to the scroll bar state.

## Toolbar

The `mct-toolbar` directive is used to generate toolbars using a declarative 
structure, and to gather back user input. It is applicable at the element level 
and supports the following attributes: 

* `ng-model`: The object which should contain the full toolbar input. Individual 
fields in this model are bound to individual controls; the names used for these 
fields are provided in the form structure (see below). 
* `structure`: The structure of the toolbar; e.g. sections, rows, their names, and 
so forth. The value of this attribute should be an Angular expression.
* `name`: The name in the containing scope under which to publish form 
"meta-state", e.g. `$valid`, `$dirty` etc. This is as the behavior of 
`ng-form`. Passed as plain text in the attribute. 

Toolbars support the same control options as forms.  

### Toolbar Structure 

A toolbar's structure is defined similarly to forms, except instead of rows  
there are items . 

    { 
        "name": ... title to display for the form, as a string ..., 
        "sections": [ 
            { 
                "name": ... title to display for the section ..., 
                "items": [ 
                    { 
                        "name": ... title to display for this row ..., 
                        "control": ... symbolic key for the control ..., 
                        "key": ... field name in ng-model ... 
                        "pattern": ... optional, reg exp to match against ... 
                        "required": ... optional boolean ... 
                        "options": [ 
                            "name": ... name to display (e.g. in a select) ..., 
                            "value": ... value to store in the model ... 
                        ], 
                        "disabled": ... true if control should be disabled ... 
                        "size": ... size of the control (for textfields) ... 
                        "click": ... function to invoke (for buttons) ... 
                        "glyph": ... glyph to display (for buttons) ... 
                        "text": ... text within control (for buttons) ... 
                    }, 
                    ... and other rows ... 
                ] 
            }, 
            ... and other sections ... 
        ] 
    }

# Services 

The Open MCT Web platform provides a variety of services which can be retrieved 
and utilized via dependency injection. These services fall into two categories: 

* _Composite Services_ are defined by a set of components extensions; plugins may 
introduce additional components with matching interfaces to extend or augment 
the functionality of the composed service. (See the Framework section on 
Composite Services.) 
* _Other services_ which are defined as standalone service objects; these can be 
utilized by plugins but are not intended to be modified or augmented. 

## Composite Type Services

This section describes the composite services exposed by Open MCT Web, 
specifically focusing on their interface and contract. 
    
In many cases, the platform will include a provider for a service which consumes 
a specific extension category; for instance, the `actionService` depends on 
`actions[]` and will expose available actions based on the rules defined for 
that extension category.  

In these cases, it will usually be simpler to add a new extension of a given 
category (e.g. of category `actions`) even when the same behavior could be 
introduced by a service component (e.g. an extension of category `components` 
where `provides` is `actionService` and `type` is `provider`.)  

Occasionally, the extension category does not provide enough expressive power to 
achieve a desired result. For instance, the Create menu is populated with 
`create` actions, where one such action exists for each creatable type. Since 
the framework does not provide a declarative means to introduce a new action per 
type declaratively, the platform implements this explicitly in an `actionService` 
component of type `provider`. Plugins may use a similar approach when the normal 
extension mechanism is insufficient to achieve a desired result. 
 
### Action Service

The [Action Service](../architecture/platform#action-service) (`actionService`) 
provides `Action` instances which are applicable in specific contexts. See Core 
API for additional notes on the interface for actions. The `actionService` has 
the following interface: 

* `getActions(context)`: Returns an array of Action objects which are applicable 
in the specified action context.   

### Capability Service 

The [Capability Service](../architecture/platform#capability-service) (`capabilityService`) 
provides constructors for capabilities which will be exposed for a given domain 
object. 

The capabilityService has the following interface: 

* `getCapabilities(model)`: Returns a an object containing key-value pairs, 
representing capabilities which should be exposed by the domain object with this 
model. Keys in this object are the capability keys (as used in a 
`getCapability(...)` call) and values are either: 
    * Functions, in which case they will be used as constructors, which will 
    receive the domain object instance to which the capability applies as their 
    sole argument.The resulting object will be provided as the result of a 
    domain object's `getCapability(...)`  call. Note that these instances are cached 
    by each object, but may be recreated when an object is mutated. 
    * Other objects, which will be used directly as the result of a domain 
    object's `getCapability(...)` call. 

### Dialog Service 

The `dialogService` provides a means for requesting user input via a modal 
dialog. It has the following interface: 

* `getUserInput(formStructure, formState)`: Prompt the user to fill out a form. 
The first argument describes the form's structure (as will be passed to 
 mct-form ) while the second argument contains the initial state of that form. 
This returns a Promise for the state of the form after the user has filled it 
in; this promise will be rejected if the user cancels input. 
* `getUserChoice(dialogStructure)`: Prompt the user to make a single choice from 
a set of options, which (in the platform implementation) will be expressed as 
buttons in the displayed dialog. Returns a Promise for the user's choice, which 
will be rejected if the user cancels input. 

### Dialog Structure 

The object passed as the `dialogStructure` to `getUserChoice` should have the 
following properties:

* `title`: The title to display at the top of the dialog. 
* `hint`: Short message to display below the title. 
* `template`: Identifying key  (as will be passed to mct-include ) for the 
template which will be used to populate the inner area of the dialog. 
* `model`: Model to pass in the ng-model attribute of mct-include . 
* `parameters`: Parameters to pass in the parameters attribute of mct-include . 
* `options`: An array of options describing each button at the bottom. Each 
option may have the following properties:
    * `name`: Human-readable name to display in the button. 
    * `key`: Machine-readable key, to pass as the result of the resolved promise 
    when clicked. 
    * `description`: Description to show in tooltip on hover.

### Domain Object Service 

The [Object Service](../architecture/platform.md#object-service) (`objectService`)
provides domain object instances. It has the following interface:

* `getObjects(ids)`: For the provided array of domain object identifiers, 
returns a Promise for an object containing key-value pairs, where keys are 
domain object identifiers and values are corresponding DomainObject instances. 
Note that the result may contain a superset or subset of the objects requested. 

### Gesture Service 

The `gestureService` is used to attach gestures (see extension category gestures) 
to representations. It has the following interface:

* `attachGestures(element, domainObject, keys)`: Attach gestures specified by 
the provided gesture keys  (an array of strings) to this jqLite-wrapped HTML 
element , which represents the specified domainObject . Returns an object with a 
single method `destroy()`, to be invoked when it is time to detach these 
gestures. 

### Model Service 

The [Model Service](../architecture/platform.md#model-service) (`modelService`) 
provides domain object models. It has the following interface: 

* `getModels(ids)`: For the provided array of domain object identifiers, returns 
a Promise for an object containing key-value pairs, where keys are domain object 
identifiers and values are corresponding domain object models. Note that the 
result may contain a superset or subset of the models requested. 

### Persistence Service 

The [Persistence Service](../architecture/platform.md#persistence-service) (`persistenceService`)
provides the ability to load/store JavaScript objects 
(presumably serializing/deserializing to JSON in the process.) This is used 
primarily to store domain object models. It has the following interface: 

* `listSpaces()`: Returns a Promise for an array of strings identifying the 
different persistence spaces this service supports. Spaces are intended to be 
used to distinguish between different underlying persistence stores, to allow 
these to live side by side. 
* `listObjects()`: Returns a Promise for an array of strings identifying all 
documents stored in this persistence service. 
* `createObject(space, key, value)`: Create a new document in the specified 
persistence space , identified by the specified key , the contents of which shall 
match the specified value . Returns a promise that will be rejected if creation 
fails. 
* `readObject(space, key)`: Read an existing document in the specified 
persistence space , identified by the specified key . Returns a promise for the 
specified document; this promise will resolve to undefined if the document does 
not exist. 
* `updateObject(space, key, value)`: Update an existing document in the 
specified persistence space , identified by the specified key , such that its 
contents match the specified value . Returns a promise that will be rejected if 
the update fails. 
* `deleteObject(space, key)`: Delete an existing document from the specified 
persistence space , identified by the specified key . Returns a promise which will 
be rejected if deletion fails. 

### Policy Service 

The [Policy Service](../architecture/platform.md#policy-service) (`policyService`) 
may be used to determine whether or not certain behaviors are 
allowed within the application. It has the following interface: 
 
* `allow(category, candidate, context, [callback])`: Check if this decision 
should be allowed. Returns a boolean. Its arguments are interpreted as: 
    * `category`: A string identifying which kind of decision is being made. See 
    the [section on Categories](#PolicyCategories) for categories supported by 
    the platform; plugins may define and utilize policies of additional 
    categories, as well. 
    * `candidate`: An object representing the thing which shall or shall not be 
    allowed. Usually, this will be an instance of an extension of the category 
    defined above. This does need to be the case; additional policies which are 
    not specific to any extension may also be defined and consulted using unique 
    category identifiers. In this case, the type of the object delivered for the 
    candidate may be unique to the policy type. 
    * `context`: An object representing the context in which the decision is 
    occurring. Its contents are specific to each policy category. 
    * `callback`: Optional; a function to call if the policy decision is rejected. 
    This function will be called with the message string (which may be 
    undefined) of whichever individual policy caused the operation to fail. 

### Telemetry Service 

The [Telemetry Service](../architecture/platform.md#telemetry-service) (`telemetryService`)
is used to acquire telemetry data. See the section on 
Telemetry in Core API for more information on how both the arguments and 
responses of this service are structured. 

When acquiring telemetry for display, it is recommended that the 
`telemetryHandler` service be used instead of this service. The 
`telemetryHandler` has additional support for subscribing to and requesting 
telemetry data associated with domain objects or groups of domain objects. See 
the [Other Services](#Other-Services) section for more information. 

The `telemetryService` has the following interface:

* `requestTelemetry(requests)`: Issue a request for telemetry, matching the 
specified telemetry requests . Returns a _ Promise _ for a telemetry response 
object.
* `subscribe(callback, requests)`: Subscribe to real-time updates for telemetry, 
matching the specified `requests`. The specified `callback` will be invoked with 
telemetry response objects as they become available. This method returns a 
function which can be invoked to terminate the subscription. 

### Type Service 

The [Type Service](../architecture/platform.md#type-service) (`typeService`) exposes 
domain object types. It has the following interface:

* `listTypes()`: Returns all domain object types supported in the application, 
as an array of `Type` instances.
* `getType(key)`: Returns the `Type` instance identified by the provided key, or 
undefined if no such type exists. 

### View Service 

The [View Service](../architecture/platform.md#view-service) (`viewService`) exposes 
definitions for views of domain objects. It has the following interface:
 
* `getViews(domainObject)`:  Get an array of extension definitions of category 
`views` which are valid and applicable to the specified `domainObject`. 
 
## Other Services

### Drag and Drop 

The `dndService` provides information about the content of an active 
drag-and-drop gesture within the application. It is intended to complement the 
`DataTransfer` API of HTML5 drag-and-drop, by providing access to non-serialized 
JavaScript objects being dragged, as well as by permitting inspection during 
drag (which is normally prohibited by browsers for security reasons.) 

The `dndService` has the following methods: 

* `setData(key, value)`: Set drag data associated with a given type, specified 
by the `key` argument. 
* `getData(key)`: Get drag data associated with a given type, specified by the  
`key` argument. 
* `removeData(key)`: Clear drag data associated with a given type, specified by 
the `key` argument. 

### Navigation 
 
The _Navigation_ service provides information about the current navigation state 
of the application; that is, which object is the user currently viewing? This 
service merely tracks this state and notifies listeners; it does not take 
immediate action when navigation changes, although its listeners might. 

The `navigationService` has the following methods:

* `getNavigation()`: Get the current navigation state. Returns a `DomainObject`. 
* `setNavigation(domainObject)`: Set the current navigation state. Returns a 
`DomainObject`. 
* `addListener(callback)`: Listen for changes in navigation state. The provided 
`callback` should be a `Function` which takes a single `DomainObject` as an 
argument. 
* `removeListener(callback)`: Stop listening for changes in navigation state. 
The provided `callback` should be a `Function` which has previously been passed 
to addListener .

### Now 

The service now is a function which acts as a simple wrapper for `Date.now()`. 
It is present mainly so that this functionality may be more easily mocked in 
tests for scripts which use the current time. 

### Telemetry Formatter 

The _Telemetry Formatter_ is a utility for formatting domain and range values 
read from a telemetry series. 

`telemetryFormatter` has the following methods: 

* `formatDomainValue(value)`: Format the provided domain value (which will be 
assumed to be a timestamp) for display; returns a string. 
* `formatRangeValue(value)`: Format the provided range value (a number) for 
display; returns a string.

### Telemetry Handler 

The _Telemetry Handler_ is a utility for retrieving telemetry data associated 
with domain objects; it is particularly useful for dealing with cases where the 
telemetry capability is delegated to contained objects (as occurs 
in _Telemetry Panels_.) 

The `telemetryHandler` has the following methods: 

* `handle(domainObject, callback, [lossless])`: Subscribe to and issue future 
requests for telemetry associated with the provided `domainObject`, invoking the 
provided callback function when streaming data becomes available. Returns a 
`TelemetryHandle` (see below.) 

#### Telemetry Handle 

A TelemetryHandle has the following methods: 

* `getTelemetryObjects()`: Get the domain objects (as a `DomainObject[]`) that 
have a telemetry capability and are being handled here. Note that these are 
looked up asynchronously, so this method may return an empty array if the 
initial lookup is not yet completed. 
* `promiseTelemetryObjects()`: As `getTelemetryObjects()`, but returns a Promise  
that will be fulfilled when the lookup is complete. 
* `unsubscribe()`: Unsubscribe to streaming telemetry updates associated with 
this handle. 
* `getDomainValue(domainObject)`: Get the most recent domain value received via 
a streaming update for the specified `domainObject`. 
* `getRangeValue(domainObject)`: Get the most recent range value received via a 
streaming update for the specified `domainObject`. 
* `getMetadata()`: Get metadata (as reported by the `getMetadata()` method of a 
telemetry capability) associated with telemetry-providing domain objects. 
Returns an array, which is in the same order as getTelemetryObjects() . 
* `request(request, callback)`: Issue a new request for historical telemetry 
data. The provided callback will be invoked when new data becomes available, 
which may occur multiple times (e.g. if there are multiple domain objects.) It 
will be invoked with the DomainObject for which a new series is available, and 
the TelemetrySeries itself, in that order. 
* `getSeries(domainObject)`: Get the latest `TelemetrySeries` (as resulted from 
a previous `request(...)` call) available for this domain object.


# Models
Domain object models in Open MCT Web are JavaScript objects describing the 
persistent state of the domain objects they describe. Their contents include a 
mix of commonly understood metadata attributes; attributes which are recognized 
by and/or determine the applicability of specific extensions; and properties 
specific to given types. 

## General Metadata 

Some properties of domain object models have a ubiquitous meaning through Open 
MCT Web and can be utilized directly: 

* `name`: The human-readable name of the domain object.

## Extension-specific Properties 

Other properties of domain object models have specific meaning imposed by other 
extensions within the Open MCT Web platform. 

### Capability-specific Properties 

Some properties either trigger the presence/absence of certain capabilities, or 
are managed by specific capabilities:

* `composition`: An array of domain object identifiers that represents the 
contents of this domain object (e.g. as will appear in the tree hierarchy.) 
Understood by the composition capability; the presence or absence of this 
property determines the presence or absence of that capability. 
* `modified`: The timestamp (in milliseconds since the UNIX epoch) of the last 
modification made to this domain object. Managed by the mutation capability. 
* `persisted`: The timestamp (in milliseconds since the UNIX epoch) of the last 
time when changes to this domain object were persisted. Managed by the 
 persistence capability. 
* `relationships`: An object containing key-value pairs, where keys are symbolic 
identifiers for relationship types, and values are arrays of domain object 
identifiers. Used by the relationship capability; the presence or absence of 
this property determines the presence or absence of that capability. 
* `telemetry`: An object which serves as a template for telemetry requests 
associated with this domain object (e.g. specifying `source` and `key`; see 
Telemetry Requests under Core API.) Used by the telemetry capability; the 
presence or absence of this property determines the presence or absence of that 
capability.
* `type`: A string identifying the type of this domain object. Used by the `type` 
capability. 
 
### View Configurations 

Persistent configurations for specific views of domain objects are stored in the 
domain object model under the property configurations . This is an object 
containing key-value pairs, where keys identify the view, and values are objects 
containing view-specific (and view-managed) configuration properties. 
 
## Modifying Models 
When interacting with a domain object's model, it is possible to make 
modifications to it directly. __Don't!__  These changes may not be properly detected 
by the platform, meaning that other representations of the domain object may not 
be updated, changes may not be saved at the expected times, and generally, that 
unexpected behavior may occur. Instead, use the `mutation` capability. 

# Capabilities 

Dynamic behavior associated with a domain object is expressed as capabilities. A 
capability is a JavaScript object with an interface that is specific to the type 
of capability in use. 

Often, there is a relationship between capabilities and services. For instance, 
there is an action capability and an actionService , and there is a telemetry  
capability as well as a `telemetryService`. Typically, the pattern here is that 
the capability will utilize the service for the specific domain object.  

When interacting with domain objects, it is generally preferable to use a 
capability instead of a service when the option is available. Capability 
interfaces are typically easier to use and/or more powerful in these situations. 
Additionally, this usage provides a more robust substitutability mechanism; for 
instance, one could configure a plugin such that it provided a totally new 
implementation of a given capability which might not invoke the underlying 
service, while user code which interacts with capabilities remains indifferent 
to this detail. 
 
## Action Capability

The `action` capability is present for all domain objects. It allows applicable 
`Action` instances to be retrieved and performed for specific domain objects. 

For example: 
    `domainObject.getCapability("action").perform("navigate"); `
    ...will initiate a navigate action upon the domain object, if an action with 
    key "navigate" is defined. 
   
This capability has the following interface: 
* `getActions(context)`: Get the actions that are applicable in the specified 
action `context`; the capability will fill in the `domainObject` field of this 
context if necessary. If context is specified as a string, they will instead be 
used as the `key` of the action context. Returns an array of `Action` instances.
* `perform(context)`: Perform an action. This will find and perform the first 
matching action available for the specified action context , filling in the 
`domainObject` field as necessary. If `context` is specified as a string, they 
will instead be used as the `key` of the action context. Returns a `Promise` for 
the result of the action that was performed, or `undefined` if no matching action 
was found. 

## Composition Capability

The `composition` capability provides access to domain objects that are 
contained by this domain object. While the `composition` property of a domain 
object's model describes these contents (by their identifiers), the  
`composition` capability provides a means to load the corresponding 
`DomainObject` instances in the same order. The absence of this property in the 
model will result in the absence of this capability in the domain object. 

This capability has the following interface: 

* `invoke()`: Returns a `Promise` for an array of `DomainObject` instances.

## Delegation Capability

The delegation capability is used to communicate the intent of a domain object 
to delegate responsibilities, which would normally handled by other 
capabilities, to the domain objects in its composition. 

This capability has the following interface: 

* `getDelegates(key)`: Returns a Promise for an array of DomainObject instances, 
to which this domain object wishes to delegate the capability with the specified  
key . 
* `invoke(key)`: Alias of getDelegates(key) . 
* `doesDelegate(key)`: Returns true if the domain object does delegate the 
capability with the specified key .  

The platform implementation of the delegation capability inspects the domain 
object's type definition for a property delegates , whose value is an array of 
strings describing which capabilities domain objects of that type wish to 
delegate. If this property is not present, the delegation capability will not be 
present in domain objects of that type.  

## Editor Capability

The editor capability is meant primarily for internal use by Edit mode, and 
helps to manage the behavior associated with exiting _Edit_ mode via _Save_ or 
_Cancel_. Its interface is not intended for general use. However, 
`domainObject.hasCapability(editor)` is a useful way of determining whether or 
not we are looking at an object in _Edit_ mode.
 
## Mutation Capability

The `mutation` capability provides a means by which the contents of a domain 
object's model can be modified. This capability is provided by the platform for 
all domain objects, and has the following interface:

* `mutate(mutator, [timestamp])`: Modify the domain object's model using the 
specified `mutator` function. After changes are made, the `modified` property of 
the model will be updated with the specified `timestamp` if one was provided, 
or with the current system time. 
* `invoke(...)`: Alias of `mutate`.

Changes to domain object models should only be made via the `mutation` 
capability; other platform behavior is likely to break (either by exhibiting 
undesired behavior, or failing to exhibit desired behavior) if models are 
modified by other means.
 
### Mutator Function

The mutator argument above is a function which will receive a cloned copy of the 
domain object's model as a single argument. It may return: 

* A `Promise` in which case the resolved value of the promise will be used to 
determine which of the following forms is used. 
* Boolean `false` in which case the mutation is cancelled. 
* A JavaScript object, in which case this object will be used as the new model 
for this domain object.
* No value (or, equivalently, `undefined`), in which case the cloned copy 
(including any changes made in place by the mutator function) will be used as 
the new domain object model. 

## Persistence Capability

The persistence capability provides a mean for interacting with the underlying 
persistence service which stores this domain object's model. It has the 
following interface:

* `persist()`: Store the local version of this domain object, including any 
changes, to the persistence store. Returns a Promise for a boolean value, which 
will be true when the object was successfully persisted.
* `refresh()`: Replace this domain object's model with the most recent version 
from persistence. Returns a Promise which will resolve when the change has 
completed.
* `getSpace()`: Return the string which identifies the persistence space which 
stores this domain object.

## Relationship Capability

The relationship capability provides a means for accessing other domain objects 
with which this domain object has some typed relationship. It has the following 
interface:

* `listRelationships()`: List all types of relationships exposed by this object. 
Returns an array of strings identifying the types of relationships.
* `getRelatedObjects(relationship)`: Get all domain objects to which this domain 
object has the specified type of relationship, which is a string identifier 
(as above.) Returns a `Promise` for an array of `DomainObject` instances.

The platform implementation of the `relationship` capability is present for domain 
objects which has a `relationships` property in their model, whose value is an 
object containing key-value pairs, where keys are strings identifying 
relationship types, and values are arrays of domain object identifiers.

## Telemetry Capability

The telemetry capability provides a means for accessing telemetry data 
associated with a domain object. It has the following interface:

* `requestData([request])`: Request telemetry data for this specific domain 
object, using telemetry request parameters from the specified request if 
provided. This capability will fill in telemetry request properties as-needed 
for this domain object. Returns a `Promise` for a `TelemetrySeries`.
* `subscribe(callback, [request])`:  Subscribe to telemetry data updates for 
this specific domain object, using telemetry request parameters from the 
specified request if provided. This capability will fill in telemetry request 
properties as-needed for this domain object. The specified callback will be 
invoked with TelemetrySeries instances as they arrive. Returns a function which 
can be invoked to terminate the subscription, or undefined if no subscription 
could be obtained.
* `getMetadata()`: Get metadata associated with this domain object's telemetry.

The platform implementation of the `telemetry` capability is present for domain 
objects which has a `telemetry` property in their model and/or type definition; 
this object will serve as a template for telemetry requests made using this 
object, and will also be returned by `getMetadata()` above.

## Type Capability
The `type` capability exposes information about the domain object's type. It has 
the same interface as `Type`; see Core API.

## View Capability

The `view` capability exposes views which are applicable to a given domain 
object. It has the following interface:

* `invoke()`: Returns an array of extension definitions for views which are 
applicable for this domain object.

# Actions

Actions are reusable processes/behaviors performed by users within the system, 
typically upon domain objects.

## Action Categories

The platform understands the following action categories (specifiable as the 
`category` parameter of an action's extension definition.)

* `contextual`: Appears in context menus.
* `view-control`: Appears in top-right area of view (as buttons) in Browse mode

## Platform Actions
The platform defines certain actions which can be utilized by way of a domain 
object's `action` capability. Unless otherwise specified, these act upon (and 
modify) the object described by the `domainObject` property of the action's 
context.

* `cancel`: Cancel the current editing action (invoked from Edit mode.)
* `compose`: Place an object in another object's composition. The object to be 
added should be provided as the `selectedObject` of the action context.
* `edit`: Start editing an object (enter Edit mode.)
* `fullscreen`: Enter full screen mode.
* `navigate`: Make this object the focus of navigation (e.g. highlight it within 
the tree, display a view of it to the right.)
* `properties`: Show the 'Edit Properties' dialog.
* `remove`: Remove this domain object from its parent's composition. (The 
parent, in this case, is whichever other domain object exposed this object by 
way of its `composition` capability.)
* `save`: Save changes (invoked from Edit mode.)
* `window`: Open this object in a new window.

# Policies

Policies are consulted to determine when certain behavior in Open MCT Web is 
allowed. Policy questions are assigned to certain categories, which broadly 
describe the type of decision being made; within each category, policies have a 
candidate (the thing which may or may not be allowed) and, optionally, a context 
(describing, generally, the context in which the decision is occurring.)

The types of objects passed for 'candidate' and 'context' vary by category; 
these types are documented below.

## Policy Categories

The platform understands the following policy categories (specifiable as the 
`category` parameter of an policy's extension definition.)

* `action`: Determines whether or not a given action is allowable. The candidate 
argument here is an Action; the context is its action context object.
* `composition`: Determines whether or not domain objects of a given type are 
allowed to contain domain objects of another type. The candidate argument here 
is the container's `Type`; the context argument is the `Type` of the object to be 
contained.
* `view`: Determines whether or not a view is applicable for a domain object. 
The candidate argument is the view's extension definition; the context argument 
is the `DomainObject` to be viewed.

# Build-Test-Deploy
Open MCT Web is designed to support a broad variety of build and deployment 
options. The sources can be deployed in the same directory structure used during 
development. A few utilities are included to support development processes.

## Command-line Build
Open MCT Web includes a script for building via command line using Maven 3.0.4 
[https://maven.apache.org/]().
        
Invoking mvn clean install will:

* Check code style using JSLint. The build will fail if JSLint raises any warnings.
* Run the test suite (see below.) The build will fail if any tests fail.
* Populate version info (e.g. commit hash, build time.)
* Produce a web archive (`.war`) artifact in the `target` directory.

The produced artifact contains a subset of the repository's own folder 
hierarchy, omitting tests and example bundles.        

Note that an internet connection is required to run this build, in order to 
download build dependencies.

## Test Suite

Open MCT Web uses Jasmine [http://jasmine.github.io/]() for automated testing. 
The file `test.html` included at the top level of the source repository, can be 
run from the browser to perform tests for all active bundles, as defined in 
`bundle.json`.

To define tests for a bundle:

* Include a directory named `test` within that bundle.
* In the `test` directory, include a file named `suite.json`. This will identify 
which scripts will be tested.
* The file `suite.json` must contain a JSON array of strings, where each string 
is the name of a script to be tested. These names should include any directory 
paths to the script after (but not including) the `src` folder, and should not 
include the file's `.js` extension. (Note that while Open MCT Web's framework 
allows a different name to be chosen for the src directory, the test runner 
does not: This directory must be named `src` for the test runner to find it.)
* For each script to be tested, a corresponding test script should be located in 
the bundle's `test` directory. This should include the suffix Spec at the end of 
the filename (but before the `.js` extension.) This test script should be an AMD 
module which uses the Jasmine API to declare its test behavior. It should 
declare an AMD dependency on the script to be tested, using a relative path.

For example, if writing tests for a bundle at example/foo with two scripts:
* `example/foo/src/controllers/FooController.js`
* `example/foo/src/directives/FooDirective.js`

First, these scripts should be identified in `example/foo/test/suite.json` e.g. 
with contents:`[ "controllers/FooController", "directives/FooDirective" ]`

Then, scripts which describe these tests should be written. For example, test 
`example/foo/test/controllers/FooControllerSpec.js` could look like:

    /*global define,Promise,describe,it,expect,beforeEach*/

    define(
        ["../../src/controllers/FooController"],
        function (FooController) {
            "use strict";
    
    
            describe("The foo controller", function () {
                it("does something", function () {
                    var controller = new FooController();
                    expect(controller.foo()).toEqual("foo");
                });
            });
        }
    );


## Code Coverage

In addition to running tests, the test runner will also capture code coverage 
information using [Blanket.JS](http://blanketjs.org/) and display this at the 
bottom of the screen. Currently, only statement coverage is displayed.

## Deployment
Open MCT Web is built to be flexible in terms of the deployment strategies it 
supports. In order to run in the browser, Open MCT Web needs:

1. HTTP access to sources/resources for the framework, platform, and all active 
bundles.
2. Access to any external services utilized by active bundles. (This means that 
external services need to support HTTP or some other web-accessible interface, 
like WebSockets.)

Any HTTP server capable of serving flat files is sufficient for the first point. 
The command-line build also packages Open MCT Web into a `.war` file for easier 
deployment on containers such as Apache Tomcat.

The second point may be less flexible, as it depends upon the specific services 
to be utilized by Open MCT Web. Because of this, it is often the set of external 
services (and the manner in which they are exposed) that determine how to deploy 
Open MCT Web.

One important constraint to consider in this context is the browser's same 
origin policy. If external services are not on the same apparent host and port 
as the client (from the perspective of the browser) then access may be 
disallowed. There are two workarounds if this occurs:

* Make the external service appear to be on the same host/port, either by 
actually deploying it there, or by proxying requests to it.
* Enable CORS (cross-origin resource sharing) on the external service. This is 
only possible if the external service can be configured to support CORS. Care 
should be exercised if choosing this option to ensure that the chosen 
configuration does not create a security vulnerability.

Examples of deployment strategies (and the conditions under which they make the 
most sense) include:

* If the external services that Open MCT Web will utilize are all running on 
Apache Tomcat [https://tomcat.apache.org/](), then it makes sense to run Open 
MCT Web from the same Tomcat instance as a separate web application. The 
`.war` artifact produced by the command line build facilitates this deployment 
option. (See [https://tomcat.apache.org/tomcat-8.0-doc/deployer-howto.html() for 
general information on deploying in Tomcat.)
* If a variety of external services will be running from a variety of 
hosts/ports, then it may make sense to use a web server that supports proxying, 
such as the Apache HTTP Server [http://httpd.apache.org/](). In this 
configuration, the HTTP server would be configured to proxy (or reverse proxy) 
requests at specific paths to the various external services, while providing 
Open MCT Web as flat files from a different path.
* If a single server component is being developed to handle all server-side 
needs of an Open MCT Web instance, it can make sense to serve Open MCT Web (as 
flat files) from the same component using an embedded HTTP server such as Nancy 
[http://nancyfx.org/]().
* If no external services are needed (or if the 'external services' will just 
be generating flat files to read) it makes sense to utilize a lightweight flat 
file HTTP server such as Lighttpd [http://www.lighttpd.net/](). In this 
configuration, Open MCT Web sources/resources would be placed at one path, while 
the files generated by the external service are placed at another path.
* If all external services support CORS, it may make sense to have an HTTP 
server that is solely responsible for making Open MCT Web sources/resources 
available, and to have Open MCT Web contact these external services directly. 
Again, lightweight HTTP servers such as Lighttpd [http://www.lighttpd.net/]() 
are useful in this circumstance. The downside of this option is that additional 
configuration effort is required, both to enable CORS on the external services, 
and to ensure that Open MCT Web can correctly locate these services.

Another important consideration is authentication. By design, Open MCT Web does 
not handle user authentication. Instead, this should typically be treated as a 
deployment-time concern, where authentication is handled by the HTTP server 
which provides Open MCT Web, or an external access management system.

### Configuration
In most of the deployment options above, some level of configuration is likely 
to be needed or desirable to make sure that bundles can reach the external 
services they need to reach. Most commonly this means providing the path or URL 
to an external service.

Configurable parameters within Open MCT Web are specified via constants 
(literally, as extensions of the `constants` category) and accessed via 
dependency injection by the scripts which need them. Reasonable defaults for 
these constants are provided in the bundle where they are used. Plugins are 
encouraged to follow the same pattern.

Constants may be specified in any bundle; if multiple constants are specified 
with the same `key` the highest-priority one will be used. This allows default 
values to be overridden by specifying constants with higher priority.

This permits at least three configuration approaches:

* Modify the constants defined in their original bundles when deploying. This is 
generally undesirable due to the amount of manual work required and potential 
for error, but is viable if there are a small number of constants to change.
* Add a separate configuration bundle which overrides the values of these 
constants. This is particularly appropriate when multiple configurations (e.g. 
development, test, production) need to be managed easily; these can be swapped 
quickly by changing the set of active bundles in bundles.json.
* Deploy Open MCT Web and its external services in such a fashion that the 
default paths to reach external services are all correct.

### Configuration Constants

<<<<<<< HEAD
The following constants have global significance:
* `PERSISTENCE_SPACE`: The space in which domain objects should be persisted
  (or read from) when not otherwise specified. Typically this will not need
  to be overridden by other bundles, but persistence adapters may wish to
  consume this constant in order to provide persistence for that space.
=======
>>>>>>> 51968954

The following configuration constants are recognized by Open MCT Web bundles:
* Common UI elements - `platform/commonUI/general`
    * `THEME`: A string identifying the current theme symbolically. Individual
    stylesheets (the `stylesheets` extension category) may specify an optional
    `theme` property which will be matched against this before inclusion.
* CouchDB adapter - `platform/persistence/couch`
    * `COUCHDB_PATH`: URL or path to the CouchDB database to be used for domain 
    object persistence. Should not include a trailing slash.
* ElasticSearch adapter - `platform/persistence/elastic`
    * `ELASTIC_ROOT`: URL or path to the ElasticSearch instance to be used for 
    domain object persistence. Should not include a trailing slash.
    * `ELASTIC_PATH`: Path relative to the ElasticSearch instance where domain 
    object models should be persisted. Should take the form `<index>/<type>`.<|MERGE_RESOLUTION|>--- conflicted
+++ resolved
@@ -3,8 +3,8 @@
 
 [victor.woeltjen@nasa.gov](mailto:victor.woeltjen@nasa.gov)
 
-September 23, 2015  
-Document Version 1.1  
+September 23, 2015
+Document Version 1.1
 
 Date                | Version   | Summary of Changes      | Author
 ------------------- | --------- | ----------------------- | ---------------
@@ -20,9 +20,9 @@
 ## What is Open MCT Web
 Open MCT Web is a platform for building user interface and display tools,
 developed at the NASA Ames Research Center in collaboration with teams at the
-Jet Propulsion Laboratory. It is written in HTML5, CSS3, and JavaScript, using 
-[AngularJS](http://www.angularjs.org) as a framework. Its intended use is to 
-create single-page web applications which integrate data and behavior from a 
+Jet Propulsion Laboratory. It is written in HTML5, CSS3, and JavaScript, using
+[AngularJS](http://www.angularjs.org) as a framework. Its intended use is to
+create single-page web applications which integrate data and behavior from a
 variety of sources and domains.
 
 Open MCT Web has been developed to support the remote operation of space
@@ -36,9 +36,9 @@
 *  A common user interface paradigm which can be applied to a variety of domains
 and tasks. Open MCT Web is more than a widget toolkit - it provides a standard
 tree-on-the-left, view-on-the-right browsing environment which you customize by
-adding new browsable object types, visualizations, and back-end adapters.  
+adding new browsable object types, visualizations, and back-end adapters.
 *  A plugin framework and an extensible API for introducing new application
-features of a variety of types.  
+features of a variety of types.
 *  A set of general-purpose object types and visualizations, as well as some
 visualizations and infrastructure specific to telemetry display.
 
@@ -70,7 +70,7 @@
 ### Technologies
 
 Open MCT Web sources are written in JavaScript, with a number of configuration
-files written in JSON. Displayable components are written in HTML5 and CSS3.  
+files written in JSON. Displayable components are written in HTML5 and CSS3.
 Open MCT Web is built using [AngularJS](http://www.angularjs.org)  from Google. A
 good understanding of Angular is recommended for developers working with Open
 MCT Web.
@@ -90,9 +90,9 @@
 To initially clone the Open MCT Web repository:
 `git clone <repository URL> <local repo directory> -b open-master`
 
-To create a fork to begin working on a new application using Open MCT Web:  
-
-    cd <local repo directory>  
+To create a fork to begin working on a new application using Open MCT Web:
+
+    cd <local repo directory>
     git checkout open-master
     git checkout -b <new branch name>
 
@@ -120,7 +120,7 @@
 
 Open MCT Web's framework layer is implemented on top of AngularJS's [dependency
 injection mechanism](https://docs.angularjs.org/guide/di)  and is modelled after
-[OSGi](hhttp://www.osgi.org/)  and its [Declarative Services component model](http://wiki.osgi.org/wiki/Declarative_Services). 
+[OSGi](hhttp://www.osgi.org/)  and its [Declarative Services component model](http://wiki.osgi.org/wiki/Declarative_Services).
 In particular, this is where the term _bundle_ comes from.
 
 ## Framework Overview
@@ -129,7 +129,7 @@
 bundles. All application-specific behavior is provided by individual bundles, or
 as the result of their collaboration.
 
-The framework is described in more detail in the [Framework Overview](../architecture/Framework.md#Overview) of the 
+The framework is described in more detail in the [Framework Overview](../architecture/Framework.md#Overview) of the
 architecture guide.
 
 ### Tiers
@@ -186,16 +186,16 @@
 Once the framework layer has wired these software components together, however,
 the application's logical architecture emerges.
 
-An overview of the logical architecture of the platform is given in the [Platform Architecture](../architecture/Platform.md#PlatformArchitecture) 
+An overview of the logical architecture of the platform is given in the [Platform Architecture](../architecture/Platform.md#PlatformArchitecture)
 section of the Platform guide
 
 ### Web Services
 
-As mentioned in the Introduction, Open MCT Web is a platform single-page 
-applications which runs entirely in the browser. Most applications will want to 
-additionally interact with server-side resources, to (for example) read 
-telemetry data or store user-created objects. This interaction is handled by 
-individual bundles using APIs which are supported in browser (such as 
+As mentioned in the Introduction, Open MCT Web is a platform single-page
+applications which runs entirely in the browser. Most applications will want to
+additionally interact with server-side resources, to (for example) read
+telemetry data or store user-created objects. This interaction is handled by
+individual bundles using APIs which are supported in browser (such as
 `XMLHttpRequest`, typically wrapped by Angular's `$http`.)
 
 ```nomnoml
@@ -218,213 +218,213 @@
 ]
 ```
 
-This architectural approach ensures a loose coupling between applications built 
-using Open MCT Web and the backends which support them. 
- 
-### Glossary 
- 
-Certain terms are used throughout Open MCT Web with consistent meanings or 
-conventions. Other developer documentation, particularly in-line documentation, 
+This architectural approach ensures a loose coupling between applications built
+using Open MCT Web and the backends which support them.
+
+### Glossary
+
+Certain terms are used throughout Open MCT Web with consistent meanings or
+conventions. Other developer documentation, particularly in-line documentation,
 may presume an understanding of these terms.
 
-* __bundle__: A bundle is a removable, reusable grouping of software elements. 
+* __bundle__: A bundle is a removable, reusable grouping of software elements.
 The application is composed of bundles. Plug-ins are bundles.
-* __capability__: A JavaScript object which exposes dynamic behavior or 
+* __capability__: A JavaScript object which exposes dynamic behavior or
 non-persistent state associated with a domain object.
-* __category__: A machine-readable identifier for a group that something may 
+* __category__: A machine-readable identifier for a group that something may
 belong to.
-* __composition __: In the context of a domain object, this refers to the set of 
-other domain objects that compose or are contained by that object. A domain 
+* __composition __: In the context of a domain object, this refers to the set of
+other domain objects that compose or are contained by that object. A domain
 object's composition is the set of domain objects that should appear immediately
- beneath it in a tree hierarchy. A domain object's composition is described in 
-its model as an array of identifiers; its composition capability provides a 
-means to retrieve the actual domain object instances associated with these 
-identifiers asynchronously. 
+ beneath it in a tree hierarchy. A domain object's composition is described in
+its model as an array of identifiers; its composition capability provides a
+means to retrieve the actual domain object instances associated with these
+identifiers asynchronously.
 * __description__: When used as an object property, this refers to the human-
-readable description of a thing; usually a single sentence or short paragraph. 
-(Most often used in the context of extensions, domain object models, or other 
-similar application-specific objects.) 
-* __domain object __: A meaningful object to the user; a distinct thing in the 
-work support by Open MCT Web. Anything that appears in the left-hand tree is a 
-domain object. 
-* __extension __: An extension is a unit of functionality exposed to the platform 
-in a declarative fashion by a bundle. The term 'extension category' is used to 
-distinguish types of extensions from specific extension instances. 
-* __id__: A string which uniquely identifies a domain object. 
-* __key__: When used as an object property, this refers to the machine-readable 
-identifier for a specific thing in a set of things. (Most often used in the 
-context of extensions or other similar application-specific object sets.) This 
-term is chosen to avoid attaching ambiguous meanings to 'id'. 
-* __model__: The persistent state associated with a domain object. A domain 
-object's model is a JavaScript object which can be converted to JSON without 
-losing information (that is, it contains no methods.) 
-* __name__: When used as an object property, this refers to the human-readable 
-name for a thing. (Most often used in the context of extensions, domain object 
-models, or other similar application-specific objects.) 
-* __navigation__: Refers to the current state of the application with respect to 
-the user's expressed interest in a specific domain object; e.g. when a user 
-clicks on a domain object in the tree, they are navigating to it, and it is 
-thereafter considered the navigated object (until the user makes another such 
-choice.) This term is used to distinguish navigation from selection, which 
-occurs in an editing context. 
-* __space__: A machine-readable name used to identify a persistence store. 
-Interactions with persistence with generally involve a space parameter in some 
-form, to distinguish multiple persistence stores from one another (for cases 
-where there are multiple valid persistence locations available.) 
-* __source__: A machine-readable name used to identify a source of telemetry 
-data. Similar to "space", this allows multiple telemetry sources to operate 
-side-by-side without conflicting. 
+readable description of a thing; usually a single sentence or short paragraph.
+(Most often used in the context of extensions, domain object models, or other
+similar application-specific objects.)
+* __domain object __: A meaningful object to the user; a distinct thing in the
+work support by Open MCT Web. Anything that appears in the left-hand tree is a
+domain object.
+* __extension __: An extension is a unit of functionality exposed to the platform
+in a declarative fashion by a bundle. The term 'extension category' is used to
+distinguish types of extensions from specific extension instances.
+* __id__: A string which uniquely identifies a domain object.
+* __key__: When used as an object property, this refers to the machine-readable
+identifier for a specific thing in a set of things. (Most often used in the
+context of extensions or other similar application-specific object sets.) This
+term is chosen to avoid attaching ambiguous meanings to 'id'.
+* __model__: The persistent state associated with a domain object. A domain
+object's model is a JavaScript object which can be converted to JSON without
+losing information (that is, it contains no methods.)
+* __name__: When used as an object property, this refers to the human-readable
+name for a thing. (Most often used in the context of extensions, domain object
+models, or other similar application-specific objects.)
+* __navigation__: Refers to the current state of the application with respect to
+the user's expressed interest in a specific domain object; e.g. when a user
+clicks on a domain object in the tree, they are navigating to it, and it is
+thereafter considered the navigated object (until the user makes another such
+choice.) This term is used to distinguish navigation from selection, which
+occurs in an editing context.
+* __space__: A machine-readable name used to identify a persistence store.
+Interactions with persistence with generally involve a space parameter in some
+form, to distinguish multiple persistence stores from one another (for cases
+where there are multiple valid persistence locations available.)
+* __source__: A machine-readable name used to identify a source of telemetry
+data. Similar to "space", this allows multiple telemetry sources to operate
+side-by-side without conflicting.
 
 # Framework
-  
-Open MCT Web is built on the [AngularJS framework]( http://www.angularjs.org ). A 
-good understanding of that framework is recommended. 
-
-Open MCT Web adds an extra layer on top of AngularJS to (a) generalize its 
-dependency injection mechanism slightly, particularly to handle many-to-one 
-relationships; and (b) handle script loading. Combined, these features become a 
-plugin mechanism. 
-  
-This framework layer operates on two key concepts: 
-
-* __Bundle:__  A bundle is a collection of related functionality that can be 
-added to the application as a group. More concretely, a bundle is a directory 
-containing a JSON file declaring its contents, as well as JavaScript sources, 
-HTML templates, and other resources used to support that functionality. (The 
-term bundle is borrowed from [OSGi](http://www.osgi.org/)  - which has also 
-inspired many of the concepts used in the framework layer. A familiarity with 
-OSGi, particularly Declarative Services, may be useful when working with Open 
+
+Open MCT Web is built on the [AngularJS framework]( http://www.angularjs.org ). A
+good understanding of that framework is recommended.
+
+Open MCT Web adds an extra layer on top of AngularJS to (a) generalize its
+dependency injection mechanism slightly, particularly to handle many-to-one
+relationships; and (b) handle script loading. Combined, these features become a
+plugin mechanism.
+
+This framework layer operates on two key concepts:
+
+* __Bundle:__  A bundle is a collection of related functionality that can be
+added to the application as a group. More concretely, a bundle is a directory
+containing a JSON file declaring its contents, as well as JavaScript sources,
+HTML templates, and other resources used to support that functionality. (The
+term bundle is borrowed from [OSGi](http://www.osgi.org/)  - which has also
+inspired many of the concepts used in the framework layer. A familiarity with
+OSGi, particularly Declarative Services, may be useful when working with Open
 MCT Web.)
-* __Extension:__  An extension is an individual unit of functionality. Extensions 
-are collected together in bundles, and may interact with other extensions. 
-
-The framework layer, loaded and initiated from `index.html`, is the main point 
-of entry for an application built on Open MCT Web. It is responsible for wiring 
-together the application at run time (much of this responsibility is actually 
-delegated to Angular); at a high-level, the framework does this by proceeding 
+* __Extension:__  An extension is an individual unit of functionality. Extensions
+are collected together in bundles, and may interact with other extensions.
+
+The framework layer, loaded and initiated from `index.html`, is the main point
+of entry for an application built on Open MCT Web. It is responsible for wiring
+together the application at run time (much of this responsibility is actually
+delegated to Angular); at a high-level, the framework does this by proceeding
 through four stages:
 
-1. __Loading definitions:__ JSON declarations are loaded for all bundles which 
-will constitute the application, and wrapped in a useful API for subsequent 
-stages. 
-2. __Resolving extensions:__ Any scripts which provide implementations for 
-extensions exposed by bundles are loaded, using Require. 
-3. __Registering extensions__ Resolved extensions are registered with Angular, 
-such that they can be used by the application at run-time. This stage includes 
-both registration of Angular built-ins (directives, controllers, routes, 
-constants, and services) as well as registration of non-Angular extensions. 
-4. __Bootstrapping__ The Angular application is bootstrapped; at that point, 
-Angular takes over and populates the body of the page using the extensions that 
-have been registered. 
-
-## Bundles 
-
-The basic configurable unit of Open MCT Web is the _bundle_. This term has been 
-used a bit already; now we'll get to a more formal definition. 
+1. __Loading definitions:__ JSON declarations are loaded for all bundles which
+will constitute the application, and wrapped in a useful API for subsequent
+stages.
+2. __Resolving extensions:__ Any scripts which provide implementations for
+extensions exposed by bundles are loaded, using Require.
+3. __Registering extensions__ Resolved extensions are registered with Angular,
+such that they can be used by the application at run-time. This stage includes
+both registration of Angular built-ins (directives, controllers, routes,
+constants, and services) as well as registration of non-Angular extensions.
+4. __Bootstrapping__ The Angular application is bootstrapped; at that point,
+Angular takes over and populates the body of the page using the extensions that
+have been registered.
+
+## Bundles
+
+The basic configurable unit of Open MCT Web is the _bundle_. This term has been
+used a bit already; now we'll get to a more formal definition.
 
 A bundle is a directory which contains:
 
 * A bundle definition; a file named `bundle.json`.
-* Subdirectories for sources, resources, and tests. 
-* Optionally, a `README.md` Markdown file describing its contents (this is not 
+* Subdirectories for sources, resources, and tests.
+* Optionally, a `README.md` Markdown file describing its contents (this is not
 used by Open MCT Web in any way, but it's a helpful convention to follow.)
 
-The bundle definition is the main point of entry for the bundle. The framework 
-looks at this to determine which components need to be loaded and how they 
+The bundle definition is the main point of entry for the bundle. The framework
+looks at this to determine which components need to be loaded and how they
 interact.
 
-A plugin in Open MCT Web is a bundle. The platform itself is also decomposed 
-into bundles, each of which provides some category of functionality. The 
-difference between a _bundle_ and a _plugin_ is purely a matter of the intended 
-use; a plugin is just a bundle that is meant to be easily added or removed. When 
-developing, it is typically more useful to think in terms of bundles. 
-  
-### Configuring Active Bundles 
- 
-To decide which bundles should be loaded, the framework loads a file named 
-`bundles.json` (peer to the `index.html` file which serves the application) to 
-determine which bundles should be loaded. This file should contain a single JSON 
-array of strings, where each is the path to a bundle. These paths should not 
-include bundle.json  (this is implicit) or a trailing slash. 
-
-For instance, if `bundles.json` contained: 
-
-    [ 
-        "example/builtins", 
-        "example/extensions" 
-    ] 
-   
-...then the Open MCT Web framework would look for bundle definitions at 
-`example/builtins/bundle.json` and `example/extensions/bundle.json`, relative 
-to the path of `index.html`. No other bundles would be loaded.  
-
-### Bundle Definition 
- 
-A bundle definition (the `bundle.json` file located within a bundle) contains a 
-description of the bundle itself, as well as the information exposed by the 
-bundle. 
- 
-This definition is expressed as a single JSON object with the following 
+A plugin in Open MCT Web is a bundle. The platform itself is also decomposed
+into bundles, each of which provides some category of functionality. The
+difference between a _bundle_ and a _plugin_ is purely a matter of the intended
+use; a plugin is just a bundle that is meant to be easily added or removed. When
+developing, it is typically more useful to think in terms of bundles.
+
+### Configuring Active Bundles
+
+To decide which bundles should be loaded, the framework loads a file named
+`bundles.json` (peer to the `index.html` file which serves the application) to
+determine which bundles should be loaded. This file should contain a single JSON
+array of strings, where each is the path to a bundle. These paths should not
+include bundle.json  (this is implicit) or a trailing slash.
+
+For instance, if `bundles.json` contained:
+
+    [
+        "example/builtins",
+        "example/extensions"
+    ]
+
+...then the Open MCT Web framework would look for bundle definitions at
+`example/builtins/bundle.json` and `example/extensions/bundle.json`, relative
+to the path of `index.html`. No other bundles would be loaded.
+
+### Bundle Definition
+
+A bundle definition (the `bundle.json` file located within a bundle) contains a
+description of the bundle itself, as well as the information exposed by the
+bundle.
+
+This definition is expressed as a single JSON object with the following
 properties (all of which are optional, falling back to reasonable defaults):
 
-* `key`: A machine-readable name for the bundle. (Currently used only in 
-logging.) 
-* `name`: A human-readable name for the bundle. (Also only used in logging.) 
-* `sources`: Names a directory in which source scripts (which will implement 
-extensions) are located. Defaults to 'src' 
-* `resources`: Names a directory in which resource files (such as HTML templates, 
-images, CS files, and other non-JavaScript files needed by this bundle) are 
-located. Defaults to 'res'  
-* `libraries`: Names a directory in which third-party libraries are located. 
-Defaults to 'lib' 
-* `configuration`: A bundle's configuration object, which should be formatted as 
-would be passed to require.config (see [RequireJS documentation](http://requirejs.org/docs/api.html ) ); 
-note that only paths and shim have been tested. 
-* `extensions`: An object containing key-value pairs, where keys are extension 
-categories, and values are extension definitions. See the section on Extensions 
-for more information.  
-
-For example, the bundle definition for example/policy looks like:  
+* `key`: A machine-readable name for the bundle. (Currently used only in
+logging.)
+* `name`: A human-readable name for the bundle. (Also only used in logging.)
+* `sources`: Names a directory in which source scripts (which will implement
+extensions) are located. Defaults to 'src'
+* `resources`: Names a directory in which resource files (such as HTML templates,
+images, CS files, and other non-JavaScript files needed by this bundle) are
+located. Defaults to 'res'
+* `libraries`: Names a directory in which third-party libraries are located.
+Defaults to 'lib'
+* `configuration`: A bundle's configuration object, which should be formatted as
+would be passed to require.config (see [RequireJS documentation](http://requirejs.org/docs/api.html ) );
+note that only paths and shim have been tested.
+* `extensions`: An object containing key-value pairs, where keys are extension
+categories, and values are extension definitions. See the section on Extensions
+for more information.
+
+For example, the bundle definition for example/policy looks like:
 
     {
-        "name": "Example Policy", 
-        "description": "Provides an example of using policies.", 
-        "sources": "src", 
-        "extensions": { 
-            "policies": [ 
-                { 
-                    "implementation": "ExamplePolicy.js", 
-                    "category": "action" 
+        "name": "Example Policy",
+        "description": "Provides an example of using policies.",
+        "sources": "src",
+        "extensions": {
+            "policies": [
+                {
+                    "implementation": "ExamplePolicy.js",
+                    "category": "action"
                 }
-            ] 
-        } 
+            ]
+        }
     }
 
-### Bundle Directory Structure 
- 
-In addition to the directories defined in the bundle definition, a bundle will 
-typically contain other directories not used at run-time. Additionally, some 
-useful development scripts (such as the command line build and the test suite) 
-expect this directory structure to be in use, and may ignore options chosen by 
-`b undle.json`. It is recommended that the directory structure described below be 
+### Bundle Directory Structure
+
+In addition to the directories defined in the bundle definition, a bundle will
+typically contain other directories not used at run-time. Additionally, some
+useful development scripts (such as the command line build and the test suite)
+expect this directory structure to be in use, and may ignore options chosen by
+`b undle.json`. It is recommended that the directory structure described below be
 used for new bundles.
 
-* `src`: Contains JavaScript sources for this bundle. May contain additional 
-subdirectories to organize these sources; typically, these subdirectories are 
-named to correspond to the extension categories they contain and/or support, but 
-this is only a convention. 
-* `res`: Contains other files needed by this bundle, such as HTML templates. May 
-contain additional subdirectories to organize these sources. 
-* `lib`: Contains JavaScript sources from third-party libraries. These are 
-separated from bundle sources in order to ignore them during code style checking 
+* `src`: Contains JavaScript sources for this bundle. May contain additional
+subdirectories to organize these sources; typically, these subdirectories are
+named to correspond to the extension categories they contain and/or support, but
+this is only a convention.
+* `res`: Contains other files needed by this bundle, such as HTML templates. May
+contain additional subdirectories to organize these sources.
+* `lib`: Contains JavaScript sources from third-party libraries. These are
+separated from bundle sources in order to ignore them during code style checking
 from the command line build.
-* `test`: Contains JavaScript sources implementing [Jasmine](http://jasmine.github.io/) 
-tests, as well as a file named `suite.json` describing which files to test. 
-Should have the same folder structure as the `src` directory; see the section on 
-automated testing for more information. 
- 
-For example, the directory structure for bundle `platform/commonUI/about`  looks 
-like: 
+* `test`: Contains JavaScript sources implementing [Jasmine](http://jasmine.github.io/)
+tests, as well as a file named `suite.json` describing which files to test.
+Should have the same folder structure as the `src` directory; see the section on
+automated testing for more information.
+
+For example, the directory structure for bundle `platform/commonUI/about`  looks
+like:
 
     Platform
       |
@@ -442,238 +442,238 @@
         |
         +-README.md
 
-## Extensions 
-
-While bundles provide groupings of related behaviors, the individual units of 
-behavior are called extensions. 
-
-Extensions belong to categories; an extension category is the machine-readable 
-identifier used to identify groups of extensions. In the `extensions` property 
-of a bundle definition, the keys are extension categories and the values are 
-arrays of extension definitions. 
- 
-### General Extensions 
-
-Extensions are intended as a general-purpose mechanism for adding new types of 
-functionality to Open MCT Web. 
-
-An extension category is registered with Angular under the name of the 
-extension, plus a suffix of two square brackets; so, an Angular service (or, 
-generally, any other extension) can access the full set of registered 
-extensions, from all bundles, by including this string (e.g. `types[]` to get 
-all type definitions) in a dependency declaration. 
-
-As a convention, extension categories are given single-word, plural nouns for 
-names within Open MCT Web (e.g. `types`.) This convention is not enforced by the 
-platform in any way. For extension categories introduced by external plugins, it 
-is recommended to prefix the extension category with a vendor identifier (or 
-similar) followed by a dot, to avoid collisions. 
- 
-### Extension Definitions 
-
-The properties used in extension definitions are typically unique to each 
-category of extension; a few properties have standard interpretations by the 
-platform. 
-
-* `implementation`: Identifies a JavaScript source file (in the sources 
-folder) which implements this extension. This JavaScript file is expected to 
-contain an AMD module (see http://requirejs.org/docs/whyamd.html#amd ) which 
-gives as its result a single constructor function. 
-* `depends`: An array of dependencies needed by this extension; these will be 
-passed on to Angular's [dependency injector](https://docs.angularjs.org/guide/di ) . 
-By default, this is treated as an empty array. Note that depends does not make 
-sense without `implementation` (since these dependencies will be passed to the 
-implementation when it is instantiated.) 
-* `priority`: A number or string indicating the priority order (see below) of 
-this extension instance. Before an extension category is registered with 
-AngularJS, the extensions of this category from all bundles will be concatenated 
-into a single array, and then sorted by priority. 
-
-Extensions do not need to have an implementation. If no implementation is 
-provided, consumers of the extension category will receive the extension 
-definition as a plain JavaScript object. Otherwise, they will receive the 
-partialized (see below) constructor for that implementation, which will 
-additionally have all properties from the extension definition attached. 
-
-#### Partial Construction 
-
-In general, extensions are intended to be implemented as constructor functions, 
-which will be used elsewhere to instantiate new objects of that type. However, 
-the Angular-supported method for dependency injection is (effectively) 
-constructor-style injection; so, both declared dependencies and run-time 
-arguments are competing for space in a constructor's arguments. 
-
-To resolve this, the Open MCT Web framework registers extension instances in a 
-partially constructed form. That is, the constructor exposed by the extension's 
-implementation is effectively decomposed into two calls; the first takes the 
-dependencies, and returns the constructor in its second form, which takes the 
-remaining arguments. 
-
-This means that, when writing implementations, the constructor function should 
-be written to include all declared dependencies, followed by all run-time 
-arguments. When using extensions, only the run-time arguments need to be 
-provided. 
- 
-#### Priority 
-
-Within each extension category, registration occurs in priority order. An 
-extension's priority may be specified as a `priority` property in its extension 
-definition; this may be a number, or a symbolic string. Extensions are 
-registered in reverse order (highest-priority first), and symbolic strings are 
-mapped to the numeric values as follows: 
-
-* `fallback`: Negative infinity. Used for extensions that are not intended for 
-use (that is, they are meant to be overridden) but are present as an option of 
-last resort. 
-* `default`: `-100`. Used for extensions that are expected to be overridden, but 
-need a useful default. 
-* `none`: `0`. Also used if no priority is specified, or if an unknown or 
-malformed priority is specified. 
-* `optional`: `100`. Used for extensions that are meant to be used, but may be 
-overridden. 
-* `preferred`: `1000`. Used for extensions that are specifically intended to be 
-used, but still may be overridden in principle. 
-* `mandatory`: Positive infinity. Used when an extension should definitely not 
-be overridden. 
-
-These symbolic names are chosen to support usage where many extensions may 
-satisfy a given need, but only one may be used; in this case, as a convention it 
-should be the lowest-ordered (highest-priority) extensions available. In other 
-cases, a full set (or multi-element subset) of extensions may be desired, with a 
-specific ordering; in these cases, it is preferable to specify priority 
-numerically when declaring extensions, and to understand that extensions will be 
-sorted according to these conventions when using them. 
-   
-### Angular Built-ins 
-
-Several entities supported Angular are expressed and managed as extensions in 
-Open MCT Web. Specifically, these extension categories are _directives_, 
-_controllers_, _services_, _constants_, _runs_, and _routes_. 
- 
+## Extensions
+
+While bundles provide groupings of related behaviors, the individual units of
+behavior are called extensions.
+
+Extensions belong to categories; an extension category is the machine-readable
+identifier used to identify groups of extensions. In the `extensions` property
+of a bundle definition, the keys are extension categories and the values are
+arrays of extension definitions.
+
+### General Extensions
+
+Extensions are intended as a general-purpose mechanism for adding new types of
+functionality to Open MCT Web.
+
+An extension category is registered with Angular under the name of the
+extension, plus a suffix of two square brackets; so, an Angular service (or,
+generally, any other extension) can access the full set of registered
+extensions, from all bundles, by including this string (e.g. `types[]` to get
+all type definitions) in a dependency declaration.
+
+As a convention, extension categories are given single-word, plural nouns for
+names within Open MCT Web (e.g. `types`.) This convention is not enforced by the
+platform in any way. For extension categories introduced by external plugins, it
+is recommended to prefix the extension category with a vendor identifier (or
+similar) followed by a dot, to avoid collisions.
+
+### Extension Definitions
+
+The properties used in extension definitions are typically unique to each
+category of extension; a few properties have standard interpretations by the
+platform.
+
+* `implementation`: Identifies a JavaScript source file (in the sources
+folder) which implements this extension. This JavaScript file is expected to
+contain an AMD module (see http://requirejs.org/docs/whyamd.html#amd ) which
+gives as its result a single constructor function.
+* `depends`: An array of dependencies needed by this extension; these will be
+passed on to Angular's [dependency injector](https://docs.angularjs.org/guide/di ) .
+By default, this is treated as an empty array. Note that depends does not make
+sense without `implementation` (since these dependencies will be passed to the
+implementation when it is instantiated.)
+* `priority`: A number or string indicating the priority order (see below) of
+this extension instance. Before an extension category is registered with
+AngularJS, the extensions of this category from all bundles will be concatenated
+into a single array, and then sorted by priority.
+
+Extensions do not need to have an implementation. If no implementation is
+provided, consumers of the extension category will receive the extension
+definition as a plain JavaScript object. Otherwise, they will receive the
+partialized (see below) constructor for that implementation, which will
+additionally have all properties from the extension definition attached.
+
+#### Partial Construction
+
+In general, extensions are intended to be implemented as constructor functions,
+which will be used elsewhere to instantiate new objects of that type. However,
+the Angular-supported method for dependency injection is (effectively)
+constructor-style injection; so, both declared dependencies and run-time
+arguments are competing for space in a constructor's arguments.
+
+To resolve this, the Open MCT Web framework registers extension instances in a
+partially constructed form. That is, the constructor exposed by the extension's
+implementation is effectively decomposed into two calls; the first takes the
+dependencies, and returns the constructor in its second form, which takes the
+remaining arguments.
+
+This means that, when writing implementations, the constructor function should
+be written to include all declared dependencies, followed by all run-time
+arguments. When using extensions, only the run-time arguments need to be
+provided.
+
+#### Priority
+
+Within each extension category, registration occurs in priority order. An
+extension's priority may be specified as a `priority` property in its extension
+definition; this may be a number, or a symbolic string. Extensions are
+registered in reverse order (highest-priority first), and symbolic strings are
+mapped to the numeric values as follows:
+
+* `fallback`: Negative infinity. Used for extensions that are not intended for
+use (that is, they are meant to be overridden) but are present as an option of
+last resort.
+* `default`: `-100`. Used for extensions that are expected to be overridden, but
+need a useful default.
+* `none`: `0`. Also used if no priority is specified, or if an unknown or
+malformed priority is specified.
+* `optional`: `100`. Used for extensions that are meant to be used, but may be
+overridden.
+* `preferred`: `1000`. Used for extensions that are specifically intended to be
+used, but still may be overridden in principle.
+* `mandatory`: Positive infinity. Used when an extension should definitely not
+be overridden.
+
+These symbolic names are chosen to support usage where many extensions may
+satisfy a given need, but only one may be used; in this case, as a convention it
+should be the lowest-ordered (highest-priority) extensions available. In other
+cases, a full set (or multi-element subset) of extensions may be desired, with a
+specific ordering; in these cases, it is preferable to specify priority
+numerically when declaring extensions, and to understand that extensions will be
+sorted according to these conventions when using them.
+
+### Angular Built-ins
+
+Several entities supported Angular are expressed and managed as extensions in
+Open MCT Web. Specifically, these extension categories are _directives_,
+_controllers_, _services_, _constants_, _runs_, and _routes_.
+
 #### Angular Directives
 
-New [directives]( https://docs.angularjs.org/guide/directive ) may be 
-registered as extensions of the directives category. Implementations of 
-directives in this category should take only dependencies as arguments, and 
-should return a directive definition object. 
-
-The directive's name should be provided as a key property of its extension 
-definition, in camel-case format. 
- 
+New [directives]( https://docs.angularjs.org/guide/directive ) may be
+registered as extensions of the directives category. Implementations of
+directives in this category should take only dependencies as arguments, and
+should return a directive definition object.
+
+The directive's name should be provided as a key property of its extension
+definition, in camel-case format.
+
 #### Angular Controllers
 
-New [controllers]( https://docs.angularjs.org/guide/controller ) may be registered 
-as extensions of the controllers category. The implementation is registered 
-directly as the controller; its only constructor arguments are its declared 
-dependencies. 
-
-The directive's identifier should be provided as a key property of its extension 
-definition. 
-   
- 
+New [controllers]( https://docs.angularjs.org/guide/controller ) may be registered
+as extensions of the controllers category. The implementation is registered
+directly as the controller; its only constructor arguments are its declared
+dependencies.
+
+The directive's identifier should be provided as a key property of its extension
+definition.
+
+
 #### Angular Services
 
-New [services](https://docs.angularjs.org/guide/services ) may be registered as 
-extensions of the services category. The implementation is registered via a 
-[service call]( https://docs.angularjs.org/api/auto/service/$provide#service ), so 
-it will be instantiated with the new operator. 
-
-#### Angular Constants 
-
-Constant values may be registered as extensions of the [ constants category](https://docs.angularjs.org/api/ng/type/angular.Module#constant ). 
-These extensions have no implementation; instead, they should contain a property 
- key , which is the name under which the constant will be registered, and a 
+New [services](https://docs.angularjs.org/guide/services ) may be registered as
+extensions of the services category. The implementation is registered via a
+[service call]( https://docs.angularjs.org/api/auto/service/$provide#service ), so
+it will be instantiated with the new operator.
+
+#### Angular Constants
+
+Constant values may be registered as extensions of the [ constants category](https://docs.angularjs.org/api/ng/type/angular.Module#constant ).
+These extensions have no implementation; instead, they should contain a property
+ key , which is the name under which the constant will be registered, and a
 property value , which is the constant value that will be registered.
 
-#### Angular Runs 
-
-In some cases, you want to register code to run as soon as the application 
-starts; these can be registered as extensions of the [ runs category](https://docs.angularjs.org/api/ng/type/angular.Module#run ). 
-Implementations registered in this category will be invoked (with their declared 
-dependencies) when the Open MCT Web application first starts. (Note that, in 
-this case, the implementation is better thought of as just a function, as 
+#### Angular Runs
+
+In some cases, you want to register code to run as soon as the application
+starts; these can be registered as extensions of the [ runs category](https://docs.angularjs.org/api/ng/type/angular.Module#run ).
+Implementations registered in this category will be invoked (with their declared
+dependencies) when the Open MCT Web application first starts. (Note that, in
+this case, the implementation is better thought of as just a function, as
 opposed to a constructor function.)
 
 #### Angular Routes
 
-Extensions of category `routes` will be registered with Angular's [route provider](https://docs.angularjs.org/api/ngRoute/provider/$routeProvider ). 
-Extensions of this category have no implementations, and need only two 
-properties in their definition: 
-
-* `when`: The value that will be passed as the path argument to `$routeProvider.when`; 
-specifically, the string that will appear in the trailing 
-part of the URL corresponding to this route. This property may be omitted, in 
-which case this extension instance will be treated as the default route. 
-* `templateUrl`: A path to the template to render for this route. Specified as a 
-path relative to the bundle's resource directory (`res` by default.) 
+Extensions of category `routes` will be registered with Angular's [route provider](https://docs.angularjs.org/api/ngRoute/provider/$routeProvider ).
+Extensions of this category have no implementations, and need only two
+properties in their definition:
+
+* `when`: The value that will be passed as the path argument to `$routeProvider.when`;
+specifically, the string that will appear in the trailing
+part of the URL corresponding to this route. This property may be omitted, in
+which case this extension instance will be treated as the default route.
+* `templateUrl`: A path to the template to render for this route. Specified as a
+path relative to the bundle's resource directory (`res` by default.)
 
 ### Composite Services
 
-Composite services are described in the [relevant section](../architecture/Framework.md#Composite-Services) 
+Composite services are described in the [relevant section](../architecture/Framework.md#Composite-Services)
 of the framework guide.
 
 A component should include the following properties in its extension definition:
 
-* `provides`: The symbolic identifier for the service that will be composed. The 
+* `provides`: The symbolic identifier for the service that will be composed. The
   fully-composed service will be registered with Angular under this name.
-* `type`: One of `provider`, `aggregator` or `decorator` (as above) 
-
-In addition to any declared dependencies, _aggregators_ and _decorators_ both 
-receive one more argument (immediately following declared dependencies) that is 
-provided by the framework. For an aggregator, this will be an array of all 
-providers of the same service (that is, with matching `provides` properties); 
-for a decorator, this will be whichever provider, decorator, or aggregator is 
-next in the sequence of decorators. 
-
-Services exposed by the Open MCT Web platform are often declared as composite 
-services, as this form is open for a variety of common modifications. 
-
-# Core API 
-
-Most of Open MCT Web's relevant API is provided and/or mediated by the 
-framework; that is, much of developing for Open MCT Web is a matter of adding 
-extensions which access other parts of the platform by means of dependency 
-injection. 
-
-The core bundle (`platform/core`) introduces a few additional object types meant 
-to be passed along by other services. 
-
-## Domain Objects 
-
-Domain objects are the most fundamental component of Open MCT Web's information 
-model. A domain object is some distinct thing relevant to a user's work flow, 
-such as a telemetry channel, display, or similar. Open MCT Web is a tool for 
-viewing, browsing, manipulating, and otherwise interacting with a graph of 
-domain objects. 
+* `type`: One of `provider`, `aggregator` or `decorator` (as above)
+
+In addition to any declared dependencies, _aggregators_ and _decorators_ both
+receive one more argument (immediately following declared dependencies) that is
+provided by the framework. For an aggregator, this will be an array of all
+providers of the same service (that is, with matching `provides` properties);
+for a decorator, this will be whichever provider, decorator, or aggregator is
+next in the sequence of decorators.
+
+Services exposed by the Open MCT Web platform are often declared as composite
+services, as this form is open for a variety of common modifications.
+
+# Core API
+
+Most of Open MCT Web's relevant API is provided and/or mediated by the
+framework; that is, much of developing for Open MCT Web is a matter of adding
+extensions which access other parts of the platform by means of dependency
+injection.
+
+The core bundle (`platform/core`) introduces a few additional object types meant
+to be passed along by other services.
+
+## Domain Objects
+
+Domain objects are the most fundamental component of Open MCT Web's information
+model. A domain object is some distinct thing relevant to a user's work flow,
+such as a telemetry channel, display, or similar. Open MCT Web is a tool for
+viewing, browsing, manipulating, and otherwise interacting with a graph of
+domain objects.
 
 A domain object should be conceived of as the union of the following:
 
-* __Identifier__: A machine-readable string that uniquely identifies the domain 
-object within this application instance. 
-* __Model__: The persistent state of the domain object. A domain object's model 
-is a JavaScript object that can be losslessly converted to JSON. 
-* __Capabilities__: Dynamic behavior associated with the domain object. 
-Capabilities are JavaScript objects which provide additional methods for 
-interacting with the domain objects which expose those capabilities. Not all 
-domain objects expose all capabilities. 
+* __Identifier__: A machine-readable string that uniquely identifies the domain
+object within this application instance.
+* __Model__: The persistent state of the domain object. A domain object's model
+is a JavaScript object that can be losslessly converted to JSON.
+* __Capabilities__: Dynamic behavior associated with the domain object.
+Capabilities are JavaScript objects which provide additional methods for
+interacting with the domain objects which expose those capabilities. Not all
+domain objects expose all capabilities.
 
 At run-time, a domain object has the following interface:
 
-* `getId()`: Get the identifier for this domain object. 
-* `getModel()`: Get the plain state associated with this domain object. This 
-will return a JavaScript object that can be losslessly converted to JSON. Note 
-that the model returned here can be modified directly but should not be; 
-instead, use the mutation capability. 
-* `getCapability(key)`: Get the specified capability associated with this domain 
-object. This will return a JavaScript object whose interface is specific to the 
-type of capability being requested. If the requested capability is not exposed 
+* `getId()`: Get the identifier for this domain object.
+* `getModel()`: Get the plain state associated with this domain object. This
+will return a JavaScript object that can be losslessly converted to JSON. Note
+that the model returned here can be modified directly but should not be;
+instead, use the mutation capability.
+* `getCapability(key)`: Get the specified capability associated with this domain
+object. This will return a JavaScript object whose interface is specific to the
+type of capability being requested. If the requested capability is not exposed
 by this domain object, this will return undefined .
-* `hasCapability(key)`: Shorthand for checking if a domain object exposes the 
+* `hasCapability(key)`: Shorthand for checking if a domain object exposes the
 requested capability.
-* `useCapability(key, arguments  )`: Shorthand for 
-`getCapability(key).invoke(arguments)`, with additional checking between calls. 
-If the provided capability has no invoke method, the return value here functions 
-as `getCapability` including returning `undefined` if the capability is not 
+* `useCapability(key, arguments  )`: Shorthand for
+`getCapability(key).invoke(arguments)`, with additional checking between calls.
+If the provided capability has no invoke method, the return value here functions
+as `getCapability` including returning `undefined` if the capability is not
 exposed.
 
 ### Identifier Syntax
@@ -700,208 +700,208 @@
 
 ## Domain Object Actions
 
-An `Action` is behavior that can be performed upon/using a `DomainObject`. An 
+An `Action` is behavior that can be performed upon/using a `DomainObject`. An
 Action has the following interface:
 
-* `perform()`: Do this action. For example, if one had an instance of a 
-`RemoveAction` invoking its perform method would cause the domain object which 
+* `perform()`: Do this action. For example, if one had an instance of a
+`RemoveAction` invoking its perform method would cause the domain object which
 exposed it to be removed from its container.
-* `getMetadata()`: Get metadata associated with this action. Returns an object 
-containing: 
+* `getMetadata()`: Get metadata associated with this action. Returns an object
+containing:
     * `name`: Human-readable name.
-    * `description`: Human-readable summary of this action. 
-    * `glyph`: Single character to be displayed in Open MCT Web's icon font set. 
+    * `description`: Human-readable summary of this action.
+    * `glyph`: Single character to be displayed in Open MCT Web's icon font set.
     * `context`: The context in which this action is being performed (see below)
 
-Action instances are typically obtained via a domain object's `action` 
-capability. 
- 
-### Action Contexts 
-
-An action context is a JavaScript object with the following properties: 
-
-* `domainObject`: The domain object being acted upon. 
-* `selectedObject`: Optional; the selection at the time of action (e.g. the 
+Action instances are typically obtained via a domain object's `action`
+capability.
+
+### Action Contexts
+
+An action context is a JavaScript object with the following properties:
+
+* `domainObject`: The domain object being acted upon.
+* `selectedObject`: Optional; the selection at the time of action (e.g. the
 dragged object in a drag-and-drop operation.)
 
-## Telemetry 
-
-Telemetry series data in Open MCT Web is represented by a common interface, and 
-packaged in a consistent manner to facilitate passing telemetry updates around 
-multiple visualizations. 
- 
-### Telemetry Requests 
-
-A telemetry request is a JavaScript object containing the following properties: 
-
-* `source`: A machine-readable identifier for the source of this telemetry. This 
-is useful when multiple distinct data sources are in use side-by-side. 
-* `key`: A machine-readable identifier for a unique series of telemetry within 
-that source. 
-* _Note: This API is still under development; additional properties, such as 
-start and end time, should be present in future versions of Open MCT Web._ 
-
-Additional properties may be included in telemetry requests which have specific 
+## Telemetry
+
+Telemetry series data in Open MCT Web is represented by a common interface, and
+packaged in a consistent manner to facilitate passing telemetry updates around
+multiple visualizations.
+
+### Telemetry Requests
+
+A telemetry request is a JavaScript object containing the following properties:
+
+* `source`: A machine-readable identifier for the source of this telemetry. This
+is useful when multiple distinct data sources are in use side-by-side.
+* `key`: A machine-readable identifier for a unique series of telemetry within
+that source.
+* _Note: This API is still under development; additional properties, such as
+start and end time, should be present in future versions of Open MCT Web._
+
+Additional properties may be included in telemetry requests which have specific
 interpretations for specific sources.
 
 ### Telemetry Responses
 
-When returned from the `telemetryService` (see [Services](#Services) section), 
-telemetry series data will be packaged in a `source -> key -> TelemetrySeries` 
-fashion. That is, telemetry is passed in an object containing key-value pairs. 
-Keys identify telemetry sources; values are objects containing additional 
-key-value pairs. In this object, keys identify individual telemetry series (and 
-match they `key` property from corresponding requests) and values are 
-`TelemetrySeries` objects (see below.) 
+When returned from the `telemetryService` (see [Services](#Services) section),
+telemetry series data will be packaged in a `source -> key -> TelemetrySeries`
+fashion. That is, telemetry is passed in an object containing key-value pairs.
+Keys identify telemetry sources; values are objects containing additional
+key-value pairs. In this object, keys identify individual telemetry series (and
+match they `key` property from corresponding requests) and values are
+`TelemetrySeries` objects (see below.)
 
 ### Telemetry Series
 
-A telemetry series is a specific sequence of data, typically associated with a 
-specific instrument. Telemetry is modeled as an ordered sequence of domain and 
-range values, where domain values must be non-decreasing but range values do 
-not. (Typically, domain values are interpreted as UTC timestamps in milliseconds 
-relative to the UNIX epoch.) A series must have at least one domain and one 
+A telemetry series is a specific sequence of data, typically associated with a
+specific instrument. Telemetry is modeled as an ordered sequence of domain and
+range values, where domain values must be non-decreasing but range values do
+not. (Typically, domain values are interpreted as UTC timestamps in milliseconds
+relative to the UNIX epoch.) A series must have at least one domain and one
 range, and may have more than one.
 
-Telemetry series data in Open MCT Web is expressed via the following 
-`TelemetrySeries` interface: 
-
-* `getPointCount()`: Returns the number of unique points/samples in this series. 
-* `getDomainValue(index, [domain])`:  Get the domain value at the specified index . 
-If a second domain argument is provided, this is taken as a string identifier 
-indicating which domain option (of, presumably, multiple) should be returned. 
-* `getRangeValue(index, [range])`:  Get the domain value at the specified index . 
-If a second range argument is provided, this is taken as a string identifier 
-indicating which range option (of, presumably, multiple) should be returned. 
- 
-### Telemetry Metadata 
-
-Domain objects which have associated telemetry also expose metadata about that 
-telemetry; this is retrievable via the `getMetadata()` of the telemetry 
-capability. This will return a single JavaScript object containing the following 
-properties: 
-
-* `source`: The machine-readable identifier for the source of telemetry data for 
-this object. 
-* `key`: The machine-readable identifier for the individual telemetry series. 
-* `domains`: An array of supported domains (see TelemetrySeries above.) Each 
-domain should be expressed as an object which includes: 
-    * `key`: Machine-readable identifier for this domain, as will be passed into 
-    a getDomainValue(index, domain)  call. 
-    * `name`: Human-readable name for this domain. 
-* `ranges`: An array of supported ranges; same format as domains . 
-
-Note that this metadata is also used as the prototype for telemetry requests 
-made using this capability. 
-
-## Types 
-A domain object's type is represented as a Type object, which has the following 
+Telemetry series data in Open MCT Web is expressed via the following
+`TelemetrySeries` interface:
+
+* `getPointCount()`: Returns the number of unique points/samples in this series.
+* `getDomainValue(index, [domain])`:  Get the domain value at the specified index .
+If a second domain argument is provided, this is taken as a string identifier
+indicating which domain option (of, presumably, multiple) should be returned.
+* `getRangeValue(index, [range])`:  Get the domain value at the specified index .
+If a second range argument is provided, this is taken as a string identifier
+indicating which range option (of, presumably, multiple) should be returned.
+
+### Telemetry Metadata
+
+Domain objects which have associated telemetry also expose metadata about that
+telemetry; this is retrievable via the `getMetadata()` of the telemetry
+capability. This will return a single JavaScript object containing the following
+properties:
+
+* `source`: The machine-readable identifier for the source of telemetry data for
+this object.
+* `key`: The machine-readable identifier for the individual telemetry series.
+* `domains`: An array of supported domains (see TelemetrySeries above.) Each
+domain should be expressed as an object which includes:
+    * `key`: Machine-readable identifier for this domain, as will be passed into
+    a getDomainValue(index, domain)  call.
+    * `name`: Human-readable name for this domain.
+* `ranges`: An array of supported ranges; same format as domains .
+
+Note that this metadata is also used as the prototype for telemetry requests
+made using this capability.
+
+## Types
+A domain object's type is represented as a Type object, which has the following
 interface:
 
-* `getKey()`: Get the machine-readable identifier for this type. 
-* `getName()`: Get the human-readable name for this type. 
-* `getDescription()`: Get a human-readable summary of this type. 
-* `getGlyph()`: Get the single character to be rendered as an icon for this type 
-in Open MCT Web's custom font set. 
-* `getInitialModel()`: Get a domain object model that represents the initial 
-state (before user specification of properties) for domain objects of this type. 
-* `getDefinition()`: Get the extension definition for this type, as a JavaScript 
-object. 
-* `instanceOf(type)`: Check if this type is (or inherits from) a specified type . 
-This type can be either a string, in which case it is taken to be that type's 
- key , or it may be a  `Type` instance. 
-* `hasFeature(feature)`: Returns a boolean value indicating whether or not this 
-type supports the specified feature, which is a symbolic string. 
-* `getProperties()`: Get all properties associated with this type, expressed as 
-an array of `TypeProperty` instances. 
- 
-### Type Features 
-
-Features of a domain object type are expressed as symbolic string identifiers. 
-They are defined in practice by usage; currently, the Open MCT Web platform only 
-uses the creation feature to determine which domain object types should appear 
-in the Create menu. 
- 
-### Type Properties 
-
-Types declare the user-editable properties of their domain object instances in 
-order to allow the forms which appear in the __Create__ and __Edit Properties__ 
+* `getKey()`: Get the machine-readable identifier for this type.
+* `getName()`: Get the human-readable name for this type.
+* `getDescription()`: Get a human-readable summary of this type.
+* `getGlyph()`: Get the single character to be rendered as an icon for this type
+in Open MCT Web's custom font set.
+* `getInitialModel()`: Get a domain object model that represents the initial
+state (before user specification of properties) for domain objects of this type.
+* `getDefinition()`: Get the extension definition for this type, as a JavaScript
+object.
+* `instanceOf(type)`: Check if this type is (or inherits from) a specified type .
+This type can be either a string, in which case it is taken to be that type's
+ key , or it may be a  `Type` instance.
+* `hasFeature(feature)`: Returns a boolean value indicating whether or not this
+type supports the specified feature, which is a symbolic string.
+* `getProperties()`: Get all properties associated with this type, expressed as
+an array of `TypeProperty` instances.
+
+### Type Features
+
+Features of a domain object type are expressed as symbolic string identifiers.
+They are defined in practice by usage; currently, the Open MCT Web platform only
+uses the creation feature to determine which domain object types should appear
+in the Create menu.
+
+### Type Properties
+
+Types declare the user-editable properties of their domain object instances in
+order to allow the forms which appear in the __Create__ and __Edit Properties__
 dialogs to be generated by the platform. A `TypeProperty` has the following interface:
 
-* `getValue(model)`: Get the current value for this property, as it appears in 
-the provided domain object model. 
-* `setValue(model, value)`: Set a new value for this property in the provided 
-domain object model . 
-* `getDefinition()`: Get the raw definition for this property as a JavaScript 
-object (as it was declared in this type's extension definition.) 
-
-# Extension Categories 
-
-The information in this section is focused on registering new extensions of 
-specific types; it does not contain a catalog of the extension instances of 
-these categories provided by the platform. Relevant summaries there are provided 
+* `getValue(model)`: Get the current value for this property, as it appears in
+the provided domain object model.
+* `setValue(model, value)`: Set a new value for this property in the provided
+domain object model .
+* `getDefinition()`: Get the raw definition for this property as a JavaScript
+object (as it was declared in this type's extension definition.)
+
+# Extension Categories
+
+The information in this section is focused on registering new extensions of
+specific types; it does not contain a catalog of the extension instances of
+these categories provided by the platform. Relevant summaries there are provided
 in subsequent sections.
- 
+
 ## Actions Category
 
-An action is a thing that can be done to or using a domain object, typically as 
-initiated by the user. 
+An action is a thing that can be done to or using a domain object, typically as
+initiated by the user.
 
 An action's implementation:
 
-* Should take a single `context` argument in its constructor. (See Action 
+* Should take a single `context` argument in its constructor. (See Action
 Contexts, under Core API.)
-* Should provide a method `perform` which causes the behavior associated with 
+* Should provide a method `perform` which causes the behavior associated with
 the action to occur.
-* May provide a method `getMetadata` which provides metadata associated with 
-the action. If omitted, one will be provided by the platform which includes 
+* May provide a method `getMetadata` which provides metadata associated with
+the action. If omitted, one will be provided by the platform which includes
 metadata from the action's extension definition.
-* May provide a static method `appliesTo(context)` (that is, a function 
-available as a property of the implementation's constructor itself), which will 
-be used by the platform to filter out actions from contexts in which they are 
+* May provide a static method `appliesTo(context)` (that is, a function
+available as a property of the implementation's constructor itself), which will
+be used by the platform to filter out actions from contexts in which they are
 inherently inapplicable.
 
 An action's bundle definition (and/or `getMetadata()` return value) may include:
 
-* `category`: A string or array of strings identifying which category or 
-categories an action falls into; used to determine when an action is displayed. 
-Categories supported by the platform include: 
-    * `contextual`: Actions in a context menu. 
-    * `view-control`: Actions triggered by buttons in the top-right of Browse 
-    view. 
-* `key`: A machine-readable identifier for this action. 
-* `name`: A human-readable name for this action (e.g. to show in a menu) 
-* `description`: A human-readable summary of the behavior of this action. 
-* `glyph`: A single character which will be rendered in Open MCT Web's custom 
+* `category`: A string or array of strings identifying which category or
+categories an action falls into; used to determine when an action is displayed.
+Categories supported by the platform include:
+    * `contextual`: Actions in a context menu.
+    * `view-control`: Actions triggered by buttons in the top-right of Browse
+    view.
+* `key`: A machine-readable identifier for this action.
+* `name`: A human-readable name for this action (e.g. to show in a menu)
+* `description`: A human-readable summary of the behavior of this action.
+* `glyph`: A single character which will be rendered in Open MCT Web's custom
 font set as an icon for this action.
 
 ## Capabilities Category
 
-Capabilities are exposed by domain objects (e.g. via the `getCapability` method) 
+Capabilities are exposed by domain objects (e.g. via the `getCapability` method)
 but most commonly originate as extensions of this category.
 
-Extension definitions for capabilities should include both an implementation, 
-and a property named key whose value should be a string used as a 
-machine-readable identifier for that capability, e.g. when passed as the 
+Extension definitions for capabilities should include both an implementation,
+and a property named key whose value should be a string used as a
+machine-readable identifier for that capability, e.g. when passed as the
 argument to a domain object's `getCapability(key)` call.
- 
-A capability's implementation should have methods specific to that capability; 
-that is, there is no common format for capability implementations, aside from 
+
+A capability's implementation should have methods specific to that capability;
+that is, there is no common format for capability implementations, aside from
 support for invocation via the `useCapability` shorthand.
 
-A capability's implementation will take a single argument (in addition to any 
-declared dependencies), which is the domain object that will expose that 
+A capability's implementation will take a single argument (in addition to any
+declared dependencies), which is the domain object that will expose that
 capability.
 
-A capability's implementation may also expose a static method `appliesTo(model)` 
-which should return a boolean value, and will be used by the platform to filter 
-down capabilities to those which should be exposed by specific domain objects, 
-based on their domain object models. 
- 
+A capability's implementation may also expose a static method `appliesTo(model)`
+which should return a boolean value, and will be used by the platform to filter
+down capabilities to those which should be exposed by specific domain objects,
+based on their domain object models.
+
 ## Controls Category
 
-Controls provide options for the `mct-control` directive. 
- 
+Controls provide options for the `mct-control` directive.
+
 Six standard control types are included in the forms bundle:
 
 * `textfield`: An area to enter plain text.
@@ -909,94 +909,94 @@
 * `checkbox`: A box which may be checked/unchecked.
 * `color`: A color picker.
 * `button`: A button.
-* `datetime`: An input for UTC date/time entry; gives result as a UNIX 
-timestamp, in milliseconds since start of 1970, UTC. 
-
-New controls may be added as extensions of the controls category. Extensions of 
-this category have two properties: 
-
-* `key`: The symbolic name for this control (matched against the control field 
+* `datetime`: An input for UTC date/time entry; gives result as a UNIX
+timestamp, in milliseconds since start of 1970, UTC.
+
+New controls may be added as extensions of the controls category. Extensions of
+this category have two properties:
+
+* `key`: The symbolic name for this control (matched against the control field
 in rows of the form structure).
-* `templateUrl`: The URL to the control's Angular template, relative to the 
-resources directory of the bundle which exposes the extension. 
-
-Within the template for a control, the following variables will be included in 
+* `templateUrl`: The URL to the control's Angular template, relative to the
+resources directory of the bundle which exposes the extension.
+
+Within the template for a control, the following variables will be included in
 scope:
 
-* `ngModel`: The model where form input will be stored. Notably we also need to 
-look at field  (see below) to determine which field in the model should be 
-modified. 
+* `ngModel`: The model where form input will be stored. Notably we also need to
+look at field  (see below) to determine which field in the model should be
+modified.
 * `ngRequired`: True if input is required.
 * `ngPattern`: The pattern to match against (for text entry)
-* `options`: The options for this control, as passed from the `options` property 
-of an individual row definition. 
-* `field`: Name of the field in `ngModel` which will hold the value for this 
-control. 
+* `options`: The options for this control, as passed from the `options` property
+of an individual row definition.
+* `field`: Name of the field in `ngModel` which will hold the value for this
+control.
 
 ## Gestures Category
 
-A _gesture_ is a user action which can be taken upon a representation of a 
-domain object. 
+A _gesture_ is a user action which can be taken upon a representation of a
+domain object.
 
 Examples of gestures included in the platform are:
 
-* `drag`: For representations that can be used to initiate drag-and-drop 
+* `drag`: For representations that can be used to initiate drag-and-drop
 composition.
-* `drop`: For representations that can be drop targets for drag-and-drop 
-composition. 
-* `menu`: For representations that can be used to pop up a context menu. 
- 
-Gesture definitions have a property `key` which is used as a machine-readable 
-identifier for the gesture (e.g. `drag`, `drop`, `menu` above.) 
- 
-A gesture's implementation is instantiated once per representation that uses the 
-gesture. This class will receive the jqLite-wrapped `mct-representation` element 
-and the domain object being represented as arguments, and should do any 
-necessary "wiring" (e.g. listening for events) during its constructor call. The 
-gesture's implementation may also expose an optional `destroy()`  method which 
-will be called when the gesture should be removed, to avoid memory leaks by way 
+* `drop`: For representations that can be drop targets for drag-and-drop
+composition.
+* `menu`: For representations that can be used to pop up a context menu.
+
+Gesture definitions have a property `key` which is used as a machine-readable
+identifier for the gesture (e.g. `drag`, `drop`, `menu` above.)
+
+A gesture's implementation is instantiated once per representation that uses the
+gesture. This class will receive the jqLite-wrapped `mct-representation` element
+and the domain object being represented as arguments, and should do any
+necessary "wiring" (e.g. listening for events) during its constructor call. The
+gesture's implementation may also expose an optional `destroy()`  method which
+will be called when the gesture should be removed, to avoid memory leaks by way
 of unremoved listeners.
 
 ## Indicators Category
 
-An indicator is an element that should appear in the status area at the bottom 
-of a running Open MCT Web client instance. 
-
-### Standard Indicators 
- 
-Indicators which wish to appear in the common form of an icon-text pair should 
+An indicator is an element that should appear in the status area at the bottom
+of a running Open MCT Web client instance.
+
+### Standard Indicators
+
+Indicators which wish to appear in the common form of an icon-text pair should
 provide implementations with the following methods:
 
-* `getText()`: Provides the human-readable text that will be displayed for this 
-indicator. 
-* `getGlyph()`: Provides a single-character string that will be displayed as an 
-icon in Open MCT Web's custom font set. 
-* `getDescription()`: Provides a human-readable summary of the current state of 
-this indicator; will be displayed in a tooltip on hover. 
-* `getClass()`: Get a CSS class that will be applied to this indicator. 
-* `getTextClass()`: Get a CSS class that will be applied to this indicator's 
-text portion. 
-* `getGlyphClass()`: Get a CSS class that will be applied to this indicator's 
-icon portion. 
-* `configure()`: If present, a configuration icon will appear to the right of 
-this indicator, and clicking it will invoke this method. 
- 
-Note that all methods are optional, and are called directly from an Angular 
-template, so they should be appropriate to run during digest cycles. 
-
-### Custom Indicators 
-
-Indicators which wish to have an arbitrary appearance (instead of following the 
-icon-text convention commonly used) may specify a `template` property in their 
-extension definition. The value of this property will be used as the `key` for 
-an `mct-include` directive (so should refer to an extension of category 
- templates .) This template will be rendered to the status area. Indicators of 
-this variety do not need to provide an implementation. 
+* `getText()`: Provides the human-readable text that will be displayed for this
+indicator.
+* `getGlyph()`: Provides a single-character string that will be displayed as an
+icon in Open MCT Web's custom font set.
+* `getDescription()`: Provides a human-readable summary of the current state of
+this indicator; will be displayed in a tooltip on hover.
+* `getClass()`: Get a CSS class that will be applied to this indicator.
+* `getTextClass()`: Get a CSS class that will be applied to this indicator's
+text portion.
+* `getGlyphClass()`: Get a CSS class that will be applied to this indicator's
+icon portion.
+* `configure()`: If present, a configuration icon will appear to the right of
+this indicator, and clicking it will invoke this method.
+
+Note that all methods are optional, and are called directly from an Angular
+template, so they should be appropriate to run during digest cycles.
+
+### Custom Indicators
+
+Indicators which wish to have an arbitrary appearance (instead of following the
+icon-text convention commonly used) may specify a `template` property in their
+extension definition. The value of this property will be used as the `key` for
+an `mct-include` directive (so should refer to an extension of category
+ templates .) This template will be rendered to the status area. Indicators of
+this variety do not need to provide an implementation.
 
 ## Licenses Category
 
-The extension category `licenses` can be used to add entries into the 'Licensing 
-information' page, reachable from Open MCT Web's About dialog. 
+The extension category `licenses` can be used to add entries into the 'Licensing
+information' page, reachable from Open MCT Web's About dialog.
 
 Licenses may have the following properties, all of which are strings:
 
@@ -1005,1179 +1005,1179 @@
 * `description`: Human-readable summary of the component.
 * `author`: Name or names of entities to which authorship should be attributed.
 * `copyright`: Copyright text to display for this component.
-* `link`: URL to full license text. 
+* `link`: URL to full license text.
 
 ## Policies Category
 
-Policies are used to handle decisions made using Open MCT Web's `policyService`; 
-examples of these decisions are determining the applicability of certain 
-actions, or checking whether or not a domain object of one type can contain a 
-domain object of a different type. See the section on the Policies for an 
+Policies are used to handle decisions made using Open MCT Web's `policyService`;
+examples of these decisions are determining the applicability of certain
+actions, or checking whether or not a domain object of one type can contain a
+domain object of a different type. See the section on the Policies for an
 overview of Open MCT Web's policy model.
 
 A policy's extension definition should include:
 
-* `category`: The machine-readable identifier for the type of policy decision 
-being supported here. For a list of categories supported by the platform, see 
-the section on Policies. Plugins may introduce and utilize additional policy 
-categories not in that list. 
-* `message`: Optional; a human-readable message describing the policy, intended 
-for display in situations where this specific policy has disallowed something. 
- 
+* `category`: The machine-readable identifier for the type of policy decision
+being supported here. For a list of categories supported by the platform, see
+the section on Policies. Plugins may introduce and utilize additional policy
+categories not in that list.
+* `message`: Optional; a human-readable message describing the policy, intended
+for display in situations where this specific policy has disallowed something.
+
 A policy's implementation should include a single method, `allow(candidate,
-context)`. The specific types used for `candidate` and `context` vary by policy 
-category; in general, what is being asked is 'is this candidate allowed in this 
-context?' This method should return a boolean value. 
-
-Open MCT Web's policy model requires consensus; a policy decision is allowed 
-when and only when all policies choose to allow it. As such, policies should 
-generally be written to reject a certain case, and allow (by returning `true`) 
-anything else. 
- 
+context)`. The specific types used for `candidate` and `context` vary by policy
+category; in general, what is being asked is 'is this candidate allowed in this
+context?' This method should return a boolean value.
+
+Open MCT Web's policy model requires consensus; a policy decision is allowed
+when and only when all policies choose to allow it. As such, policies should
+generally be written to reject a certain case, and allow (by returning `true`)
+anything else.
+
 ## Representations Category
 
-A representation is an Angular template used to display a domain object. The 
-`representations` extension category is used to add options for the 
-`mct-representation` directive. 
- 
+A representation is an Angular template used to display a domain object. The
+`representations` extension category is used to add options for the
+`mct-representation` directive.
+
 A representation definition should include the following properties:
 
-* `key`: The machine-readable name which identifies the representation. 
-* `templateUrl`: The path to the representation's Angular template. This path is 
-relative to the bundle's resources directory. 
-* `uses`: Optional; an array of capability names. Indicates that this 
-representation intends to use those capabilities of a domain object (via a 
-`useCapability` call), and expects to find the latest results of that 
-`useCapability` call in the scope of the presented template (under the same name 
-as the capability itself.) Note that, if `useCapability` returns a promise, this 
-will be resolved before being placed in the representation's scope. 
-* `gestures`: An array of keys identifying gestures (see the `gestures` 
-extension category) which should be available upon this representation. Examples 
-of gestures include `drag` (for representations that should act as draggable 
-sources for drag-drop operations) and `menu` (for representations which should 
-show a domain-object-specific context menu on right-click.) 
+* `key`: The machine-readable name which identifies the representation.
+* `templateUrl`: The path to the representation's Angular template. This path is
+relative to the bundle's resources directory.
+* `uses`: Optional; an array of capability names. Indicates that this
+representation intends to use those capabilities of a domain object (via a
+`useCapability` call), and expects to find the latest results of that
+`useCapability` call in the scope of the presented template (under the same name
+as the capability itself.) Note that, if `useCapability` returns a promise, this
+will be resolved before being placed in the representation's scope.
+* `gestures`: An array of keys identifying gestures (see the `gestures`
+extension category) which should be available upon this representation. Examples
+of gestures include `drag` (for representations that should act as draggable
+sources for drag-drop operations) and `menu` (for representations which should
+show a domain-object-specific context menu on right-click.)
 
 ### Representation Scope
 
-While  _representations_ do not have implementations, per se, they do refer to 
-Angular templates which need to interact with information (e.g. the domain 
-object being represented) provided by the platform. This information is passed 
-in through the template's scope, such that simple representations may be created 
-by providing only templates. (More complex representations will need controllers 
+While  _representations_ do not have implementations, per se, they do refer to
+Angular templates which need to interact with information (e.g. the domain
+object being represented) provided by the platform. This information is passed
+in through the template's scope, such that simple representations may be created
+by providing only templates. (More complex representations will need controllers
 which are referenced from templates. See [https://docs.angularjs.org/guide/controller ]()
-for more information on controllers in Angular.) 
- 
+for more information on controllers in Angular.)
+
 A representation's scope will contain:
 
 * `domainObject`: The represented domain object.
 * `model`: The domain object's model.
-* `configuration`: An object containing configuration information for this 
-representation (an empty object if there is no saved configuration.) The 
-contents of this object are managed entirely by the view/representation which 
-receives it. 
-* `representation`: An empty object, useful as a 'scratch pad' for 
-representation state. 
-* `ngModel`: An object passed through the ng-model attribute of the 
-`mct-representation` , if any. 
-* `parameters`: An object passed through the parameters attribute of the 
-`mct-representation`, if any. 
-* Any capabilities requested by the uses property of the representation 
+* `configuration`: An object containing configuration information for this
+representation (an empty object if there is no saved configuration.) The
+contents of this object are managed entirely by the view/representation which
+receives it.
+* `representation`: An empty object, useful as a 'scratch pad' for
+representation state.
+* `ngModel`: An object passed through the ng-model attribute of the
+`mct-representation` , if any.
+* `parameters`: An object passed through the parameters attribute of the
+`mct-representation`, if any.
+* Any capabilities requested by the uses property of the representation
 definition.
- 
+
 ## Representers Category
 
-The `representers` extension category is used to add additional behavior to the 
-`mct-representation` directive. This extension category is intended primarily 
-for use internal to the platform. 
-
-Unlike _representations_, which describe specific ways to represent domain 
-objects, _representers_ are used to modify or augment the process of 
-representing domain objects in general. For example, support for the  _gestures_ 
+The `representers` extension category is used to add additional behavior to the
+`mct-representation` directive. This extension category is intended primarily
+for use internal to the platform.
+
+Unlike _representations_, which describe specific ways to represent domain
+objects, _representers_ are used to modify or augment the process of
+representing domain objects in general. For example, support for the  _gestures_
 extension category is added by a _representer_.
 
-A representer needs only provide an implementation. When an `mct-representation` 
-is linked (see  [https://docs.angularjs.org/guide/directive ]() or when the 
-domain object being represented changes, a new _representer_ of each declared 
-type is instantiated. The constructor arguments for a _representer_ are the same 
-as the arguments to the link function in an Angular directive: `scope` the 
-Angular scope for this representation; `element` the jqLite-wrapped 
-`mct-representation` element, and `attrs` a set of key-value pairs of that 
-element's attributes. _Representers_ may wish to populate the scope, attach 
+A representer needs only provide an implementation. When an `mct-representation`
+is linked (see  [https://docs.angularjs.org/guide/directive ]() or when the
+domain object being represented changes, a new _representer_ of each declared
+type is instantiated. The constructor arguments for a _representer_ are the same
+as the arguments to the link function in an Angular directive: `scope` the
+Angular scope for this representation; `element` the jqLite-wrapped
+`mct-representation` element, and `attrs` a set of key-value pairs of that
+element's attributes. _Representers_ may wish to populate the scope, attach
 event listeners to the element, etc.
 
-This implementation must provide a single method, `destroy()`, which will be 
-invoked when the representer is no longer needed. 
+This implementation must provide a single method, `destroy()`, which will be
+invoked when the representer is no longer needed.
 
 ## Roots Category
 
-The extension category `roots` is used to provide root-level domain object 
-models. Root-level domain objects appear at the top-level of the tree hierarchy. 
-For example, the _My Items_ folder is added as an extension of this category. 
+The extension category `roots` is used to provide root-level domain object
+models. Root-level domain objects appear at the top-level of the tree hierarchy.
+For example, the _My Items_ folder is added as an extension of this category.
 
 Extensions of this category should have the following properties:
 
 * `id`: The machine-readable identifier for the domaiwn object being exposed.
-* `model`: The model, as a JSON object, for the domain object being exposed. 
+* `model`: The model, as a JSON object, for the domain object being exposed.
 
 ## Stylesheets Category
 
-The stylesheets extension category is used to add CSS files to style the 
-application. Extension definitions for this category should include one 
+The stylesheets extension category is used to add CSS files to style the
+application. Extension definitions for this category should include one
 property:
 
-* `stylesheetUrl`: Path and filename, including extension, for the stylesheet to 
-include. This path is relative to the bundle's resources folder (by default,  
-`res`) 
+* `stylesheetUrl`: Path and filename, including extension, for the stylesheet to
+include. This path is relative to the bundle's resources folder (by default,
+`res`)
 * `theme`: Optional; if present, this stylesheet will only be included if this
 value matches the `THEME` constant.
- 
-To control the order of CSS files, use priority  (see the section on Extension 
-Definitions above.) 
+
+To control the order of CSS files, use priority  (see the section on Extension
+Definitions above.)
 
 ## Templates Category
 
-The `templates` extension category is used to expose Angular templates under 
-symbolic identifiers. These can then be utilized using the `mct-include` 
-directive, which behaves similarly to `ng-include` except that it uses these 
+The `templates` extension category is used to expose Angular templates under
+symbolic identifiers. These can then be utilized using the `mct-include`
+directive, which behaves similarly to `ng-include` except that it uses these
 symbolic identifiers instead of paths.
 
 A template's extension definition should include the following properties:
 
-* `key`: The machine-readable name which identifies this template, matched 
+* `key`: The machine-readable name which identifies this template, matched
 against the value given to the key attribute of the `mct-include` directive.
-* `templateUrl`: The path to the relevant Angular template. This path is 
-relative to the bundle's resources directory. 
-
-Note that, when multiple templates are present with the same key , the one with 
-the highest priority will be used from `mct-include`. This behavior can be used 
-to override templates exposed by the platform (to change the logo which appears 
+* `templateUrl`: The path to the relevant Angular template. This path is
+relative to the bundle's resources directory.
+
+Note that, when multiple templates are present with the same key , the one with
+the highest priority will be used from `mct-include`. This behavior can be used
+to override templates exposed by the platform (to change the logo which appears
 in the bottom right, for instance.)
 
-Templates do not have implementations. 
+Templates do not have implementations.
 
 ## Types Category
 
-The types extension category describes types of domain objects which may 
+The types extension category describes types of domain objects which may
 appear within Open MCT Web.
 
 A type's extension definition should have the following properties:
 
-* `key`: The machine-readable identifier for this domain object type. Will be 
+* `key`: The machine-readable identifier for this domain object type. Will be
 stored to and matched against the type property of domain object models.
 * `name`: The human-readable name for this domain object type.
 * `description`: A human-readable summary of this domain object type.
-* `glyph`: A single character to be rendered as an icon in Open MCT Web's custom 
-font set. 
-* `model`: A domain object model, used as the initial state for created domain 
+* `glyph`: A single character to be rendered as an icon in Open MCT Web's custom
+font set.
+* `model`: A domain object model, used as the initial state for created domain
 objects of this type (before any properties are specified.)
-* `features`: Optional; an array of strings describing features of this domain 
-object type. Currently, only creation is recognized by the platform; this is 
-used to determine that this type should appear in the Create menu. More 
-generally, this is used to support the `hasFeature(...)`  method of the type  
-capability. 
+* `features`: Optional; an array of strings describing features of this domain
+object type. Currently, only creation is recognized by the platform; this is
+used to determine that this type should appear in the Create menu. More
+generally, this is used to support the `hasFeature(...)`  method of the type
+capability.
 * `properties`: An array describing individual properties of this domain object
-(as should appear in the _Create_ or the _Edit Properties_ dialog.) Each 
+(as should appear in the _Create_ or the _Edit Properties_ dialog.) Each
 property is described by an object containing the following properties:
-    * `control`: The key of the control (see `mct-control` and the `controls` 
-    [extension category](#Controls)) to use for editing this property. 
-    * `property`: A string which will be used as the name of the property in the 
-    domain object's model that the value for this property should be stored 
-    under. If this value should be stored in an object nested within the domain 
-    object model, then property should be specified as an array of strings 
-    identifying these nested objects and, finally, the property itself. 
-    * other properties as appropriate for a control of this type (each 
-    property's definition will also be passed in as the structure for its 
-    control.) See documentation of mct-form for more detail on these 
+    * `control`: The key of the control (see `mct-control` and the `controls`
+    [extension category](#Controls)) to use for editing this property.
+    * `property`: A string which will be used as the name of the property in the
+    domain object's model that the value for this property should be stored
+    under. If this value should be stored in an object nested within the domain
+    object model, then property should be specified as an array of strings
+    identifying these nested objects and, finally, the property itself.
+    * other properties as appropriate for a control of this type (each
+    property's definition will also be passed in as the structure for its
+    control.) See documentation of mct-form for more detail on these
     properties.
-    
-Types do not have implementations. 
- 
+
+Types do not have implementations.
+
 ## Versions Category
-The versions extension category is used to introduce line items in Open MCT 
-Web's About dialog. These should have the following properties: 
-
-* `name`: The name of this line item, as should appear in the left-hand side of 
+The versions extension category is used to introduce line items in Open MCT
+Web's About dialog. These should have the following properties:
+
+* `name`: The name of this line item, as should appear in the left-hand side of
 the list of version information in the About dialog.
-* `value`: The value which should appear to the right of the name in the About 
+* `value`: The value which should appear to the right of the name in the About
 dialog.
 
-To control the ordering of line items within the About dialog, use `priority`. 
-(See section on [Extension Definitions](#ExtensionDefinitions) above.) 
-
-This extension category does not have implementations. 
- 
+To control the ordering of line items within the About dialog, use `priority`.
+(See section on [Extension Definitions](#ExtensionDefinitions) above.)
+
+This extension category does not have implementations.
+
 ## Views Category
 
-The views extension category is used to determine which options appear to the 
-user as available views of domain objects of specific types. A view's extension 
-definition has the same properties as a representation (and views can be 
+The views extension category is used to determine which options appear to the
+user as available views of domain objects of specific types. A view's extension
+definition has the same properties as a representation (and views can be
 utilized via `mct-representation`); additionally:
 
 * `name`: The human-readable name for this view type.
 * description : A human-readable summary of this view type.
-* `glyph`: A single character to be rendered as an icon in Open MCT Web's custom 
+* `glyph`: A single character to be rendered as an icon in Open MCT Web's custom
 font set.
-* `type`: Optional; if present, this representation is only applicable for 
+* `type`: Optional; if present, this representation is only applicable for
 domain object's of this type.
-* `needs`: Optional array of strings; if present, this representation is only 
-applicable for domain objects which have the capabilities identified by these 
-strings. 
-* `delegation`: Optional boolean, intended to be used in conjunction with  
-`needs`;  if present, allow required capabilities to be satisfied by means of 
+* `needs`: Optional array of strings; if present, this representation is only
+applicable for domain objects which have the capabilities identified by these
+strings.
+* `delegation`: Optional boolean, intended to be used in conjunction with
+`needs`;  if present, allow required capabilities to be satisfied by means of
 capability delegation. (See [Delegation](#Delegation))
-* `toolbar`: Optional; a definition for the toolbar which may appear in a 
-toolbar when using this view in Edit mode. This should be specified as a 
-structure for mct-toolbar , with additional properties available for each item in 
-that toolbar: 
-    * `property`: A property name. This will refer to a property in the view's 
-    current selection; that property on the selected object will be modifiable 
-    as the `ng-model` of the displayed control in the toolbar. If the value of 
-    the property is a function, it will be used as a getter-setter (called with 
-    no arguments to use as a getter, called with a value to use as a setter.) 
-    * `method`: A method to invoke (again, on the selected object) from the 
-    toolbar control. Useful particularly for buttons (which don't edit a single 
+* `toolbar`: Optional; a definition for the toolbar which may appear in a
+toolbar when using this view in Edit mode. This should be specified as a
+structure for mct-toolbar , with additional properties available for each item in
+that toolbar:
+    * `property`: A property name. This will refer to a property in the view's
+    current selection; that property on the selected object will be modifiable
+    as the `ng-model` of the displayed control in the toolbar. If the value of
+    the property is a function, it will be used as a getter-setter (called with
+    no arguments to use as a getter, called with a value to use as a setter.)
+    * `method`: A method to invoke (again, on the selected object) from the
+    toolbar control. Useful particularly for buttons (which don't edit a single
     property, necessarily.)
 
-### View Scope 
-
-Views do not have implementations, but do get the same properties in scope that 
-are provided for `representations`. 
+### View Scope
+
+Views do not have implementations, but do get the same properties in scope that
+are provided for `representations`.
 
 When a view is in Edit mode, this scope will additionally contain:
 
-* `commit()`: A function which can be invoked to mark any changes to the view's 
+* `commit()`: A function which can be invoked to mark any changes to the view's
   configuration as ready to persist.
-* `selection`: An object representing the current selection state. 
-
-#### Selection State 
-
-A view's selection state is, conceptually, a set of JavaScript objects. The 
-presence of methods/properties on these objects determine which toolbar controls 
-are visible, and what state they manage and/or behavior they invoke. 
-
-This set may contain up to two different objects: The  _view proxy _, which is 
-used to make changes to the view as a whole, and the _ selected object _, which is 
-used to represent some state within the view. (Future versions of Open MCT Web 
-may support multiple selected objects.) 
-
-The `selection` object made available during Edit mode has the following 
-methods: 
-
-* `proxy([object])`: Get (or set, if called with an argument) the current view 
-proxy.  
-* `select(object)`: Make this object the selected object. 
-* `deselect()`: Clear the currently selected object. 
-* `get()`: Get the currently selected object. Returns undefined if there is no 
+* `selection`: An object representing the current selection state.
+
+#### Selection State
+
+A view's selection state is, conceptually, a set of JavaScript objects. The
+presence of methods/properties on these objects determine which toolbar controls
+are visible, and what state they manage and/or behavior they invoke.
+
+This set may contain up to two different objects: The  _view proxy _, which is
+used to make changes to the view as a whole, and the _ selected object _, which is
+used to represent some state within the view. (Future versions of Open MCT Web
+may support multiple selected objects.)
+
+The `selection` object made available during Edit mode has the following
+methods:
+
+* `proxy([object])`: Get (or set, if called with an argument) the current view
+proxy.
+* `select(object)`: Make this object the selected object.
+* `deselect()`: Clear the currently selected object.
+* `get()`: Get the currently selected object. Returns undefined if there is no
 currently selected object.
-* `selected(object)`: Check if the JavaScript object is currently in the 
-selection set. Returns true if the object is either the currently selected 
-object, or the current view proxy. 
-* `all()`: Get an array of all objects in the selection state. Will include 
-either or both of the view proxy and selected object. 
+* `selected(object)`: Check if the JavaScript object is currently in the
+selection set. Returns true if the object is either the currently selected
+object, or the current view proxy.
+* `all()`: Get an array of all objects in the selection state. Will include
+either or both of the view proxy and selected object.
 
 # Directives
 
-Open MCT Web defines several Angular directives that are intended for use both 
-internally within the platform, and by plugins. 
-
-## Before Unload 
-
-The `mct-before-unload` directive is used to listen for (and prompt for user 
-confirmation) of navigation changes in the browser. This includes reloading, 
-following links out of Open MCT Web, or changing routes. It is used to hook into 
-both `onbeforeunload` event handling as well as route changes from within 
+Open MCT Web defines several Angular directives that are intended for use both
+internally within the platform, and by plugins.
+
+## Before Unload
+
+The `mct-before-unload` directive is used to listen for (and prompt for user
+confirmation) of navigation changes in the browser. This includes reloading,
+following links out of Open MCT Web, or changing routes. It is used to hook into
+both `onbeforeunload` event handling as well as route changes from within
 Angular.
 
-This directive is useable as an attribute. Its value should be an Angular 
-expression. When an action that would trigger an unload and/or route change 
-occurs, this Angular expression is evaluated. Its result should be a message to 
-display to the user to confirm their navigation change; if this expression 
-evaluates to a falsy value, no message will be displayed. 
- 
-## Chart 
-
-The `mct-chart` directive is used to support drawing of simple charts. It is 
-present to support the Plot view, and its functionality is limited to the 
+This directive is useable as an attribute. Its value should be an Angular
+expression. When an action that would trigger an unload and/or route change
+occurs, this Angular expression is evaluated. Its result should be a message to
+display to the user to confirm their navigation change; if this expression
+evaluates to a falsy value, no message will be displayed.
+
+## Chart
+
+The `mct-chart` directive is used to support drawing of simple charts. It is
+present to support the Plot view, and its functionality is limited to the
 functionality that is relevant for that view.
 
-This directive is used at the element level and takes one attribute, `draw` 
-which is an Angular expression which will should evaluate to a drawing object. 
+This directive is used at the element level and takes one attribute, `draw`
+which is an Angular expression which will should evaluate to a drawing object.
 This drawing object should contain the following properties:
 
-* `dimensions`: The size, in logical coordinates, of the chart area. A 
-two-element array or numbers. 
-* `origin`: The position, in logical coordinates, of the lower-left corner of 
-the chart area. A two-element array or numbers. 
-* `lines`: An array of lines (e.g. as a plot line) to draw, where each line is 
-expressed as an object containing: 
-    * `buffer`: A Float32Array containing points in the line, in logical 
-    coordinates, in sequential x,y pairs. 
-    * `color`: The color of the line, as a four-element RGBA array, where 
-    each element is a number in the range of 0.0-1.0. 
-    * `points`: The number of points in the line. 
-* `boxes`: An array of rectangles to draw in the chart area. Each is an object 
-containing: 
-    * `start`: The first corner of the rectangle, as a two-element array of 
-    numbers, in logical coordinates. 
-    * `end`: The opposite corner of the rectangle, as a two-element array of 
-    numbers, in logical coordinates. color : The color of the line, as a 
-    four-element RGBA array, where each element is a number in the range of 
-    0.0-1.0. 
-
-While `mct-chart` is intended to support plots specifically, it does perform 
-some useful management of canvas objects (e.g. choosing between WebGL and Canvas 
-2D APIs for drawing based on browser support) so its usage is recommended when 
-its supported drawing primitives are sufficient for other charting tasks. 
- 
-## Container 
-
-The `mct-container` is similar to the `mct-include` directive insofar as it allows 
-templates to be referenced by symbolic keys instead of by URL. Unlike 
+* `dimensions`: The size, in logical coordinates, of the chart area. A
+two-element array or numbers.
+* `origin`: The position, in logical coordinates, of the lower-left corner of
+the chart area. A two-element array or numbers.
+* `lines`: An array of lines (e.g. as a plot line) to draw, where each line is
+expressed as an object containing:
+    * `buffer`: A Float32Array containing points in the line, in logical
+    coordinates, in sequential x,y pairs.
+    * `color`: The color of the line, as a four-element RGBA array, where
+    each element is a number in the range of 0.0-1.0.
+    * `points`: The number of points in the line.
+* `boxes`: An array of rectangles to draw in the chart area. Each is an object
+containing:
+    * `start`: The first corner of the rectangle, as a two-element array of
+    numbers, in logical coordinates.
+    * `end`: The opposite corner of the rectangle, as a two-element array of
+    numbers, in logical coordinates. color : The color of the line, as a
+    four-element RGBA array, where each element is a number in the range of
+    0.0-1.0.
+
+While `mct-chart` is intended to support plots specifically, it does perform
+some useful management of canvas objects (e.g. choosing between WebGL and Canvas
+2D APIs for drawing based on browser support) so its usage is recommended when
+its supported drawing primitives are sufficient for other charting tasks.
+
+## Container
+
+The `mct-container` is similar to the `mct-include` directive insofar as it allows
+templates to be referenced by symbolic keys instead of by URL. Unlike
 `mct-include` it supports transclusion.
 
-Unlike `mct-include` `mct-container` accepts a key as a plain string attribute, 
+Unlike `mct-include` `mct-container` accepts a key as a plain string attribute,
 instead of as an Angular expression.
 
 ## Control
 
-The `mct-control` directive is used to display user input elements. Several 
-controls are included with the platform to wrap default input types. This 
-directive is primarily intended for internal use by the `mct-form` and 
-`mct-toolbar` directives. 
-
-When using `mct-control` the attributes `ng-model` `ng-disabled` 
-`ng-required` and `ng-pattern` may also be used. These have the usual meaning 
-(as they would for an input element) except for `ng-model`; when used, it will 
-actually be `ngModel[field]` (see below) that is two-way bound by this control. 
-This allows `mct-control` elements to more easily delegate to other 
-`mct-control` instances, and also facilitates usage for generated forms. 
-
-This directive supports the following additional attributes, all specified as 
+The `mct-control` directive is used to display user input elements. Several
+controls are included with the platform to wrap default input types. This
+directive is primarily intended for internal use by the `mct-form` and
+`mct-toolbar` directives.
+
+When using `mct-control` the attributes `ng-model` `ng-disabled`
+`ng-required` and `ng-pattern` may also be used. These have the usual meaning
+(as they would for an input element) except for `ng-model`; when used, it will
+actually be `ngModel[field]` (see below) that is two-way bound by this control.
+This allows `mct-control` elements to more easily delegate to other
+`mct-control` instances, and also facilitates usage for generated forms.
+
+This directive supports the following additional attributes, all specified as
 Angular expressions:
 
-* `key`: A machine-readable identifier for the specific type of control to 
+* `key`: A machine-readable identifier for the specific type of control to
 display.
 * `options`: A set of options to display in this control.
-* `structure`: In practice, contains the definition object which describes this 
-form row or toolbar item. Used to pass additional control-specific parameters. 
-* `field`: The field in the `ngModel` under which to read/store the property 
-associated with this control. 
+* `structure`: In practice, contains the definition object which describes this
+form row or toolbar item. Used to pass additional control-specific parameters.
+* `field`: The field in the `ngModel` under which to read/store the property
+associated with this control.
 
 ## Drag
 
-The `mct-drag` directive is used to support drag-based gestures on HTML 
-elements. Note that this is not 'drag' in the 'drag-and-drop' sense, but 'drag' 
-in the more general 'mouse down, mouse move, mouse up' sense. 
-
-This takes the form of three attributes: 
+The `mct-drag` directive is used to support drag-based gestures on HTML
+elements. Note that this is not 'drag' in the 'drag-and-drop' sense, but 'drag'
+in the more general 'mouse down, mouse move, mouse up' sense.
+
+This takes the form of three attributes:
 
 * `mct-drag`: An Angular expression to evaluate during drag movement.
 * `mct-drag-down`: An Angular expression to evaluate when the drag starts.
 * `mct-drag-up`: An Angular expression to evaluate when the drag ends.
 
-In each case, a variable `delta` will be provided to the expression; this is a 
-two-element array or the horizontal and vertical pixel offset of the current 
-mouse position relative to the mouse position where dragging began. 
-
-## Form 
-
-The `mct-form` directive is used to generate forms using a declarative structure, 
-and to gather back user input. It is applicable at the element level and 
-supports the following attributes: 
-
-* `ng-model`: The object which should contain the full form input. Individual 
-fields in this model are bound to individual controls; the names used for these 
+In each case, a variable `delta` will be provided to the expression; this is a
+two-element array or the horizontal and vertical pixel offset of the current
+mouse position relative to the mouse position where dragging began.
+
+## Form
+
+The `mct-form` directive is used to generate forms using a declarative structure,
+and to gather back user input. It is applicable at the element level and
+supports the following attributes:
+
+* `ng-model`: The object which should contain the full form input. Individual
+fields in this model are bound to individual controls; the names used for these
 fields are provided in the form structure (see below).
-* `structure`: The structure of the form; e.g. sections, rows, their names, and 
-so forth. The value of this attribute should be an Angular expression. 
-* `name`: The name in the containing scope under which to publish form 
-"meta-state", e.g. `$valid` `$dirty` etc. This is as the behavior of `ng-form`. 
-Passed as plain text in the attribute. 
-
-### Form Structure 
-
-Forms in Open MCT Web have a common structure to permit consistent display. A 
-form is broken down into sections, which will be displayed in groups; each 
-section is broken down into rows, each of which provides a control for a single 
-property. Input from this form is two-way bound to the object passed via 
-`ng-model`. 
+* `structure`: The structure of the form; e.g. sections, rows, their names, and
+so forth. The value of this attribute should be an Angular expression.
+* `name`: The name in the containing scope under which to publish form
+"meta-state", e.g. `$valid` `$dirty` etc. This is as the behavior of `ng-form`.
+Passed as plain text in the attribute.
+
+### Form Structure
+
+Forms in Open MCT Web have a common structure to permit consistent display. A
+form is broken down into sections, which will be displayed in groups; each
+section is broken down into rows, each of which provides a control for a single
+property. Input from this form is two-way bound to the object passed via
+`ng-model`.
 
 A form's structure is represented by a JavaScript object in the following form:
- 
-    { 
-        "name": ... title to display for the form, as a string ..., 
+
+    {
+        "name": ... title to display for the form, as a string ...,
         "sections": [
-        { 
-            "name": ... title to display for the section ..., 
-            "rows": [ 
-                { 
+        {
+            "name": ... title to display for the section ...,
+            "rows": [
+                {
                     "name": ... title to display for this row ...,
-                    "control": ... symbolic key for the control ..., 
-                    "key": ... field name in ng-model ... 
-                    "pattern": ... optional, reg exp to match against ... 
-                    "required": ... optional boolean ... 
-                    "options": [ 
-                        "name": ... name to display (e.g. in a select) ..., 
-                        "value": ... value to store in the model ... 
-                    ] 
-                    }, 
-                ... and other rows ... 
-            ] 
-        }, 
-        ... and other sections ... 
-        ] 
-    } 
-
-Note that `pattern` may be specified as a string, to simplify storing for 
-structures as JSON when necessary. The string should be given in a form 
-appropriate to pass to a `RegExp` constructor. 
-
-### Form Controls 
-
-A few standard control types are included in the platform/forms bundle: 
-
-* `textfield`: An area to enter plain text. 
-* `select`: A drop-down list of options. 
-* `checkbox`: A box which may be checked/unchecked. 
-* `color`: A color picker. 
-* `button`: A button. 
-* `datetime`: An input for UTC date/time entry; gives result as a UNIX 
-timestamp, in milliseconds since start of 1970, UTC. 
-
-## Include 
-
-The `mct-include` directive is similar to ng-include , except that it takes a 
-symbolic identifier for a template instead of a URL. Additionally, templates 
-included via mct-include will have an isolated scope. 
-
-The directive should be used at the element level and supports the following 
-attributes, all of which are specified as Angular expressions: 
-
-* `key`: Machine-readable identifier for the template (of extension category  
-templates ) to be displayed. 
-* `ng-model`: _Optional_; will be passed into the template's scope as `ngModel`. 
+                    "control": ... symbolic key for the control ...,
+                    "key": ... field name in ng-model ...
+                    "pattern": ... optional, reg exp to match against ...
+                    "required": ... optional boolean ...
+                    "options": [
+                        "name": ... name to display (e.g. in a select) ...,
+                        "value": ... value to store in the model ...
+                    ]
+                    },
+                ... and other rows ...
+            ]
+        },
+        ... and other sections ...
+        ]
+    }
+
+Note that `pattern` may be specified as a string, to simplify storing for
+structures as JSON when necessary. The string should be given in a form
+appropriate to pass to a `RegExp` constructor.
+
+### Form Controls
+
+A few standard control types are included in the platform/forms bundle:
+
+* `textfield`: An area to enter plain text.
+* `select`: A drop-down list of options.
+* `checkbox`: A box which may be checked/unchecked.
+* `color`: A color picker.
+* `button`: A button.
+* `datetime`: An input for UTC date/time entry; gives result as a UNIX
+timestamp, in milliseconds since start of 1970, UTC.
+
+## Include
+
+The `mct-include` directive is similar to ng-include , except that it takes a
+symbolic identifier for a template instead of a URL. Additionally, templates
+included via mct-include will have an isolated scope.
+
+The directive should be used at the element level and supports the following
+attributes, all of which are specified as Angular expressions:
+
+* `key`: Machine-readable identifier for the template (of extension category
+templates ) to be displayed.
+* `ng-model`: _Optional_; will be passed into the template's scope as `ngModel`.
 Intended usage is for two-way bound user input.
-* `parameters`: _Optional_; will be passed into the template's scope as 
-parameters. Intended usage is for template-specific display parameters. 
-
-## Representation 
-
-The `mct-representation` directive is used to include templates which 
-specifically represent domain objects. Usage is similar to `mct-include`. 
-
-The directive should be used at the element level and supports the following 
+* `parameters`: _Optional_; will be passed into the template's scope as
+parameters. Intended usage is for template-specific display parameters.
+
+## Representation
+
+The `mct-representation` directive is used to include templates which
+specifically represent domain objects. Usage is similar to `mct-include`.
+
+The directive should be used at the element level and supports the following
 attributes, all of which are specified as Angular expressions:
 
-* `key`: Machine-readable identifier for the representation (of extension 
-category _representations_ or _views_ ) to be displayed. 
-* `mct-object`: The domain object being represented. 
-* `ng-model`: Optional; will be passed into the template's scope as `ngModel`. 
-Intended usage is for two-way bound user input. 
-* `parameters`: Optional; will be passed into the template's scope as  
-parameters . Intended usage is for template-specific display parameters. 
-
-## Resize 
-
-The `mct-resize` directive is used to monitor the size of an HTML element. It is 
-specified as an attribute whose value is an Angular expression that will be 
-evaluated when the size of the HTML element changes. This expression will be 
-provided a single variable, `bounds` which is an object containing two 
+* `key`: Machine-readable identifier for the representation (of extension
+category _representations_ or _views_ ) to be displayed.
+* `mct-object`: The domain object being represented.
+* `ng-model`: Optional; will be passed into the template's scope as `ngModel`.
+Intended usage is for two-way bound user input.
+* `parameters`: Optional; will be passed into the template's scope as
+parameters . Intended usage is for template-specific display parameters.
+
+## Resize
+
+The `mct-resize` directive is used to monitor the size of an HTML element. It is
+specified as an attribute whose value is an Angular expression that will be
+evaluated when the size of the HTML element changes. This expression will be
+provided a single variable, `bounds` which is an object containing two
 properties, `width` and `height` describing the size in pixels of the element.
 
-When using this directive, an attribute `mct-resize-interval` may optionally be 
-provided. Its value is an Angular expression describing the number of 
-milliseconds to wait before next checking the size of the HTML element; this 
-expression is evaluated when the directive is linked and reevaluated whenever 
+When using this directive, an attribute `mct-resize-interval` may optionally be
+provided. Its value is an Angular expression describing the number of
+milliseconds to wait before next checking the size of the HTML element; this
+expression is evaluated when the directive is linked and reevaluated whenever
 the size is checked.
 
-## Scroll 
-
-The `mct-scroll-x` and `mct-scroll-y` directives are used to both monitor and 
-control the horizontal and vertical scroll bar state of an element, 
-respectively. They are intended to be used as attributes whose values are 
+## Scroll
+
+The `mct-scroll-x` and `mct-scroll-y` directives are used to both monitor and
+control the horizontal and vertical scroll bar state of an element,
+respectively. They are intended to be used as attributes whose values are
 assignable Angular expressions which two-way bind to the scroll bar state.
 
 ## Toolbar
 
-The `mct-toolbar` directive is used to generate toolbars using a declarative 
-structure, and to gather back user input. It is applicable at the element level 
-and supports the following attributes: 
-
-* `ng-model`: The object which should contain the full toolbar input. Individual 
-fields in this model are bound to individual controls; the names used for these 
-fields are provided in the form structure (see below). 
-* `structure`: The structure of the toolbar; e.g. sections, rows, their names, and 
+The `mct-toolbar` directive is used to generate toolbars using a declarative
+structure, and to gather back user input. It is applicable at the element level
+and supports the following attributes:
+
+* `ng-model`: The object which should contain the full toolbar input. Individual
+fields in this model are bound to individual controls; the names used for these
+fields are provided in the form structure (see below).
+* `structure`: The structure of the toolbar; e.g. sections, rows, their names, and
 so forth. The value of this attribute should be an Angular expression.
-* `name`: The name in the containing scope under which to publish form 
-"meta-state", e.g. `$valid`, `$dirty` etc. This is as the behavior of 
-`ng-form`. Passed as plain text in the attribute. 
-
-Toolbars support the same control options as forms.  
-
-### Toolbar Structure 
-
-A toolbar's structure is defined similarly to forms, except instead of rows  
-there are items . 
-
-    { 
-        "name": ... title to display for the form, as a string ..., 
-        "sections": [ 
-            { 
-                "name": ... title to display for the section ..., 
-                "items": [ 
-                    { 
-                        "name": ... title to display for this row ..., 
-                        "control": ... symbolic key for the control ..., 
-                        "key": ... field name in ng-model ... 
-                        "pattern": ... optional, reg exp to match against ... 
-                        "required": ... optional boolean ... 
-                        "options": [ 
-                            "name": ... name to display (e.g. in a select) ..., 
-                            "value": ... value to store in the model ... 
-                        ], 
-                        "disabled": ... true if control should be disabled ... 
-                        "size": ... size of the control (for textfields) ... 
-                        "click": ... function to invoke (for buttons) ... 
-                        "glyph": ... glyph to display (for buttons) ... 
-                        "text": ... text within control (for buttons) ... 
-                    }, 
-                    ... and other rows ... 
-                ] 
-            }, 
-            ... and other sections ... 
-        ] 
+* `name`: The name in the containing scope under which to publish form
+"meta-state", e.g. `$valid`, `$dirty` etc. This is as the behavior of
+`ng-form`. Passed as plain text in the attribute.
+
+Toolbars support the same control options as forms.
+
+### Toolbar Structure
+
+A toolbar's structure is defined similarly to forms, except instead of rows
+there are items .
+
+    {
+        "name": ... title to display for the form, as a string ...,
+        "sections": [
+            {
+                "name": ... title to display for the section ...,
+                "items": [
+                    {
+                        "name": ... title to display for this row ...,
+                        "control": ... symbolic key for the control ...,
+                        "key": ... field name in ng-model ...
+                        "pattern": ... optional, reg exp to match against ...
+                        "required": ... optional boolean ...
+                        "options": [
+                            "name": ... name to display (e.g. in a select) ...,
+                            "value": ... value to store in the model ...
+                        ],
+                        "disabled": ... true if control should be disabled ...
+                        "size": ... size of the control (for textfields) ...
+                        "click": ... function to invoke (for buttons) ...
+                        "glyph": ... glyph to display (for buttons) ...
+                        "text": ... text within control (for buttons) ...
+                    },
+                    ... and other rows ...
+                ]
+            },
+            ... and other sections ...
+        ]
     }
 
-# Services 
-
-The Open MCT Web platform provides a variety of services which can be retrieved 
-and utilized via dependency injection. These services fall into two categories: 
-
-* _Composite Services_ are defined by a set of components extensions; plugins may 
-introduce additional components with matching interfaces to extend or augment 
-the functionality of the composed service. (See the Framework section on 
-Composite Services.) 
-* _Other services_ which are defined as standalone service objects; these can be 
-utilized by plugins but are not intended to be modified or augmented. 
+# Services
+
+The Open MCT Web platform provides a variety of services which can be retrieved
+and utilized via dependency injection. These services fall into two categories:
+
+* _Composite Services_ are defined by a set of components extensions; plugins may
+introduce additional components with matching interfaces to extend or augment
+the functionality of the composed service. (See the Framework section on
+Composite Services.)
+* _Other services_ which are defined as standalone service objects; these can be
+utilized by plugins but are not intended to be modified or augmented.
 
 ## Composite Type Services
 
-This section describes the composite services exposed by Open MCT Web, 
-specifically focusing on their interface and contract. 
-    
-In many cases, the platform will include a provider for a service which consumes 
-a specific extension category; for instance, the `actionService` depends on 
-`actions[]` and will expose available actions based on the rules defined for 
-that extension category.  
-
-In these cases, it will usually be simpler to add a new extension of a given 
-category (e.g. of category `actions`) even when the same behavior could be 
-introduced by a service component (e.g. an extension of category `components` 
-where `provides` is `actionService` and `type` is `provider`.)  
-
-Occasionally, the extension category does not provide enough expressive power to 
-achieve a desired result. For instance, the Create menu is populated with 
-`create` actions, where one such action exists for each creatable type. Since 
-the framework does not provide a declarative means to introduce a new action per 
-type declaratively, the platform implements this explicitly in an `actionService` 
-component of type `provider`. Plugins may use a similar approach when the normal 
-extension mechanism is insufficient to achieve a desired result. 
- 
+This section describes the composite services exposed by Open MCT Web,
+specifically focusing on their interface and contract.
+
+In many cases, the platform will include a provider for a service which consumes
+a specific extension category; for instance, the `actionService` depends on
+`actions[]` and will expose available actions based on the rules defined for
+that extension category.
+
+In these cases, it will usually be simpler to add a new extension of a given
+category (e.g. of category `actions`) even when the same behavior could be
+introduced by a service component (e.g. an extension of category `components`
+where `provides` is `actionService` and `type` is `provider`.)
+
+Occasionally, the extension category does not provide enough expressive power to
+achieve a desired result. For instance, the Create menu is populated with
+`create` actions, where one such action exists for each creatable type. Since
+the framework does not provide a declarative means to introduce a new action per
+type declaratively, the platform implements this explicitly in an `actionService`
+component of type `provider`. Plugins may use a similar approach when the normal
+extension mechanism is insufficient to achieve a desired result.
+
 ### Action Service
 
-The [Action Service](../architecture/platform#action-service) (`actionService`) 
-provides `Action` instances which are applicable in specific contexts. See Core 
-API for additional notes on the interface for actions. The `actionService` has 
-the following interface: 
-
-* `getActions(context)`: Returns an array of Action objects which are applicable 
-in the specified action context.   
-
-### Capability Service 
-
-The [Capability Service](../architecture/platform#capability-service) (`capabilityService`) 
-provides constructors for capabilities which will be exposed for a given domain 
-object. 
-
-The capabilityService has the following interface: 
-
-* `getCapabilities(model)`: Returns a an object containing key-value pairs, 
-representing capabilities which should be exposed by the domain object with this 
-model. Keys in this object are the capability keys (as used in a 
-`getCapability(...)` call) and values are either: 
-    * Functions, in which case they will be used as constructors, which will 
-    receive the domain object instance to which the capability applies as their 
-    sole argument.The resulting object will be provided as the result of a 
-    domain object's `getCapability(...)`  call. Note that these instances are cached 
-    by each object, but may be recreated when an object is mutated. 
-    * Other objects, which will be used directly as the result of a domain 
-    object's `getCapability(...)` call. 
-
-### Dialog Service 
-
-The `dialogService` provides a means for requesting user input via a modal 
-dialog. It has the following interface: 
-
-* `getUserInput(formStructure, formState)`: Prompt the user to fill out a form. 
-The first argument describes the form's structure (as will be passed to 
- mct-form ) while the second argument contains the initial state of that form. 
-This returns a Promise for the state of the form after the user has filled it 
-in; this promise will be rejected if the user cancels input. 
-* `getUserChoice(dialogStructure)`: Prompt the user to make a single choice from 
-a set of options, which (in the platform implementation) will be expressed as 
-buttons in the displayed dialog. Returns a Promise for the user's choice, which 
-will be rejected if the user cancels input. 
-
-### Dialog Structure 
-
-The object passed as the `dialogStructure` to `getUserChoice` should have the 
+The [Action Service](../architecture/platform#action-service) (`actionService`)
+provides `Action` instances which are applicable in specific contexts. See Core
+API for additional notes on the interface for actions. The `actionService` has
+the following interface:
+
+* `getActions(context)`: Returns an array of Action objects which are applicable
+in the specified action context.
+
+### Capability Service
+
+The [Capability Service](../architecture/platform#capability-service) (`capabilityService`)
+provides constructors for capabilities which will be exposed for a given domain
+object.
+
+The capabilityService has the following interface:
+
+* `getCapabilities(model)`: Returns a an object containing key-value pairs,
+representing capabilities which should be exposed by the domain object with this
+model. Keys in this object are the capability keys (as used in a
+`getCapability(...)` call) and values are either:
+    * Functions, in which case they will be used as constructors, which will
+    receive the domain object instance to which the capability applies as their
+    sole argument.The resulting object will be provided as the result of a
+    domain object's `getCapability(...)`  call. Note that these instances are cached
+    by each object, but may be recreated when an object is mutated.
+    * Other objects, which will be used directly as the result of a domain
+    object's `getCapability(...)` call.
+
+### Dialog Service
+
+The `dialogService` provides a means for requesting user input via a modal
+dialog. It has the following interface:
+
+* `getUserInput(formStructure, formState)`: Prompt the user to fill out a form.
+The first argument describes the form's structure (as will be passed to
+ mct-form ) while the second argument contains the initial state of that form.
+This returns a Promise for the state of the form after the user has filled it
+in; this promise will be rejected if the user cancels input.
+* `getUserChoice(dialogStructure)`: Prompt the user to make a single choice from
+a set of options, which (in the platform implementation) will be expressed as
+buttons in the displayed dialog. Returns a Promise for the user's choice, which
+will be rejected if the user cancels input.
+
+### Dialog Structure
+
+The object passed as the `dialogStructure` to `getUserChoice` should have the
 following properties:
 
-* `title`: The title to display at the top of the dialog. 
-* `hint`: Short message to display below the title. 
-* `template`: Identifying key  (as will be passed to mct-include ) for the 
-template which will be used to populate the inner area of the dialog. 
-* `model`: Model to pass in the ng-model attribute of mct-include . 
-* `parameters`: Parameters to pass in the parameters attribute of mct-include . 
-* `options`: An array of options describing each button at the bottom. Each 
+* `title`: The title to display at the top of the dialog.
+* `hint`: Short message to display below the title.
+* `template`: Identifying key  (as will be passed to mct-include ) for the
+template which will be used to populate the inner area of the dialog.
+* `model`: Model to pass in the ng-model attribute of mct-include .
+* `parameters`: Parameters to pass in the parameters attribute of mct-include .
+* `options`: An array of options describing each button at the bottom. Each
 option may have the following properties:
-    * `name`: Human-readable name to display in the button. 
-    * `key`: Machine-readable key, to pass as the result of the resolved promise 
-    when clicked. 
+    * `name`: Human-readable name to display in the button.
+    * `key`: Machine-readable key, to pass as the result of the resolved promise
+    when clicked.
     * `description`: Description to show in tooltip on hover.
 
-### Domain Object Service 
+### Domain Object Service
 
 The [Object Service](../architecture/platform.md#object-service) (`objectService`)
 provides domain object instances. It has the following interface:
 
-* `getObjects(ids)`: For the provided array of domain object identifiers, 
-returns a Promise for an object containing key-value pairs, where keys are 
-domain object identifiers and values are corresponding DomainObject instances. 
-Note that the result may contain a superset or subset of the objects requested. 
-
-### Gesture Service 
-
-The `gestureService` is used to attach gestures (see extension category gestures) 
+* `getObjects(ids)`: For the provided array of domain object identifiers,
+returns a Promise for an object containing key-value pairs, where keys are
+domain object identifiers and values are corresponding DomainObject instances.
+Note that the result may contain a superset or subset of the objects requested.
+
+### Gesture Service
+
+The `gestureService` is used to attach gestures (see extension category gestures)
 to representations. It has the following interface:
 
-* `attachGestures(element, domainObject, keys)`: Attach gestures specified by 
-the provided gesture keys  (an array of strings) to this jqLite-wrapped HTML 
-element , which represents the specified domainObject . Returns an object with a 
-single method `destroy()`, to be invoked when it is time to detach these 
-gestures. 
-
-### Model Service 
-
-The [Model Service](../architecture/platform.md#model-service) (`modelService`) 
-provides domain object models. It has the following interface: 
-
-* `getModels(ids)`: For the provided array of domain object identifiers, returns 
-a Promise for an object containing key-value pairs, where keys are domain object 
-identifiers and values are corresponding domain object models. Note that the 
-result may contain a superset or subset of the models requested. 
-
-### Persistence Service 
+* `attachGestures(element, domainObject, keys)`: Attach gestures specified by
+the provided gesture keys  (an array of strings) to this jqLite-wrapped HTML
+element , which represents the specified domainObject . Returns an object with a
+single method `destroy()`, to be invoked when it is time to detach these
+gestures.
+
+### Model Service
+
+The [Model Service](../architecture/platform.md#model-service) (`modelService`)
+provides domain object models. It has the following interface:
+
+* `getModels(ids)`: For the provided array of domain object identifiers, returns
+a Promise for an object containing key-value pairs, where keys are domain object
+identifiers and values are corresponding domain object models. Note that the
+result may contain a superset or subset of the models requested.
+
+### Persistence Service
 
 The [Persistence Service](../architecture/platform.md#persistence-service) (`persistenceService`)
-provides the ability to load/store JavaScript objects 
-(presumably serializing/deserializing to JSON in the process.) This is used 
-primarily to store domain object models. It has the following interface: 
-
-* `listSpaces()`: Returns a Promise for an array of strings identifying the 
-different persistence spaces this service supports. Spaces are intended to be 
-used to distinguish between different underlying persistence stores, to allow 
-these to live side by side. 
-* `listObjects()`: Returns a Promise for an array of strings identifying all 
-documents stored in this persistence service. 
-* `createObject(space, key, value)`: Create a new document in the specified 
-persistence space , identified by the specified key , the contents of which shall 
-match the specified value . Returns a promise that will be rejected if creation 
-fails. 
-* `readObject(space, key)`: Read an existing document in the specified 
-persistence space , identified by the specified key . Returns a promise for the 
-specified document; this promise will resolve to undefined if the document does 
-not exist. 
-* `updateObject(space, key, value)`: Update an existing document in the 
-specified persistence space , identified by the specified key , such that its 
-contents match the specified value . Returns a promise that will be rejected if 
-the update fails. 
-* `deleteObject(space, key)`: Delete an existing document from the specified 
-persistence space , identified by the specified key . Returns a promise which will 
-be rejected if deletion fails. 
-
-### Policy Service 
-
-The [Policy Service](../architecture/platform.md#policy-service) (`policyService`) 
-may be used to determine whether or not certain behaviors are 
-allowed within the application. It has the following interface: 
- 
-* `allow(category, candidate, context, [callback])`: Check if this decision 
-should be allowed. Returns a boolean. Its arguments are interpreted as: 
-    * `category`: A string identifying which kind of decision is being made. See 
-    the [section on Categories](#PolicyCategories) for categories supported by 
-    the platform; plugins may define and utilize policies of additional 
-    categories, as well. 
-    * `candidate`: An object representing the thing which shall or shall not be 
-    allowed. Usually, this will be an instance of an extension of the category 
-    defined above. This does need to be the case; additional policies which are 
-    not specific to any extension may also be defined and consulted using unique 
-    category identifiers. In this case, the type of the object delivered for the 
-    candidate may be unique to the policy type. 
-    * `context`: An object representing the context in which the decision is 
-    occurring. Its contents are specific to each policy category. 
-    * `callback`: Optional; a function to call if the policy decision is rejected. 
-    This function will be called with the message string (which may be 
-    undefined) of whichever individual policy caused the operation to fail. 
-
-### Telemetry Service 
+provides the ability to load/store JavaScript objects
+(presumably serializing/deserializing to JSON in the process.) This is used
+primarily to store domain object models. It has the following interface:
+
+* `listSpaces()`: Returns a Promise for an array of strings identifying the
+different persistence spaces this service supports. Spaces are intended to be
+used to distinguish between different underlying persistence stores, to allow
+these to live side by side.
+* `listObjects()`: Returns a Promise for an array of strings identifying all
+documents stored in this persistence service.
+* `createObject(space, key, value)`: Create a new document in the specified
+persistence space , identified by the specified key , the contents of which shall
+match the specified value . Returns a promise that will be rejected if creation
+fails.
+* `readObject(space, key)`: Read an existing document in the specified
+persistence space , identified by the specified key . Returns a promise for the
+specified document; this promise will resolve to undefined if the document does
+not exist.
+* `updateObject(space, key, value)`: Update an existing document in the
+specified persistence space , identified by the specified key , such that its
+contents match the specified value . Returns a promise that will be rejected if
+the update fails.
+* `deleteObject(space, key)`: Delete an existing document from the specified
+persistence space , identified by the specified key . Returns a promise which will
+be rejected if deletion fails.
+
+### Policy Service
+
+The [Policy Service](../architecture/platform.md#policy-service) (`policyService`)
+may be used to determine whether or not certain behaviors are
+allowed within the application. It has the following interface:
+
+* `allow(category, candidate, context, [callback])`: Check if this decision
+should be allowed. Returns a boolean. Its arguments are interpreted as:
+    * `category`: A string identifying which kind of decision is being made. See
+    the [section on Categories](#PolicyCategories) for categories supported by
+    the platform; plugins may define and utilize policies of additional
+    categories, as well.
+    * `candidate`: An object representing the thing which shall or shall not be
+    allowed. Usually, this will be an instance of an extension of the category
+    defined above. This does need to be the case; additional policies which are
+    not specific to any extension may also be defined and consulted using unique
+    category identifiers. In this case, the type of the object delivered for the
+    candidate may be unique to the policy type.
+    * `context`: An object representing the context in which the decision is
+    occurring. Its contents are specific to each policy category.
+    * `callback`: Optional; a function to call if the policy decision is rejected.
+    This function will be called with the message string (which may be
+    undefined) of whichever individual policy caused the operation to fail.
+
+### Telemetry Service
 
 The [Telemetry Service](../architecture/platform.md#telemetry-service) (`telemetryService`)
-is used to acquire telemetry data. See the section on 
-Telemetry in Core API for more information on how both the arguments and 
-responses of this service are structured. 
-
-When acquiring telemetry for display, it is recommended that the 
-`telemetryHandler` service be used instead of this service. The 
-`telemetryHandler` has additional support for subscribing to and requesting 
-telemetry data associated with domain objects or groups of domain objects. See 
-the [Other Services](#Other-Services) section for more information. 
+is used to acquire telemetry data. See the section on
+Telemetry in Core API for more information on how both the arguments and
+responses of this service are structured.
+
+When acquiring telemetry for display, it is recommended that the
+`telemetryHandler` service be used instead of this service. The
+`telemetryHandler` has additional support for subscribing to and requesting
+telemetry data associated with domain objects or groups of domain objects. See
+the [Other Services](#Other-Services) section for more information.
 
 The `telemetryService` has the following interface:
 
-* `requestTelemetry(requests)`: Issue a request for telemetry, matching the 
-specified telemetry requests . Returns a _ Promise _ for a telemetry response 
+* `requestTelemetry(requests)`: Issue a request for telemetry, matching the
+specified telemetry requests . Returns a _ Promise _ for a telemetry response
 object.
-* `subscribe(callback, requests)`: Subscribe to real-time updates for telemetry, 
-matching the specified `requests`. The specified `callback` will be invoked with 
-telemetry response objects as they become available. This method returns a 
-function which can be invoked to terminate the subscription. 
-
-### Type Service 
-
-The [Type Service](../architecture/platform.md#type-service) (`typeService`) exposes 
+* `subscribe(callback, requests)`: Subscribe to real-time updates for telemetry,
+matching the specified `requests`. The specified `callback` will be invoked with
+telemetry response objects as they become available. This method returns a
+function which can be invoked to terminate the subscription.
+
+### Type Service
+
+The [Type Service](../architecture/platform.md#type-service) (`typeService`) exposes
 domain object types. It has the following interface:
 
-* `listTypes()`: Returns all domain object types supported in the application, 
+* `listTypes()`: Returns all domain object types supported in the application,
 as an array of `Type` instances.
-* `getType(key)`: Returns the `Type` instance identified by the provided key, or 
-undefined if no such type exists. 
-
-### View Service 
-
-The [View Service](../architecture/platform.md#view-service) (`viewService`) exposes 
+* `getType(key)`: Returns the `Type` instance identified by the provided key, or
+undefined if no such type exists.
+
+### View Service
+
+The [View Service](../architecture/platform.md#view-service) (`viewService`) exposes
 definitions for views of domain objects. It has the following interface:
- 
-* `getViews(domainObject)`:  Get an array of extension definitions of category 
-`views` which are valid and applicable to the specified `domainObject`. 
- 
+
+* `getViews(domainObject)`:  Get an array of extension definitions of category
+`views` which are valid and applicable to the specified `domainObject`.
+
 ## Other Services
 
-### Drag and Drop 
-
-The `dndService` provides information about the content of an active 
-drag-and-drop gesture within the application. It is intended to complement the 
-`DataTransfer` API of HTML5 drag-and-drop, by providing access to non-serialized 
-JavaScript objects being dragged, as well as by permitting inspection during 
-drag (which is normally prohibited by browsers for security reasons.) 
-
-The `dndService` has the following methods: 
-
-* `setData(key, value)`: Set drag data associated with a given type, specified 
-by the `key` argument. 
-* `getData(key)`: Get drag data associated with a given type, specified by the  
-`key` argument. 
-* `removeData(key)`: Clear drag data associated with a given type, specified by 
-the `key` argument. 
-
-### Navigation 
- 
-The _Navigation_ service provides information about the current navigation state 
-of the application; that is, which object is the user currently viewing? This 
-service merely tracks this state and notifies listeners; it does not take 
-immediate action when navigation changes, although its listeners might. 
+### Drag and Drop
+
+The `dndService` provides information about the content of an active
+drag-and-drop gesture within the application. It is intended to complement the
+`DataTransfer` API of HTML5 drag-and-drop, by providing access to non-serialized
+JavaScript objects being dragged, as well as by permitting inspection during
+drag (which is normally prohibited by browsers for security reasons.)
+
+The `dndService` has the following methods:
+
+* `setData(key, value)`: Set drag data associated with a given type, specified
+by the `key` argument.
+* `getData(key)`: Get drag data associated with a given type, specified by the
+`key` argument.
+* `removeData(key)`: Clear drag data associated with a given type, specified by
+the `key` argument.
+
+### Navigation
+
+The _Navigation_ service provides information about the current navigation state
+of the application; that is, which object is the user currently viewing? This
+service merely tracks this state and notifies listeners; it does not take
+immediate action when navigation changes, although its listeners might.
 
 The `navigationService` has the following methods:
 
-* `getNavigation()`: Get the current navigation state. Returns a `DomainObject`. 
-* `setNavigation(domainObject)`: Set the current navigation state. Returns a 
-`DomainObject`. 
-* `addListener(callback)`: Listen for changes in navigation state. The provided 
-`callback` should be a `Function` which takes a single `DomainObject` as an 
-argument. 
-* `removeListener(callback)`: Stop listening for changes in navigation state. 
-The provided `callback` should be a `Function` which has previously been passed 
+* `getNavigation()`: Get the current navigation state. Returns a `DomainObject`.
+* `setNavigation(domainObject)`: Set the current navigation state. Returns a
+`DomainObject`.
+* `addListener(callback)`: Listen for changes in navigation state. The provided
+`callback` should be a `Function` which takes a single `DomainObject` as an
+argument.
+* `removeListener(callback)`: Stop listening for changes in navigation state.
+The provided `callback` should be a `Function` which has previously been passed
 to addListener .
 
-### Now 
-
-The service now is a function which acts as a simple wrapper for `Date.now()`. 
-It is present mainly so that this functionality may be more easily mocked in 
-tests for scripts which use the current time. 
-
-### Telemetry Formatter 
-
-The _Telemetry Formatter_ is a utility for formatting domain and range values 
-read from a telemetry series. 
-
-`telemetryFormatter` has the following methods: 
-
-* `formatDomainValue(value)`: Format the provided domain value (which will be 
-assumed to be a timestamp) for display; returns a string. 
-* `formatRangeValue(value)`: Format the provided range value (a number) for 
+### Now
+
+The service now is a function which acts as a simple wrapper for `Date.now()`.
+It is present mainly so that this functionality may be more easily mocked in
+tests for scripts which use the current time.
+
+### Telemetry Formatter
+
+The _Telemetry Formatter_ is a utility for formatting domain and range values
+read from a telemetry series.
+
+`telemetryFormatter` has the following methods:
+
+* `formatDomainValue(value)`: Format the provided domain value (which will be
+assumed to be a timestamp) for display; returns a string.
+* `formatRangeValue(value)`: Format the provided range value (a number) for
 display; returns a string.
 
-### Telemetry Handler 
-
-The _Telemetry Handler_ is a utility for retrieving telemetry data associated 
-with domain objects; it is particularly useful for dealing with cases where the 
-telemetry capability is delegated to contained objects (as occurs 
-in _Telemetry Panels_.) 
-
-The `telemetryHandler` has the following methods: 
-
-* `handle(domainObject, callback, [lossless])`: Subscribe to and issue future 
-requests for telemetry associated with the provided `domainObject`, invoking the 
-provided callback function when streaming data becomes available. Returns a 
-`TelemetryHandle` (see below.) 
-
-#### Telemetry Handle 
-
-A TelemetryHandle has the following methods: 
-
-* `getTelemetryObjects()`: Get the domain objects (as a `DomainObject[]`) that 
-have a telemetry capability and are being handled here. Note that these are 
-looked up asynchronously, so this method may return an empty array if the 
-initial lookup is not yet completed. 
-* `promiseTelemetryObjects()`: As `getTelemetryObjects()`, but returns a Promise  
-that will be fulfilled when the lookup is complete. 
-* `unsubscribe()`: Unsubscribe to streaming telemetry updates associated with 
-this handle. 
-* `getDomainValue(domainObject)`: Get the most recent domain value received via 
-a streaming update for the specified `domainObject`. 
-* `getRangeValue(domainObject)`: Get the most recent range value received via a 
-streaming update for the specified `domainObject`. 
-* `getMetadata()`: Get metadata (as reported by the `getMetadata()` method of a 
-telemetry capability) associated with telemetry-providing domain objects. 
-Returns an array, which is in the same order as getTelemetryObjects() . 
-* `request(request, callback)`: Issue a new request for historical telemetry 
-data. The provided callback will be invoked when new data becomes available, 
-which may occur multiple times (e.g. if there are multiple domain objects.) It 
-will be invoked with the DomainObject for which a new series is available, and 
-the TelemetrySeries itself, in that order. 
-* `getSeries(domainObject)`: Get the latest `TelemetrySeries` (as resulted from 
+### Telemetry Handler
+
+The _Telemetry Handler_ is a utility for retrieving telemetry data associated
+with domain objects; it is particularly useful for dealing with cases where the
+telemetry capability is delegated to contained objects (as occurs
+in _Telemetry Panels_.)
+
+The `telemetryHandler` has the following methods:
+
+* `handle(domainObject, callback, [lossless])`: Subscribe to and issue future
+requests for telemetry associated with the provided `domainObject`, invoking the
+provided callback function when streaming data becomes available. Returns a
+`TelemetryHandle` (see below.)
+
+#### Telemetry Handle
+
+A TelemetryHandle has the following methods:
+
+* `getTelemetryObjects()`: Get the domain objects (as a `DomainObject[]`) that
+have a telemetry capability and are being handled here. Note that these are
+looked up asynchronously, so this method may return an empty array if the
+initial lookup is not yet completed.
+* `promiseTelemetryObjects()`: As `getTelemetryObjects()`, but returns a Promise
+that will be fulfilled when the lookup is complete.
+* `unsubscribe()`: Unsubscribe to streaming telemetry updates associated with
+this handle.
+* `getDomainValue(domainObject)`: Get the most recent domain value received via
+a streaming update for the specified `domainObject`.
+* `getRangeValue(domainObject)`: Get the most recent range value received via a
+streaming update for the specified `domainObject`.
+* `getMetadata()`: Get metadata (as reported by the `getMetadata()` method of a
+telemetry capability) associated with telemetry-providing domain objects.
+Returns an array, which is in the same order as getTelemetryObjects() .
+* `request(request, callback)`: Issue a new request for historical telemetry
+data. The provided callback will be invoked when new data becomes available,
+which may occur multiple times (e.g. if there are multiple domain objects.) It
+will be invoked with the DomainObject for which a new series is available, and
+the TelemetrySeries itself, in that order.
+* `getSeries(domainObject)`: Get the latest `TelemetrySeries` (as resulted from
 a previous `request(...)` call) available for this domain object.
 
 
 # Models
-Domain object models in Open MCT Web are JavaScript objects describing the 
-persistent state of the domain objects they describe. Their contents include a 
-mix of commonly understood metadata attributes; attributes which are recognized 
-by and/or determine the applicability of specific extensions; and properties 
-specific to given types. 
-
-## General Metadata 
-
-Some properties of domain object models have a ubiquitous meaning through Open 
-MCT Web and can be utilized directly: 
+Domain object models in Open MCT Web are JavaScript objects describing the
+persistent state of the domain objects they describe. Their contents include a
+mix of commonly understood metadata attributes; attributes which are recognized
+by and/or determine the applicability of specific extensions; and properties
+specific to given types.
+
+## General Metadata
+
+Some properties of domain object models have a ubiquitous meaning through Open
+MCT Web and can be utilized directly:
 
 * `name`: The human-readable name of the domain object.
 
-## Extension-specific Properties 
-
-Other properties of domain object models have specific meaning imposed by other 
-extensions within the Open MCT Web platform. 
-
-### Capability-specific Properties 
-
-Some properties either trigger the presence/absence of certain capabilities, or 
+## Extension-specific Properties
+
+Other properties of domain object models have specific meaning imposed by other
+extensions within the Open MCT Web platform.
+
+### Capability-specific Properties
+
+Some properties either trigger the presence/absence of certain capabilities, or
 are managed by specific capabilities:
 
-* `composition`: An array of domain object identifiers that represents the 
-contents of this domain object (e.g. as will appear in the tree hierarchy.) 
-Understood by the composition capability; the presence or absence of this 
-property determines the presence or absence of that capability. 
-* `modified`: The timestamp (in milliseconds since the UNIX epoch) of the last 
-modification made to this domain object. Managed by the mutation capability. 
-* `persisted`: The timestamp (in milliseconds since the UNIX epoch) of the last 
-time when changes to this domain object were persisted. Managed by the 
- persistence capability. 
-* `relationships`: An object containing key-value pairs, where keys are symbolic 
-identifiers for relationship types, and values are arrays of domain object 
-identifiers. Used by the relationship capability; the presence or absence of 
-this property determines the presence or absence of that capability. 
-* `telemetry`: An object which serves as a template for telemetry requests 
-associated with this domain object (e.g. specifying `source` and `key`; see 
-Telemetry Requests under Core API.) Used by the telemetry capability; the 
-presence or absence of this property determines the presence or absence of that 
+* `composition`: An array of domain object identifiers that represents the
+contents of this domain object (e.g. as will appear in the tree hierarchy.)
+Understood by the composition capability; the presence or absence of this
+property determines the presence or absence of that capability.
+* `modified`: The timestamp (in milliseconds since the UNIX epoch) of the last
+modification made to this domain object. Managed by the mutation capability.
+* `persisted`: The timestamp (in milliseconds since the UNIX epoch) of the last
+time when changes to this domain object were persisted. Managed by the
+ persistence capability.
+* `relationships`: An object containing key-value pairs, where keys are symbolic
+identifiers for relationship types, and values are arrays of domain object
+identifiers. Used by the relationship capability; the presence or absence of
+this property determines the presence or absence of that capability.
+* `telemetry`: An object which serves as a template for telemetry requests
+associated with this domain object (e.g. specifying `source` and `key`; see
+Telemetry Requests under Core API.) Used by the telemetry capability; the
+presence or absence of this property determines the presence or absence of that
 capability.
-* `type`: A string identifying the type of this domain object. Used by the `type` 
-capability. 
- 
-### View Configurations 
-
-Persistent configurations for specific views of domain objects are stored in the 
-domain object model under the property configurations . This is an object 
-containing key-value pairs, where keys identify the view, and values are objects 
-containing view-specific (and view-managed) configuration properties. 
- 
-## Modifying Models 
-When interacting with a domain object's model, it is possible to make 
-modifications to it directly. __Don't!__  These changes may not be properly detected 
-by the platform, meaning that other representations of the domain object may not 
-be updated, changes may not be saved at the expected times, and generally, that 
-unexpected behavior may occur. Instead, use the `mutation` capability. 
-
-# Capabilities 
-
-Dynamic behavior associated with a domain object is expressed as capabilities. A 
-capability is a JavaScript object with an interface that is specific to the type 
-of capability in use. 
-
-Often, there is a relationship between capabilities and services. For instance, 
-there is an action capability and an actionService , and there is a telemetry  
-capability as well as a `telemetryService`. Typically, the pattern here is that 
-the capability will utilize the service for the specific domain object.  
-
-When interacting with domain objects, it is generally preferable to use a 
-capability instead of a service when the option is available. Capability 
-interfaces are typically easier to use and/or more powerful in these situations. 
-Additionally, this usage provides a more robust substitutability mechanism; for 
-instance, one could configure a plugin such that it provided a totally new 
-implementation of a given capability which might not invoke the underlying 
-service, while user code which interacts with capabilities remains indifferent 
-to this detail. 
- 
+* `type`: A string identifying the type of this domain object. Used by the `type`
+capability.
+
+### View Configurations
+
+Persistent configurations for specific views of domain objects are stored in the
+domain object model under the property configurations . This is an object
+containing key-value pairs, where keys identify the view, and values are objects
+containing view-specific (and view-managed) configuration properties.
+
+## Modifying Models
+When interacting with a domain object's model, it is possible to make
+modifications to it directly. __Don't!__  These changes may not be properly detected
+by the platform, meaning that other representations of the domain object may not
+be updated, changes may not be saved at the expected times, and generally, that
+unexpected behavior may occur. Instead, use the `mutation` capability.
+
+# Capabilities
+
+Dynamic behavior associated with a domain object is expressed as capabilities. A
+capability is a JavaScript object with an interface that is specific to the type
+of capability in use.
+
+Often, there is a relationship between capabilities and services. For instance,
+there is an action capability and an actionService , and there is a telemetry
+capability as well as a `telemetryService`. Typically, the pattern here is that
+the capability will utilize the service for the specific domain object.
+
+When interacting with domain objects, it is generally preferable to use a
+capability instead of a service when the option is available. Capability
+interfaces are typically easier to use and/or more powerful in these situations.
+Additionally, this usage provides a more robust substitutability mechanism; for
+instance, one could configure a plugin such that it provided a totally new
+implementation of a given capability which might not invoke the underlying
+service, while user code which interacts with capabilities remains indifferent
+to this detail.
+
 ## Action Capability
 
-The `action` capability is present for all domain objects. It allows applicable 
-`Action` instances to be retrieved and performed for specific domain objects. 
-
-For example: 
+The `action` capability is present for all domain objects. It allows applicable
+`Action` instances to be retrieved and performed for specific domain objects.
+
+For example:
     `domainObject.getCapability("action").perform("navigate"); `
-    ...will initiate a navigate action upon the domain object, if an action with 
-    key "navigate" is defined. 
-   
-This capability has the following interface: 
-* `getActions(context)`: Get the actions that are applicable in the specified 
-action `context`; the capability will fill in the `domainObject` field of this 
-context if necessary. If context is specified as a string, they will instead be 
+    ...will initiate a navigate action upon the domain object, if an action with
+    key "navigate" is defined.
+
+This capability has the following interface:
+* `getActions(context)`: Get the actions that are applicable in the specified
+action `context`; the capability will fill in the `domainObject` field of this
+context if necessary. If context is specified as a string, they will instead be
 used as the `key` of the action context. Returns an array of `Action` instances.
-* `perform(context)`: Perform an action. This will find and perform the first 
-matching action available for the specified action context , filling in the 
-`domainObject` field as necessary. If `context` is specified as a string, they 
-will instead be used as the `key` of the action context. Returns a `Promise` for 
-the result of the action that was performed, or `undefined` if no matching action 
-was found. 
+* `perform(context)`: Perform an action. This will find and perform the first
+matching action available for the specified action context , filling in the
+`domainObject` field as necessary. If `context` is specified as a string, they
+will instead be used as the `key` of the action context. Returns a `Promise` for
+the result of the action that was performed, or `undefined` if no matching action
+was found.
 
 ## Composition Capability
 
-The `composition` capability provides access to domain objects that are 
-contained by this domain object. While the `composition` property of a domain 
-object's model describes these contents (by their identifiers), the  
-`composition` capability provides a means to load the corresponding 
-`DomainObject` instances in the same order. The absence of this property in the 
-model will result in the absence of this capability in the domain object. 
-
-This capability has the following interface: 
+The `composition` capability provides access to domain objects that are
+contained by this domain object. While the `composition` property of a domain
+object's model describes these contents (by their identifiers), the
+`composition` capability provides a means to load the corresponding
+`DomainObject` instances in the same order. The absence of this property in the
+model will result in the absence of this capability in the domain object.
+
+This capability has the following interface:
 
 * `invoke()`: Returns a `Promise` for an array of `DomainObject` instances.
 
 ## Delegation Capability
 
-The delegation capability is used to communicate the intent of a domain object 
-to delegate responsibilities, which would normally handled by other 
-capabilities, to the domain objects in its composition. 
-
-This capability has the following interface: 
-
-* `getDelegates(key)`: Returns a Promise for an array of DomainObject instances, 
-to which this domain object wishes to delegate the capability with the specified  
-key . 
-* `invoke(key)`: Alias of getDelegates(key) . 
-* `doesDelegate(key)`: Returns true if the domain object does delegate the 
-capability with the specified key .  
-
-The platform implementation of the delegation capability inspects the domain 
-object's type definition for a property delegates , whose value is an array of 
-strings describing which capabilities domain objects of that type wish to 
-delegate. If this property is not present, the delegation capability will not be 
-present in domain objects of that type.  
+The delegation capability is used to communicate the intent of a domain object
+to delegate responsibilities, which would normally handled by other
+capabilities, to the domain objects in its composition.
+
+This capability has the following interface:
+
+* `getDelegates(key)`: Returns a Promise for an array of DomainObject instances,
+to which this domain object wishes to delegate the capability with the specified
+key .
+* `invoke(key)`: Alias of getDelegates(key) .
+* `doesDelegate(key)`: Returns true if the domain object does delegate the
+capability with the specified key .
+
+The platform implementation of the delegation capability inspects the domain
+object's type definition for a property delegates , whose value is an array of
+strings describing which capabilities domain objects of that type wish to
+delegate. If this property is not present, the delegation capability will not be
+present in domain objects of that type.
 
 ## Editor Capability
 
-The editor capability is meant primarily for internal use by Edit mode, and 
-helps to manage the behavior associated with exiting _Edit_ mode via _Save_ or 
-_Cancel_. Its interface is not intended for general use. However, 
-`domainObject.hasCapability(editor)` is a useful way of determining whether or 
+The editor capability is meant primarily for internal use by Edit mode, and
+helps to manage the behavior associated with exiting _Edit_ mode via _Save_ or
+_Cancel_. Its interface is not intended for general use. However,
+`domainObject.hasCapability(editor)` is a useful way of determining whether or
 not we are looking at an object in _Edit_ mode.
- 
+
 ## Mutation Capability
 
-The `mutation` capability provides a means by which the contents of a domain 
-object's model can be modified. This capability is provided by the platform for 
+The `mutation` capability provides a means by which the contents of a domain
+object's model can be modified. This capability is provided by the platform for
 all domain objects, and has the following interface:
 
-* `mutate(mutator, [timestamp])`: Modify the domain object's model using the 
-specified `mutator` function. After changes are made, the `modified` property of 
-the model will be updated with the specified `timestamp` if one was provided, 
-or with the current system time. 
+* `mutate(mutator, [timestamp])`: Modify the domain object's model using the
+specified `mutator` function. After changes are made, the `modified` property of
+the model will be updated with the specified `timestamp` if one was provided,
+or with the current system time.
 * `invoke(...)`: Alias of `mutate`.
 
-Changes to domain object models should only be made via the `mutation` 
-capability; other platform behavior is likely to break (either by exhibiting 
-undesired behavior, or failing to exhibit desired behavior) if models are 
+Changes to domain object models should only be made via the `mutation`
+capability; other platform behavior is likely to break (either by exhibiting
+undesired behavior, or failing to exhibit desired behavior) if models are
 modified by other means.
- 
+
 ### Mutator Function
 
-The mutator argument above is a function which will receive a cloned copy of the 
-domain object's model as a single argument. It may return: 
-
-* A `Promise` in which case the resolved value of the promise will be used to 
-determine which of the following forms is used. 
-* Boolean `false` in which case the mutation is cancelled. 
-* A JavaScript object, in which case this object will be used as the new model 
+The mutator argument above is a function which will receive a cloned copy of the
+domain object's model as a single argument. It may return:
+
+* A `Promise` in which case the resolved value of the promise will be used to
+determine which of the following forms is used.
+* Boolean `false` in which case the mutation is cancelled.
+* A JavaScript object, in which case this object will be used as the new model
 for this domain object.
-* No value (or, equivalently, `undefined`), in which case the cloned copy 
-(including any changes made in place by the mutator function) will be used as 
-the new domain object model. 
+* No value (or, equivalently, `undefined`), in which case the cloned copy
+(including any changes made in place by the mutator function) will be used as
+the new domain object model.
 
 ## Persistence Capability
 
-The persistence capability provides a mean for interacting with the underlying 
-persistence service which stores this domain object's model. It has the 
+The persistence capability provides a mean for interacting with the underlying
+persistence service which stores this domain object's model. It has the
 following interface:
 
-* `persist()`: Store the local version of this domain object, including any 
-changes, to the persistence store. Returns a Promise for a boolean value, which 
+* `persist()`: Store the local version of this domain object, including any
+changes, to the persistence store. Returns a Promise for a boolean value, which
 will be true when the object was successfully persisted.
-* `refresh()`: Replace this domain object's model with the most recent version 
-from persistence. Returns a Promise which will resolve when the change has 
+* `refresh()`: Replace this domain object's model with the most recent version
+from persistence. Returns a Promise which will resolve when the change has
 completed.
-* `getSpace()`: Return the string which identifies the persistence space which 
+* `getSpace()`: Return the string which identifies the persistence space which
 stores this domain object.
 
 ## Relationship Capability
 
-The relationship capability provides a means for accessing other domain objects 
-with which this domain object has some typed relationship. It has the following 
+The relationship capability provides a means for accessing other domain objects
+with which this domain object has some typed relationship. It has the following
 interface:
 
-* `listRelationships()`: List all types of relationships exposed by this object. 
+* `listRelationships()`: List all types of relationships exposed by this object.
 Returns an array of strings identifying the types of relationships.
-* `getRelatedObjects(relationship)`: Get all domain objects to which this domain 
-object has the specified type of relationship, which is a string identifier 
+* `getRelatedObjects(relationship)`: Get all domain objects to which this domain
+object has the specified type of relationship, which is a string identifier
 (as above.) Returns a `Promise` for an array of `DomainObject` instances.
 
-The platform implementation of the `relationship` capability is present for domain 
-objects which has a `relationships` property in their model, whose value is an 
-object containing key-value pairs, where keys are strings identifying 
+The platform implementation of the `relationship` capability is present for domain
+objects which has a `relationships` property in their model, whose value is an
+object containing key-value pairs, where keys are strings identifying
 relationship types, and values are arrays of domain object identifiers.
 
 ## Telemetry Capability
 
-The telemetry capability provides a means for accessing telemetry data 
+The telemetry capability provides a means for accessing telemetry data
 associated with a domain object. It has the following interface:
 
-* `requestData([request])`: Request telemetry data for this specific domain 
-object, using telemetry request parameters from the specified request if 
-provided. This capability will fill in telemetry request properties as-needed 
+* `requestData([request])`: Request telemetry data for this specific domain
+object, using telemetry request parameters from the specified request if
+provided. This capability will fill in telemetry request properties as-needed
 for this domain object. Returns a `Promise` for a `TelemetrySeries`.
-* `subscribe(callback, [request])`:  Subscribe to telemetry data updates for 
-this specific domain object, using telemetry request parameters from the 
-specified request if provided. This capability will fill in telemetry request 
-properties as-needed for this domain object. The specified callback will be 
-invoked with TelemetrySeries instances as they arrive. Returns a function which 
-can be invoked to terminate the subscription, or undefined if no subscription 
+* `subscribe(callback, [request])`:  Subscribe to telemetry data updates for
+this specific domain object, using telemetry request parameters from the
+specified request if provided. This capability will fill in telemetry request
+properties as-needed for this domain object. The specified callback will be
+invoked with TelemetrySeries instances as they arrive. Returns a function which
+can be invoked to terminate the subscription, or undefined if no subscription
 could be obtained.
 * `getMetadata()`: Get metadata associated with this domain object's telemetry.
 
-The platform implementation of the `telemetry` capability is present for domain 
-objects which has a `telemetry` property in their model and/or type definition; 
-this object will serve as a template for telemetry requests made using this 
+The platform implementation of the `telemetry` capability is present for domain
+objects which has a `telemetry` property in their model and/or type definition;
+this object will serve as a template for telemetry requests made using this
 object, and will also be returned by `getMetadata()` above.
 
 ## Type Capability
-The `type` capability exposes information about the domain object's type. It has 
+The `type` capability exposes information about the domain object's type. It has
 the same interface as `Type`; see Core API.
 
 ## View Capability
 
-The `view` capability exposes views which are applicable to a given domain 
+The `view` capability exposes views which are applicable to a given domain
 object. It has the following interface:
 
-* `invoke()`: Returns an array of extension definitions for views which are 
+* `invoke()`: Returns an array of extension definitions for views which are
 applicable for this domain object.
 
 # Actions
 
-Actions are reusable processes/behaviors performed by users within the system, 
+Actions are reusable processes/behaviors performed by users within the system,
 typically upon domain objects.
 
 ## Action Categories
 
-The platform understands the following action categories (specifiable as the 
+The platform understands the following action categories (specifiable as the
 `category` parameter of an action's extension definition.)
 
 * `contextual`: Appears in context menus.
 * `view-control`: Appears in top-right area of view (as buttons) in Browse mode
 
 ## Platform Actions
-The platform defines certain actions which can be utilized by way of a domain 
-object's `action` capability. Unless otherwise specified, these act upon (and 
-modify) the object described by the `domainObject` property of the action's 
+The platform defines certain actions which can be utilized by way of a domain
+object's `action` capability. Unless otherwise specified, these act upon (and
+modify) the object described by the `domainObject` property of the action's
 context.
 
 * `cancel`: Cancel the current editing action (invoked from Edit mode.)
-* `compose`: Place an object in another object's composition. The object to be 
+* `compose`: Place an object in another object's composition. The object to be
 added should be provided as the `selectedObject` of the action context.
 * `edit`: Start editing an object (enter Edit mode.)
 * `fullscreen`: Enter full screen mode.
-* `navigate`: Make this object the focus of navigation (e.g. highlight it within 
+* `navigate`: Make this object the focus of navigation (e.g. highlight it within
 the tree, display a view of it to the right.)
 * `properties`: Show the 'Edit Properties' dialog.
-* `remove`: Remove this domain object from its parent's composition. (The 
-parent, in this case, is whichever other domain object exposed this object by 
+* `remove`: Remove this domain object from its parent's composition. (The
+parent, in this case, is whichever other domain object exposed this object by
 way of its `composition` capability.)
 * `save`: Save changes (invoked from Edit mode.)
 * `window`: Open this object in a new window.
 
 # Policies
 
-Policies are consulted to determine when certain behavior in Open MCT Web is 
-allowed. Policy questions are assigned to certain categories, which broadly 
-describe the type of decision being made; within each category, policies have a 
-candidate (the thing which may or may not be allowed) and, optionally, a context 
+Policies are consulted to determine when certain behavior in Open MCT Web is
+allowed. Policy questions are assigned to certain categories, which broadly
+describe the type of decision being made; within each category, policies have a
+candidate (the thing which may or may not be allowed) and, optionally, a context
 (describing, generally, the context in which the decision is occurring.)
 
-The types of objects passed for 'candidate' and 'context' vary by category; 
+The types of objects passed for 'candidate' and 'context' vary by category;
 these types are documented below.
 
 ## Policy Categories
 
-The platform understands the following policy categories (specifiable as the 
+The platform understands the following policy categories (specifiable as the
 `category` parameter of an policy's extension definition.)
 
-* `action`: Determines whether or not a given action is allowable. The candidate 
+* `action`: Determines whether or not a given action is allowable. The candidate
 argument here is an Action; the context is its action context object.
-* `composition`: Determines whether or not domain objects of a given type are 
-allowed to contain domain objects of another type. The candidate argument here 
-is the container's `Type`; the context argument is the `Type` of the object to be 
+* `composition`: Determines whether or not domain objects of a given type are
+allowed to contain domain objects of another type. The candidate argument here
+is the container's `Type`; the context argument is the `Type` of the object to be
 contained.
-* `view`: Determines whether or not a view is applicable for a domain object. 
-The candidate argument is the view's extension definition; the context argument 
+* `view`: Determines whether or not a view is applicable for a domain object.
+The candidate argument is the view's extension definition; the context argument
 is the `DomainObject` to be viewed.
 
 # Build-Test-Deploy
-Open MCT Web is designed to support a broad variety of build and deployment 
-options. The sources can be deployed in the same directory structure used during 
+Open MCT Web is designed to support a broad variety of build and deployment
+options. The sources can be deployed in the same directory structure used during
 development. A few utilities are included to support development processes.
 
 ## Command-line Build
-Open MCT Web includes a script for building via command line using Maven 3.0.4 
+Open MCT Web includes a script for building via command line using Maven 3.0.4
 [https://maven.apache.org/]().
-        
+
 Invoking mvn clean install will:
 
 * Check code style using JSLint. The build will fail if JSLint raises any warnings.
@@ -2185,44 +2185,44 @@
 * Populate version info (e.g. commit hash, build time.)
 * Produce a web archive (`.war`) artifact in the `target` directory.
 
-The produced artifact contains a subset of the repository's own folder 
-hierarchy, omitting tests and example bundles.        
-
-Note that an internet connection is required to run this build, in order to 
+The produced artifact contains a subset of the repository's own folder
+hierarchy, omitting tests and example bundles.
+
+Note that an internet connection is required to run this build, in order to
 download build dependencies.
 
 ## Test Suite
 
-Open MCT Web uses Jasmine [http://jasmine.github.io/]() for automated testing. 
-The file `test.html` included at the top level of the source repository, can be 
-run from the browser to perform tests for all active bundles, as defined in 
+Open MCT Web uses Jasmine [http://jasmine.github.io/]() for automated testing.
+The file `test.html` included at the top level of the source repository, can be
+run from the browser to perform tests for all active bundles, as defined in
 `bundle.json`.
 
 To define tests for a bundle:
 
 * Include a directory named `test` within that bundle.
-* In the `test` directory, include a file named `suite.json`. This will identify 
+* In the `test` directory, include a file named `suite.json`. This will identify
 which scripts will be tested.
-* The file `suite.json` must contain a JSON array of strings, where each string 
-is the name of a script to be tested. These names should include any directory 
-paths to the script after (but not including) the `src` folder, and should not 
-include the file's `.js` extension. (Note that while Open MCT Web's framework 
-allows a different name to be chosen for the src directory, the test runner 
+* The file `suite.json` must contain a JSON array of strings, where each string
+is the name of a script to be tested. These names should include any directory
+paths to the script after (but not including) the `src` folder, and should not
+include the file's `.js` extension. (Note that while Open MCT Web's framework
+allows a different name to be chosen for the src directory, the test runner
 does not: This directory must be named `src` for the test runner to find it.)
-* For each script to be tested, a corresponding test script should be located in 
-the bundle's `test` directory. This should include the suffix Spec at the end of 
-the filename (but before the `.js` extension.) This test script should be an AMD 
-module which uses the Jasmine API to declare its test behavior. It should 
+* For each script to be tested, a corresponding test script should be located in
+the bundle's `test` directory. This should include the suffix Spec at the end of
+the filename (but before the `.js` extension.) This test script should be an AMD
+module which uses the Jasmine API to declare its test behavior. It should
 declare an AMD dependency on the script to be tested, using a relative path.
 
 For example, if writing tests for a bundle at example/foo with two scripts:
 * `example/foo/src/controllers/FooController.js`
 * `example/foo/src/directives/FooDirective.js`
 
-First, these scripts should be identified in `example/foo/test/suite.json` e.g. 
+First, these scripts should be identified in `example/foo/test/suite.json` e.g.
 with contents:`[ "controllers/FooController", "directives/FooDirective" ]`
 
-Then, scripts which describe these tests should be written. For example, test 
+Then, scripts which describe these tests should be written. For example, test
 `example/foo/test/controllers/FooControllerSpec.js` could look like:
 
     /*global define,Promise,describe,it,expect,beforeEach*/
@@ -2231,8 +2231,8 @@
         ["../../src/controllers/FooController"],
         function (FooController) {
             "use strict";
-    
-    
+
+
             describe("The foo controller", function () {
                 it("does something", function () {
                     var controller = new FooController();
@@ -2245,116 +2245,113 @@
 
 ## Code Coverage
 
-In addition to running tests, the test runner will also capture code coverage 
-information using [Blanket.JS](http://blanketjs.org/) and display this at the 
+In addition to running tests, the test runner will also capture code coverage
+information using [Blanket.JS](http://blanketjs.org/) and display this at the
 bottom of the screen. Currently, only statement coverage is displayed.
 
 ## Deployment
-Open MCT Web is built to be flexible in terms of the deployment strategies it 
+Open MCT Web is built to be flexible in terms of the deployment strategies it
 supports. In order to run in the browser, Open MCT Web needs:
 
-1. HTTP access to sources/resources for the framework, platform, and all active 
+1. HTTP access to sources/resources for the framework, platform, and all active
 bundles.
-2. Access to any external services utilized by active bundles. (This means that 
-external services need to support HTTP or some other web-accessible interface, 
+2. Access to any external services utilized by active bundles. (This means that
+external services need to support HTTP or some other web-accessible interface,
 like WebSockets.)
 
-Any HTTP server capable of serving flat files is sufficient for the first point. 
-The command-line build also packages Open MCT Web into a `.war` file for easier 
+Any HTTP server capable of serving flat files is sufficient for the first point.
+The command-line build also packages Open MCT Web into a `.war` file for easier
 deployment on containers such as Apache Tomcat.
 
-The second point may be less flexible, as it depends upon the specific services 
-to be utilized by Open MCT Web. Because of this, it is often the set of external 
-services (and the manner in which they are exposed) that determine how to deploy 
+The second point may be less flexible, as it depends upon the specific services
+to be utilized by Open MCT Web. Because of this, it is often the set of external
+services (and the manner in which they are exposed) that determine how to deploy
 Open MCT Web.
 
-One important constraint to consider in this context is the browser's same 
-origin policy. If external services are not on the same apparent host and port 
-as the client (from the perspective of the browser) then access may be 
+One important constraint to consider in this context is the browser's same
+origin policy. If external services are not on the same apparent host and port
+as the client (from the perspective of the browser) then access may be
 disallowed. There are two workarounds if this occurs:
 
-* Make the external service appear to be on the same host/port, either by 
+* Make the external service appear to be on the same host/port, either by
 actually deploying it there, or by proxying requests to it.
-* Enable CORS (cross-origin resource sharing) on the external service. This is 
-only possible if the external service can be configured to support CORS. Care 
-should be exercised if choosing this option to ensure that the chosen 
+* Enable CORS (cross-origin resource sharing) on the external service. This is
+only possible if the external service can be configured to support CORS. Care
+should be exercised if choosing this option to ensure that the chosen
 configuration does not create a security vulnerability.
 
-Examples of deployment strategies (and the conditions under which they make the 
+Examples of deployment strategies (and the conditions under which they make the
 most sense) include:
 
-* If the external services that Open MCT Web will utilize are all running on 
-Apache Tomcat [https://tomcat.apache.org/](), then it makes sense to run Open 
-MCT Web from the same Tomcat instance as a separate web application. The 
-`.war` artifact produced by the command line build facilitates this deployment 
-option. (See [https://tomcat.apache.org/tomcat-8.0-doc/deployer-howto.html() for 
+* If the external services that Open MCT Web will utilize are all running on
+Apache Tomcat [https://tomcat.apache.org/](), then it makes sense to run Open
+MCT Web from the same Tomcat instance as a separate web application. The
+`.war` artifact produced by the command line build facilitates this deployment
+option. (See [https://tomcat.apache.org/tomcat-8.0-doc/deployer-howto.html() for
 general information on deploying in Tomcat.)
-* If a variety of external services will be running from a variety of 
-hosts/ports, then it may make sense to use a web server that supports proxying, 
-such as the Apache HTTP Server [http://httpd.apache.org/](). In this 
-configuration, the HTTP server would be configured to proxy (or reverse proxy) 
-requests at specific paths to the various external services, while providing 
+* If a variety of external services will be running from a variety of
+hosts/ports, then it may make sense to use a web server that supports proxying,
+such as the Apache HTTP Server [http://httpd.apache.org/](). In this
+configuration, the HTTP server would be configured to proxy (or reverse proxy)
+requests at specific paths to the various external services, while providing
 Open MCT Web as flat files from a different path.
-* If a single server component is being developed to handle all server-side 
-needs of an Open MCT Web instance, it can make sense to serve Open MCT Web (as 
-flat files) from the same component using an embedded HTTP server such as Nancy 
+* If a single server component is being developed to handle all server-side
+needs of an Open MCT Web instance, it can make sense to serve Open MCT Web (as
+flat files) from the same component using an embedded HTTP server such as Nancy
 [http://nancyfx.org/]().
-* If no external services are needed (or if the 'external services' will just 
-be generating flat files to read) it makes sense to utilize a lightweight flat 
-file HTTP server such as Lighttpd [http://www.lighttpd.net/](). In this 
-configuration, Open MCT Web sources/resources would be placed at one path, while 
+* If no external services are needed (or if the 'external services' will just
+be generating flat files to read) it makes sense to utilize a lightweight flat
+file HTTP server such as Lighttpd [http://www.lighttpd.net/](). In this
+configuration, Open MCT Web sources/resources would be placed at one path, while
 the files generated by the external service are placed at another path.
-* If all external services support CORS, it may make sense to have an HTTP 
-server that is solely responsible for making Open MCT Web sources/resources 
-available, and to have Open MCT Web contact these external services directly. 
-Again, lightweight HTTP servers such as Lighttpd [http://www.lighttpd.net/]() 
-are useful in this circumstance. The downside of this option is that additional 
-configuration effort is required, both to enable CORS on the external services, 
+* If all external services support CORS, it may make sense to have an HTTP
+server that is solely responsible for making Open MCT Web sources/resources
+available, and to have Open MCT Web contact these external services directly.
+Again, lightweight HTTP servers such as Lighttpd [http://www.lighttpd.net/]()
+are useful in this circumstance. The downside of this option is that additional
+configuration effort is required, both to enable CORS on the external services,
 and to ensure that Open MCT Web can correctly locate these services.
 
-Another important consideration is authentication. By design, Open MCT Web does 
-not handle user authentication. Instead, this should typically be treated as a 
-deployment-time concern, where authentication is handled by the HTTP server 
+Another important consideration is authentication. By design, Open MCT Web does
+not handle user authentication. Instead, this should typically be treated as a
+deployment-time concern, where authentication is handled by the HTTP server
 which provides Open MCT Web, or an external access management system.
 
 ### Configuration
-In most of the deployment options above, some level of configuration is likely 
-to be needed or desirable to make sure that bundles can reach the external 
-services they need to reach. Most commonly this means providing the path or URL 
+In most of the deployment options above, some level of configuration is likely
+to be needed or desirable to make sure that bundles can reach the external
+services they need to reach. Most commonly this means providing the path or URL
 to an external service.
 
-Configurable parameters within Open MCT Web are specified via constants 
-(literally, as extensions of the `constants` category) and accessed via 
-dependency injection by the scripts which need them. Reasonable defaults for 
-these constants are provided in the bundle where they are used. Plugins are 
+Configurable parameters within Open MCT Web are specified via constants
+(literally, as extensions of the `constants` category) and accessed via
+dependency injection by the scripts which need them. Reasonable defaults for
+these constants are provided in the bundle where they are used. Plugins are
 encouraged to follow the same pattern.
 
-Constants may be specified in any bundle; if multiple constants are specified 
-with the same `key` the highest-priority one will be used. This allows default 
+Constants may be specified in any bundle; if multiple constants are specified
+with the same `key` the highest-priority one will be used. This allows default
 values to be overridden by specifying constants with higher priority.
 
 This permits at least three configuration approaches:
 
-* Modify the constants defined in their original bundles when deploying. This is 
-generally undesirable due to the amount of manual work required and potential 
+* Modify the constants defined in their original bundles when deploying. This is
+generally undesirable due to the amount of manual work required and potential
 for error, but is viable if there are a small number of constants to change.
-* Add a separate configuration bundle which overrides the values of these 
-constants. This is particularly appropriate when multiple configurations (e.g. 
-development, test, production) need to be managed easily; these can be swapped 
+* Add a separate configuration bundle which overrides the values of these
+constants. This is particularly appropriate when multiple configurations (e.g.
+development, test, production) need to be managed easily; these can be swapped
 quickly by changing the set of active bundles in bundles.json.
-* Deploy Open MCT Web and its external services in such a fashion that the 
+* Deploy Open MCT Web and its external services in such a fashion that the
 default paths to reach external services are all correct.
 
 ### Configuration Constants
 
-<<<<<<< HEAD
 The following constants have global significance:
 * `PERSISTENCE_SPACE`: The space in which domain objects should be persisted
   (or read from) when not otherwise specified. Typically this will not need
   to be overridden by other bundles, but persistence adapters may wish to
   consume this constant in order to provide persistence for that space.
-=======
->>>>>>> 51968954
 
 The following configuration constants are recognized by Open MCT Web bundles:
 * Common UI elements - `platform/commonUI/general`
@@ -2362,10 +2359,10 @@
     stylesheets (the `stylesheets` extension category) may specify an optional
     `theme` property which will be matched against this before inclusion.
 * CouchDB adapter - `platform/persistence/couch`
-    * `COUCHDB_PATH`: URL or path to the CouchDB database to be used for domain 
+    * `COUCHDB_PATH`: URL or path to the CouchDB database to be used for domain
     object persistence. Should not include a trailing slash.
 * ElasticSearch adapter - `platform/persistence/elastic`
-    * `ELASTIC_ROOT`: URL or path to the ElasticSearch instance to be used for 
+    * `ELASTIC_ROOT`: URL or path to the ElasticSearch instance to be used for
     domain object persistence. Should not include a trailing slash.
-    * `ELASTIC_PATH`: Path relative to the ElasticSearch instance where domain 
+    * `ELASTIC_PATH`: Path relative to the ElasticSearch instance where domain
     object models should be persisted. Should take the form `<index>/<type>`.