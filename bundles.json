--- conflicted
+++ resolved
@@ -22,12 +22,8 @@
     "platform/features/pages",
     "platform/features/plot",
     "platform/features/scrolling",
-<<<<<<< HEAD
-    "platform/features/events",
+    "platform/features/timeline",
     "platform/features/conductor",
-=======
-    "platform/features/timeline",
->>>>>>> 3fd4304d
     "platform/forms",
     "platform/identity",
     "platform/persistence/aggregator",
